--- conflicted
+++ resolved
@@ -11,68 +11,37 @@
  */
 const setSchoolContext = async (req, res, next) => {
   try {
-<<<<<<< HEAD
-    let schoolId = null;
-    let schoolCode = null;
-    
-    // --- START OF FIX: Case-insensitive header check ---
-    // Helper function to get a header case-insensitively
-    const getHeader = (name) => req.headers[name.toLowerCase()] || req.headers[name.toUpperCase()] || req.headers[name];
-    
-    // Try to get school identifier from multiple sources
-    const headerSchoolId = getHeader('x-school-id');
-    const headerSchoolCode = getHeader('x-school-code');
-    // --- END OF FIX ---
-
-    if (headerSchoolId) {
-      schoolId = headerSchoolId;
-    } else if (headerSchoolCode) {
-      schoolCode = headerSchoolCode;
-    } else if (req.body.schoolId) {
-      schoolId = req.body.schoolId;
-    } else if (req.body.schoolCode) {
-      schoolCode = req.body.schoolCode;
-    } else if (req.params.schoolId) {
-      schoolId = req.params.schoolId;
-    } else if (req.params.schoolCode) {
-      schoolCode = req.params.schoolCode;
-    } else if (req.user && req.user.schoolId && req.user.role !== 'superadmin') {
-      // Get from authenticated user (except superadmin)
-      schoolId = req.user.schoolId;
-      schoolCode = req.user.schoolCode;
-=======
     console.log('🏫 Setting school context...');
-    
+
     // Try to get school code from various sources
-    let schoolCode = req.body?.schoolCode || 
-                     req.params?.schoolCode || 
-                     req.params?.schoolId ||
-                     req.query?.schoolCode ||
-                     req.user?.schoolCode;
-    
+    let schoolCode = req.body?.schoolCode ||
+      req.params?.schoolCode ||
+      req.params?.schoolId ||
+      req.query?.schoolCode ||
+      req.user?.schoolCode;
+
     if (!schoolCode) {
       console.log('⚠️ No school code found in request, continuing without school context');
       return next();
->>>>>>> 2f3e886a
-    }
-    
+    }
+
     console.log(`🔍 Found school identifier: ${schoolCode}`);
-    
+
     // Resolve school identifier to school object
     let school = await School.findOne({ code: schoolCode.toUpperCase() });
-    
+
     if (!school) {
       // Try finding by name
       school = await School.findOne({ name: { $regex: new RegExp(`^${schoolCode}$`, 'i') } });
     }
-    
+
     if (!school) {
       // Try finding by _id if it looks like an ObjectId
       if (schoolCode.match(/^[0-9a-fA-F]{24}$/)) {
         school = await School.findById(schoolCode);
       }
     }
-    
+
     if (school) {
       req.schoolCode = school.code.toLowerCase();
       req.schoolId = school._id;
@@ -81,7 +50,7 @@
     } else {
       console.log(`⚠️ School not found for identifier: ${schoolCode}`);
     }
-    
+
     next();
   } catch (error) {
     console.error('❌ Error setting school context:', error);
@@ -96,12 +65,12 @@
 const requireSchoolContext = async (req, res, next) => {
   try {
     console.log('🔒 Requiring school context...');
-    
+
     // Try to set school context if not already set
     if (!req.schoolCode) {
-      await setSchoolContext(req, res, () => {});
-    }
-    
+      await setSchoolContext(req, res, () => { });
+    }
+
     if (!req.schoolCode) {
       console.error('❌ School context required but not found');
       return res.status(400).json({
@@ -109,7 +78,7 @@
         message: 'School context is required. Please provide schoolCode in request.'
       });
     }
-    
+
     console.log(`✅ School context verified: ${req.schoolCode}`);
     next();
   } catch (error) {
@@ -132,7 +101,7 @@
       console.log('🔐 Validating school access...');
       console.log('User role:', req.user?.role);
       console.log('Allowed roles:', allowedRoles);
-      
+
       if (!req.user) {
         console.error('❌ No user found in request');
         return res.status(401).json({
@@ -140,13 +109,13 @@
           message: 'Authentication required'
         });
       }
-      
+
       // Superadmin has access to everything
       if (req.user.role === 'superadmin') {
         console.log('✅ Superadmin access granted');
         return next();
       }
-      
+
       // Check if user's role is in allowed roles
       if (!allowedRoles.includes(req.user.role)) {
         console.error(`❌ Access denied. User role "${req.user.role}" not in allowed roles:`, allowedRoles);
@@ -155,7 +124,7 @@
           message: `Access denied. Required roles: ${allowedRoles.join(', ')}`
         });
       }
-      
+
       // For school-specific roles, verify school context matches
       if (req.schoolCode && req.user.schoolCode) {
         if (req.schoolCode.toLowerCase() !== req.user.schoolCode.toLowerCase()) {
@@ -166,7 +135,7 @@
           });
         }
       }
-      
+
       console.log(`✅ Access granted for role: ${req.user.role}`);
       next();
     } catch (error) {
@@ -206,38 +175,8 @@
  */
 const requireSuperAdmin = (req, res, next) => {
   try {
-<<<<<<< HEAD
-    let schoolId = null;
-    let schoolCode = null;
-    
-    // Helper function to get a header case-insensitively (same as setSchoolContext)
-    const getHeader = (name) => req.headers[name.toLowerCase()] || req.headers[name.toUpperCase()] || req.headers[name];
-    
-    // Try to get school identifier from multiple sources
-    const headerSchoolId = getHeader('x-school-id');
-    const headerSchoolCode = getHeader('x-school-code');
-
-    if (headerSchoolId) {
-      schoolId = headerSchoolId;
-    } else if (headerSchoolCode) {
-      schoolCode = headerSchoolCode;
-    } else if (req.body.schoolId) {
-      schoolId = req.body.schoolId;
-    } else if (req.body.schoolCode) {
-      schoolCode = req.body.schoolCode;
-    } else if (req.params.schoolId) {
-      schoolId = req.params.schoolId;
-    } else if (req.params.schoolCode) {
-      schoolCode = req.params.schoolCode;
-    } else if (req.user && req.user.schoolId && req.user.role !== 'superadmin') {
-      // Get from authenticated user (except superadmin)
-      schoolId = req.user.schoolId;
-      schoolCode = req.user.schoolCode;
-    }
-=======
     console.log('👑 Requiring superadmin access...');
->>>>>>> 2f3e886a
-    
+
     if (!req.user) {
       console.error('❌ No user found in request');
       return res.status(401).json({
@@ -245,7 +184,7 @@
         message: 'Authentication required'
       });
     }
-    
+
     if (req.user.role !== 'superadmin') {
       console.error(`❌ Access denied. User role: ${req.user.role}`);
       return res.status(403).json({
@@ -253,7 +192,7 @@
         message: 'Access denied. Superadmin role required.'
       });
     }
-    
+
     console.log('✅ Superadmin access granted');
     next();
   } catch (error) {
