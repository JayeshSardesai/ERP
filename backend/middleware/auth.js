--- conflicted
+++ resolved
@@ -89,42 +89,7 @@
       return res.status(401).json({ success: false, message: 'User not found' });
     }
 
-<<<<<<< HEAD
     // User fetched successfully
-=======
-    console.log('[AUTH] User fetched - ID:', user._id || user.userId);
-    console.log('[AUTH] User role:', user.role);
-    console.log('[AUTH] User role type:', typeof user.role);
-    console.log('[AUTH] User role length:', user.role ? user.role.length : 'null');
-    console.log('[AUTH] User keys:', Object.keys(user));
-    console.log('[AUTH] User object type:', user.constructor.name);
-    
-    // For students, extract class/section from multiple possible locations
-    let studentClass = user.class;
-    let studentSection = user.section;
-    
-    if (user.role === 'student') {
-      // Try to get class/section from various possible locations
-      studentClass = user.class || 
-                    user.studentDetails?.currentClass || 
-                    user.studentDetails?.academic?.currentClass;
-      studentSection = user.section || 
-                      user.studentDetails?.currentSection || 
-                      user.studentDetails?.academic?.currentSection;
-      
-      console.log('[AUTH] Student class/section info:', {
-        class: user.class,
-        section: user.section,
-        currentClass: user.studentDetails?.currentClass,
-        currentSection: user.studentDetails?.currentSection,
-        academicClass: user.studentDetails?.academic?.currentClass,
-        academicSection: user.studentDetails?.academic?.currentSection,
-        resolvedClass: studentClass,
-        resolvedSection: studentSection
-      });
-    }
->>>>>>> f700e73f
-    
     // Ensure user object is a plain object with role property
     req.user = {
       ...user,
@@ -156,7 +121,7 @@
 
     // Flatten roles array in case it's passed as authorize(['admin', 'teacher'])
     const allowedRoles = roles.flat();
-    
+
     console.log(`[AUTHORIZE DEBUG] Checking if role "${req.user.role}" is in allowed roles:`, allowedRoles);
 
     if (!allowedRoles.includes(req.user.role)) {
