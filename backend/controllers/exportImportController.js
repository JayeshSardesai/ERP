//
// File: jayeshsardesai/erp/ERP-7a5c138ae65bf53237b3e294be93792d26fb324a/backend/controllers/exportImportController.js
//
// --- Imports ---
const User = require('../models/User');
const School = require('../models/School');
const { generateStudentPasswordFromDOB, generateRandomPassword } = require('../utils/passwordGenerator');
const csv = require('csv-parse');
const fs = require('fs');
const path = require('path');
const { promisify } = require('util');
const bcrypt = require('bcryptjs');
const { ObjectId } = require('mongodb');
const SchoolDatabaseManager = require('../utils/databaseManager');
const { generateSequentialUserId } = require('./userController');
const sharp = require('sharp');

const parseCsv = promisify(csv.parse);

// --- Export Function (Enhanced) ---
exports.exportUsers = async (req, res) => {
  try {
    const { schoolCode } = req.params;
    const { role = 'student', format = 'csv' } = req.query; // Default role to student for now
    const upperSchoolCode = schoolCode.toUpperCase();

    const school = await School.findOne({ code: upperSchoolCode });
    if (!school) {
      return res.status(404).json({ message: 'School not found' });
    }

    // Connect to the school's database
    let connection;
    try {
      connection = await SchoolDatabaseManager.getSchoolConnection(upperSchoolCode);
      if (!connection) throw new Error('Database connection object invalid');
    } catch (connError) {
      console.error(`DB Connect Error for ${upperSchoolCode} in exportUsers: ${connError.message}`);
      return res.status(500).json({ success: false, message: 'Could not connect to school database' });
    }
    const db = connection.db;

    let users = [];
    let headers = [];
    const collectionName = `${role}s`; // 'students', 'teachers', or 'admins'

    // --- MODIFIED: Added 'admin' role support for export ---
    if (!['student', 'teacher', 'admin'].includes(role)) {
      return res.status(400).json({ message: 'Export currently only supports "student", "teacher", or "admin" roles.' });
    }

    try {
      // Find users, excluding sensitive fields like password
      users = await db.collection(collectionName).find({}, { projection: { password: 0, temporaryPassword: 0, passwordHistory: 0 } }).toArray();
    } catch (fetchError) {
      console.error(`Error fetching users from ${collectionName} for ${upperSchoolCode}:`, fetchError);
      return res.status(500).json({ message: `Error fetching ${role} data`, error: fetchError.message });
    }

    if (role === 'student') {
      headers = getStudentHeadersRobust();
    } else if (role === 'teacher') {
      headers = getTeacherHeaders();
    } else { // role === 'admin'
      headers = getAdminHeaders(); // <--- NEW: Get Admin Headers
    }


    if (users.length === 0) {
      if (format === 'excel') return res.json({ success: true, data: [], headers: headers, filename: `${upperSchoolCode}_${role}_users_empty.xlsx` });

      res.setHeader('Content-Type', 'text/csv');
      res.setHeader('Content-Disposition', `attachment; filename="${upperSchoolCode}_${role}_users_empty.csv"`);
      return res.send(headers.join(','));
    }

    if (format === 'excel' || format === 'json') {
      // For JSON/Excel, structure data slightly better if needed, potentially flattening details
      const formattedUsers = users.map(user => formatUserForExport(user, role));
      return res.json({
        success: true, count: users.length, data: formattedUsers,
        headers: headers, // Send headers for Excel generation on frontend
        filename: `${upperSchoolCode}_${role}_users_${new Date().toISOString().split('T')[0]}.${format === 'excel' ? 'xlsx' : 'json'}`
      });
    }

    const csvContent = generateCSV(users, role); // Pass role to generateCSV
    const filename = `${upperSchoolCode}_${role}_users_${new Date().toISOString().split('T')[0]}.csv`;

    res.setHeader('Content-Type', 'text/csv');
    res.setHeader('Content-Disposition', `attachment; filename="${filename}"`);
    res.send(csvContent);

  } catch (error) {
    console.error(`Error exporting users for ${req.params.schoolCode}:`, error);
    res.status(500).json({ message: 'Error exporting users', error: error.message });
  }
};


// ==================================================================
// IMPORT FUNCTION (MODIFIED TO INFER ROLE FROM CSV HEADERS)
// ==================================================================
exports.importUsers = async (req, res) => {
  const { schoolCode } = req.params;
  const file = req.file;
  const creatingUserId = req.user?._id;
  const upperSchoolCode = schoolCode.toUpperCase();

  // --- Initial Checks ---
  if (!file) { return res.status(400).json({ message: 'No file uploaded' }); }
  if (!creatingUserId) {
    // Attempt to delete temp file before sending error
    if (file?.path && fs.existsSync(file.path)) { try { fs.unlinkSync(file.path); } catch (e) { console.error("Error deleting temp file:", e); } }
    return res.status(401).json({ message: 'Unauthorized: User performing import not identified.' });
  }

  // --- Validate School ---
  let school;
  try {
    school = await School.findOne({ code: upperSchoolCode });
    if (!school) {
      throw new Error(`School with code ${upperSchoolCode} not found`);
    }
  } catch (schoolError) {
    if (file?.path && fs.existsSync(file.path)) { try { fs.unlinkSync(file.path); } catch (e) { console.error("Error deleting temp file:", e); } }
    console.error(`Error finding school ${upperSchoolCode}:`, schoolError);
    return res.status(500).json({ message: schoolError.message || 'Error verifying school.' });
  }

  // --- Get School DB Connection ---
  let connection;
  try {
    connection = await SchoolDatabaseManager.getSchoolConnection(upperSchoolCode);
    if (!connection) throw new Error('Database connection object invalid');
  } catch (connError) {
    if (file?.path && fs.existsSync(file.path)) { try { fs.unlinkSync(file.path); } catch (e) { console.error("Error deleting temp file:", e); } }
    console.error(`DB Connect Error for ${upperSchoolCode} in importUsers: ${connError.message}`);
    return res.status(500).json({ success: false, message: 'Could not connect to school database' });
  }
  const db = connection.db;

  // --- CSV Header Mappings (Combined) ---
  const headerMappings = {
    // Basic Info (Common)
    'firstname': 'firstname', 'middlename': 'middlename', 'lastname': 'lastname',
    'email': 'email', 'phone': 'primaryphone', 'primaryphone': 'primaryphone',
    'dateofbirth': 'dateofbirth', 'dob': 'dateofbirth', 'birthdate': 'dateofbirth',
    'gender': 'gender',
    // Address Info (Common)
    'address': 'permanentstreet', 'permanentstreet': 'permanentstreet', 'permanentarea': 'permanentarea',
    'city': 'permanentcity', 'permanentcity': 'permanentcity', 'state': 'permanentstate', 'permanentstate': 'permanentstate',
    'pincode': 'permanentpincode', 'permanentpincode': 'permanentpincode',
    'country': 'permanentcountry', 'permanentcountry': 'permanentcountry', 'permanentlandmark': 'permanentlandmark',
    'sameaspermanent': 'sameaspermanent', 'currentstreet': 'currentstreet', 'currentcity': 'currentcity',
    'currentstate': 'currentstate', 'currentpincode': 'currentpincode', 'currentcountry': 'currentcountry',
    'currentarea': 'currentarea', 'currentlandmark': 'currentlandmark',
    // Status (Common)
    'status': 'isactive', 'isactive': 'isactive',
    // Identity (Common)
    'aadharnumber': 'aadharnumber', 'religion': 'religion',
    // Bank Details (Common)
    'bankname': 'bankname', 'accountnumber': 'bankaccountno', 'bankaccountno': 'bankaccountno',
    'ifscode': 'bankifsc', 'bankifsc': 'bankifsc',
    'profileimage': 'profileimage', // <--- ADDED: Profile Image (Common)

    // Student Specific
    'studentid': 'studentid', 'admissionnumber': 'admissionnumber', 'rollnumber': 'rollnumber',
    'class': 'currentclass', 'currentclass': 'currentclass', 'section': 'currentsection', 'currentsection': 'currentsection',
    'academicyear': 'academicyear', 'admissiondate': 'admissiondate',
    'fathername': 'fathername', 'mothername': 'mothername', 'guardianname': 'guardianname',
    'fatherphone': 'fatherphone', 'motherphone': 'motherphone', 'fatheremail': 'fatheremail', 'motheremail': 'motheremail',
    'caste': 'caste', 'category': 'category', 'disability': 'disability', 'isrtcandidate': 'isrtcandidate',
    'previousschool': 'previousschoolname', 'previousschoolname': 'previousschoolname',
    'transportmode': 'transportmode', 'busroute': 'busroute', 'pickuppoint': 'pickuppoint',
    'feecategory': 'feecategory', 'concessiontype': 'concessiontype', 'concessionpercentage': 'concessionpercentage',
    'medicalconditions': 'medicalconditions', 'allergies': 'allergies', 'specialneeds': 'specialneeds',
    'previousboard': 'previousboard', 'lastclass': 'lastclass', 'tcnumber': 'tcnumber',
    // 'profileimage': 'profileimage', <-- Already added to common

    // Teacher Specific
    'secondaryphone': 'secondaryphone', 'whatsappnumber': 'whatsappnumber', 'pannumber': 'pannumber',
    'joiningdate': 'joiningdate', 'highestqualification': 'highestqualification', 'specialization': 'specialization',
    'totalexperience': 'totalexperience', 'subjects': 'subjects', 'classteacherof': 'classteacherof',
    'employeeid': 'employeeid', 'bloodgroup': 'bloodgroup', 'nationality': 'nationality',

    // Admin Specific <--- NEW: Admin Fields
    'admintype': 'admintype', 'adminlevel': 'admintype', 'designation': 'designation', 'department': 'department',
    'accountholdername': 'accountholdername', 'bankbranchname': 'bankbranchname',
    'permissionsusermanagement': 'permissions_usermanagement', 
    'permissionsacademicmanagement': 'permissions_academicmanagement',
    'permissionsfeemanagement': 'permissions_feemanagement', 
    'permissionsreportgeneration': 'permissions_reportgeneration',
    'permissionssystemsettings': 'permissions_systemsettings', 
    'permissionsschoolsettings': 'permissions_schoolsettings',
    'permissionsdataexport': 'permissions_dataexport', 
    'permissionsauditlogs': 'permissions_auditlogs',
  };

  // --- Parse CSV and INFER ROLE ---
  let csvData;
  let inferredRole = null;
  let firstRowKeys = new Set();

  try {
    console.log(`Parsing CSV file and inferring role...`);
    const fileContent = fs.readFileSync(file.path);
    csvData = await parseCsv(fileContent, {
      columns: true, trim: true, skip_empty_lines: true, bom: true,
      on_record: (record, context) => {
        const normalizedRecord = {};
        const currentRecordKeys = new Set();

        for (const key in record) {
          const normalizedKey = key.toLowerCase()
            .replace('*', '')
            .split(' (')[0]
            .replace(/[^\w]/gi, '') // Remove non-alphanumeric
            .trim();
          const internalKey = headerMappings[normalizedKey];
          if (internalKey) {
            normalizedRecord[internalKey] = record[key];
            currentRecordKeys.add(internalKey);
          }
        }

        // --- Role Inference Logic (only on the first data row) ---
        if (context.lines === 2) { // Line 1 is header, Line 2 is first data row
          firstRowKeys = currentRecordKeys;
          console.log('First data row keys:', Array.from(firstRowKeys));
          
          // 1. Prioritize student check
          if (firstRowKeys.has('currentclass') && firstRowKeys.has('currentsection') && firstRowKeys.has('fathername')) {
            inferredRole = 'student';
          }
          // 2. Then check for teacher
          else if (firstRowKeys.has('joiningdate') && firstRowKeys.has('highestqualification') && firstRowKeys.has('totalexperience')) {
            inferredRole = 'teacher';
          } 
          // 3. Then check for admin <--- NEW: Admin Inference
          else if (firstRowKeys.has('joiningdate') && (firstRowKeys.has('admintype') || firstRowKeys.has('designation'))) {
            inferredRole = 'admin';
          }
          else {
            throw new Error("Could not infer user role (student/teacher/admin) from CSV columns. Ensure headers like 'currentclass'/'fathername' (for students) OR 'joiningdate'/'highestqualification' (for teachers) OR 'admintype'/'designation' (for admins) are present."); // <--- MODIFIED ERROR MESSAGE
          }
          console.log(`Inferred Role: ${inferredRole}`);
        }
        return normalizedRecord;
      }
    });
    console.log(`CSV Parsed. Found ${csvData.length} data rows.`);

    // If parsing finished but role couldn't be inferred (e.g., empty file after header)
    if (csvData.length > 0 && !inferredRole) {
      throw new Error("Could not infer user role from CSV. File might have issues or missing key columns after the header.");
    }
    if (csvData.length === 0) {
      console.warn("CSV contains no data rows.");
      // No need to infer role if no data
    }

  } catch (parseError) {
    // Clean up file before returning error
    if (file?.path && fs.existsSync(file.path)) { try { fs.unlinkSync(file.path); } catch (e) { console.error("Error deleting temp file:", e); } }
    console.error('CSV Parsing/Role Inference Error:', parseError);
    return res.status(400).json({ message: parseError.message || 'Failed to parse CSV file or infer role. Ensure valid CSV format and appropriate headers.', error: parseError.message });
  } finally {
    // Ensure file is deleted even if role inference failed mid-parse
    if (file?.path && fs.existsSync(file.path)) {
      try { fs.unlinkSync(file.path); } catch (unlinkErr) { console.error(`Error deleting uploaded file ${file.path}: ${unlinkErr.message}`); }
    }
  }

  // Handle case where file had only headers or was empty
  if (csvData.length === 0) {
    return res.status(400).json({ message: 'CSV file is empty or contains no data rows.' });
  }

  // --- Set collection based on inferred role ---
  const collectionName = `${inferredRole}s`;
  const userCollection = db.collection(collectionName);
  console.log(`Using database collection: ${collectionName}`);

  // --- Process Rows Serially ---
  const results = { success: [], errors: [], total: csvData.length };
  const usersToInsert = [];
  const processedEmails = new Set();

  let rowNumber = 1;
  console.log(`Starting row processing for inferred role: ${inferredRole}...`);
  for (const row of csvData) {
    rowNumber++;
    const userRole = inferredRole;
    const email = row['email']?.trim().toLowerCase();
    row.originalRowNumber = rowNumber;

    try {
      if (!email) throw new Error(`Email is required.`);
      if (processedEmails.has(email)) throw new Error(`Duplicate email '${email}' found within this CSV file.`);
      processedEmails.add(email);

      // --- DYNAMIC VALIDATION ---
      let validationErrors = [];
      if (userRole === 'student') {
        validationErrors = validateStudentRowRobust(row, rowNumber);
        
        // Additional validation: Check if class and section exist
        if (validationErrors.length === 0) {
          const currentClass = row['currentclass'];
          const currentSection = row['currentsection'];
          
          if (currentClass && currentSection) {
            const classesCollection = db.collection('classes');
            const classExists = await classesCollection.findOne({
              schoolId: school._id.toString(),
              className: currentClass,
              sections: currentSection,
              isActive: true
            });
            
            if (!classExists) {
              validationErrors.push({
                row: rowNumber,
                field: 'currentclass/currentsection',
                error: `Class "${currentClass}" with Section "${currentSection}" does not exist. Please add this class/section in SuperAdmin before importing students.`
              });
              console.warn(`⚠️ Row ${rowNumber}: Class ${currentClass} Section ${currentSection} not found. Skipping student.`);
            }
          }
        }
      } else if (userRole === 'teacher') { // inferredRole is 'teacher'
        validationErrors = validateTeacherRow(row, rowNumber);
      } else if (userRole === 'admin') { // <--- NEW: Admin Validation
        validationErrors = validateAdminRow(row, rowNumber);
      }
      // -------------------------

      if (validationErrors.length > 0) {
        throw new Error(validationErrors.map(e => `${e.field}: ${e.error}`).join('; '));
      }

      // Check against the correct collection for existing email
      const existingUser = await userCollection.findOne({ email: email });
      if (existingUser) {
        throw new Error(`User already exists in ${collectionName} collection with this email: ${email}`);
      }

      // Store row data temporarily - will generate userId during bulk insert preparation
      usersToInsert.push({
        _tempRowData: row,
        _tempSchoolId: school._id,
        _tempSchoolCode: upperSchoolCode,
        _tempCreatingUserId: creatingUserId,
        _tempUserRole: userRole,
        _tempRowNumber: rowNumber,
        _tempEmail: email
      });

    } catch (error) {
      console.error(`❌ Error processing row ${rowNumber}: ${error.message}`);
      // Add stack trace for debugging if needed
      // console.error(error.stack);
      results.errors.push({ row: rowNumber, data: row, error: error.message || 'Unknown error processing row.' });
    }
  } // --- End of Loop ---
  console.log(`Row processing finished. ${usersToInsert.length} ${collectionName} prepared for insertion.`);

  // --- Generate UserIds and Create User Objects (ONLY for validated rows) ---
  const finalUsersToInsert = [];
  for (const tempData of usersToInsert) {
    try {
      // Generate userId ONLY now, after all validation passed
      const userId = await generateSequentialUserId(tempData._tempSchoolCode, tempData._tempUserRole);
      
      // Create actual user data object
      let userData;
      if (tempData._tempUserRole === 'student') {
        userData = await createStudentFromRowRobust(
          tempData._tempRowData,
          tempData._tempSchoolId,
          userId,
          tempData._tempSchoolCode,
          tempData._tempCreatingUserId
        );
      } else if (tempData._tempUserRole === 'teacher') {
        userData = await createTeacherFromRow(
          tempData._tempRowData,
          tempData._tempSchoolId,
          userId,
          tempData._tempSchoolCode,
          tempData._tempCreatingUserId
        );
      } else if (tempData._tempUserRole === 'admin') { // <--- NEW: Admin Creation
        userData = await createAdminFromRow(
          tempData._tempRowData,
          tempData._tempSchoolId,
          userId,
          tempData._tempSchoolCode,
          tempData._tempCreatingUserId
        );
      }
      
      finalUsersToInsert.push(userData);
      results.success.push({
        row: tempData._tempRowNumber,
        userId: userData.userId,
        email: userData.email,
        name: userData.name.displayName,
        password: userData.temporaryPassword
      });
    } catch (error) {
      console.error(`❌ Error creating user object for row ${tempData._tempRowNumber}:`, error.message);
      results.errors.push({
        row: tempData._tempRowNumber,
        data: tempData._tempRowData,
        error: `Failed to create user: ${error.message}`
      });
    }
  }
  console.log(`User objects created. ${finalUsersToInsert.length} ready for bulk insert.`);

  // --- Perform Bulk Insert ---
  let insertedCount = 0;
  if (finalUsersToInsert.length > 0) {
    console.log(`Attempting to bulk insert ${finalUsersToInsert.length} processed users into ${collectionName}...`);
    try {
      const insertResult = await userCollection.insertMany(finalUsersToInsert, { ordered: false });
      insertedCount = insertResult.insertedCount;
      console.log(`✅ Bulk insert attempted for ${upperSchoolCode}. Acknowledged inserts: ${insertedCount}.`);
    } catch (bulkError) {
      console.error(`Bulk insert operation error for ${upperSchoolCode}:`, bulkError);
      results.errors.push({
        row: 'N/A', // Error applies to the bulk operation, not a specific CSV row
        error: `Bulk insert failed: ${bulkError.message || 'Unknown bulk error'}. Some valid rows might not have been inserted. Check server logs and DB indexes.`
      });
      // Adjust counts based on bulk write errors if available
      insertedCount = bulkError.result?.nInserted || bulkError.insertedCount || 0;
      if (bulkError.writeErrors) {
        console.error("Bulk write errors encountered:", bulkError.writeErrors.length);
        // Identify which successfully processed rows failed during insert
        const failedEmails = new Set(bulkError.writeErrors.map(err => err.op?.email).filter(Boolean));
        results.success = results.success.filter(s => !failedEmails.has(s.email));

        // Add specific errors from bulk operation to the errors list
        bulkError.writeErrors.forEach(err => {
          const failedEmail = err.op?.email;
          const originalRow = csvData.find(r => r.email?.toLowerCase() === failedEmail); // Find original row data if possible
          results.errors.push({
            row: originalRow?.originalRowNumber || `N/A (Index ${err.index})`,
            error: `Insert Error: ${err.errmsg || 'Unknown insert error'}`,
            data: originalRow // Include original data for context
          });
        });
        // Update insertedCount to reflect actual successes reported by bulk result BEFORE write errors were handled
        insertedCount = bulkError.result?.nInserted || 0; // Use nInserted if available, otherwise assume 0 for safety
      } else {
        // If a general bulk error occurred without writeErrors, assume all failed
        insertedCount = 0;
        results.success = []; // Clear success data as we can't be sure which ones failed
      }
      console.log(`Adjusted inserted count after handling bulk errors: ${insertedCount}`);
    }
  } else {
    console.warn(`⚠️ Bulk import: No valid users to insert for ${upperSchoolCode}. Check processing errors.`);
  }
  // --- END BULK INSERT ---

  // --- Final Response ---
  // Recalculate based on final state AFTER bulk insert attempts
  const finalSuccessCount = results.success.length; // Rows that passed validation AND didn't fail bulk insert explicitly
  const finalErrorCount = results.errors.length;   // Validation errors + Bulk insert errors

  let inferredRoleName = inferredRole || 'user'; // Fallback
  let finalMessage = `Import process completed for ${inferredRoleName}s. Total CSV rows (excluding header): ${results.total}.`;

  // Message logic based on validation and insertion results
  if (results.total === 0) {
    finalMessage = 'Import process completed. The CSV file contained no data rows.';
  } else if (finalUsersToInsert.length === 0 && finalErrorCount > 0) {
    // All rows failed validation
    finalMessage += ` Rows successfully processed: 0. Rows with validation errors: ${finalErrorCount}. No ${inferredRoleName}s were inserted. Please review the errors.`;
  } else if (finalUsersToInsert.length > 0) {
    // Some rows were prepared for insert
    finalMessage += ` Rows prepared for insert: ${finalUsersToInsert.length}. Rows with validation errors: ${results.errors.filter(e => e.row !== 'N/A').length}.`; // Count only validation errors here
    finalMessage += ` Actual documents inserted: ${insertedCount}.`;
    if (insertedCount < finalUsersToInsert.length) {
      const bulkInsertFailures = finalUsersToInsert.length - insertedCount;
      finalMessage += ` ${bulkInsertFailures} prepared rows failed during bulk insert (e.g., duplicate email/ID). Check errors list (marked 'N/A' or 'Insert Error').`;
    } else if (finalErrorCount > 0) {
      finalMessage += ` Some initial rows failed validation (check errors list).`;
    }
  }

  // Overall success means no validation errors AND all prepared rows were inserted successfully.
  const overallSuccess = results.errors.filter(e => e.row !== 'N/A').length === 0 && (finalUsersToInsert.length === 0 || insertedCount === finalUsersToInsert.length);


  res.status(overallSuccess && results.total > 0 ? 201 : (finalErrorCount > 0 || insertedCount < finalUsersToInsert.length ? 400 : 200)).json({
    success: overallSuccess,
    message: finalMessage,
    results: {
      successData: results.success, // Final list that *should* have been inserted (minus bulk errors)
      errors: results.errors,       // Combined validation and bulk errors
      totalRows: results.total,
      insertedCount: insertedCount    // Actual DB inserts
    }
  });
};
// ==================================================================
// END: IMPORT FUNCTION
// ==================================================================


// Generate template for import
exports.generateTemplate = async (req, res) => {
  // (Keep this function exactly as it was in the previous 'role-aware' version)
  try {
    const { schoolCode } = req.params;
    const { role } = req.query;

    if (!role) { return res.status(400).json({ message: 'Role query parameter is required (e.g., ?role=student).' }); }

    // --- MODIFIED: Added 'admin' role support for template generation ---
    const supportedRoles = ['student', 'teacher', 'admin'];
    if (!supportedRoles.includes(role.toLowerCase())) {
      return res.status(400).json({ message: `Template generation currently only supported for roles: student, teacher, admin` });
    }

    let templateHeaders;
    if (role.toLowerCase() === 'student') {
      templateHeaders = getStudentHeadersRobust();
    } else if (role.toLowerCase() === 'teacher') {
      templateHeaders = getTeacherHeaders();
    } else { // role.toLowerCase() === 'admin'
      templateHeaders = getAdminHeaders(); // <--- NEW: Get Admin Headers
    }

    const filename = `${schoolCode.toUpperCase()}_${role}_import_template_${new Date().toISOString().split('T')[0]}.csv`;

    res.setHeader('Content-Type', 'text/csv');
    res.setHeader('Content-Disposition', `attachment; filename="${filename}"`);
    res.send(templateHeaders.join(','));

  } catch (error) {
    console.error('Error generating template:', error);
    res.status(500).json({ message: 'Error generating template', error: error.message });
  }
};

// ==================================================================
// HELPER FUNCTIONS
// ==================================================================

// --- Profile Picture Copy Helper with Compression ---
async function copyProfilePicture(sourcePath, userId, schoolCode) {
  if (!sourcePath || String(sourcePath).trim() === '') return '';
  
  try {
    // Normalize the source path
    const normalizedSourcePath = path.resolve(sourcePath.trim());
    
    // Check if source file exists
    if (!fs.existsSync(normalizedSourcePath)) {
      console.warn(`Profile picture not found at: ${normalizedSourcePath}`);
      return '';
    }
    
    // Get file extension
    const ext = path.extname(normalizedSourcePath);
    const validExtensions = ['.jpg', '.jpeg', '.png', '.gif', '.bmp', '.webp'];
    
    if (!validExtensions.includes(ext.toLowerCase())) {
      console.warn(`Invalid profile picture format: ${ext}. Allowed: ${validExtensions.join(', ')}`);
      return '';
    }
    
    // Get original file size
    const originalStats = fs.statSync(normalizedSourcePath);
    console.log(`📸 Original image: ${path.basename(normalizedSourcePath)}, Size: ${(originalStats.size / 1024).toFixed(2)}KB`);
    
    // Create uploads directory structure: uploads/profiles/schoolCode/
    const uploadsDir = path.join(__dirname, '..', 'uploads', 'profiles', schoolCode.toUpperCase());
    if (!fs.existsSync(uploadsDir)) {
      fs.mkdirSync(uploadsDir, { recursive: true });
    }
    
    // Generate unique filename with .jpg extension (Sharp will convert to JPEG)
    const timestamp = Date.now();
    const filename = `${userId}_${timestamp}.jpg`;
    const destPath = path.join(uploadsDir, filename);
    
    // Compress image using Sharp to ~30KB
    console.log('🔄 Compressing image with Sharp...');
    await sharp(normalizedSourcePath)
      .resize(800, 800, { fit: 'inside', withoutEnlargement: true })
      .jpeg({ quality: 60 })
      .toFile(destPath);
    
    // Check file size and re-compress if needed
    let stats = fs.statSync(destPath);
    let quality = 60;
    
    while (stats.size > 30 * 1024 && quality > 20) {
      quality -= 10;
      console.log(`🔄 Re-compressing with quality ${quality}...`);
      await sharp(normalizedSourcePath)
        .resize(800, 800, { fit: 'inside', withoutEnlargement: true })
        .jpeg({ quality })
        .toFile(destPath);
      stats = fs.statSync(destPath);
    }
    
    console.log(`✅ Compressed image: ${(stats.size / 1024).toFixed(2)}KB (quality: ${quality})`);
    console.log(`✅ Profile picture processed: ${normalizedSourcePath} -> ${destPath}`);
    
    // Delete source file after successful compression (to avoid accumulation in temp folder)
    try {
      // Check if source is in a temp directory before deleting
      if (normalizedSourcePath.includes('temp') || normalizedSourcePath.includes('upload')) {
        fs.unlinkSync(normalizedSourcePath);
        console.log(`🗑️ Deleted source file: ${normalizedSourcePath}`);
      }
    } catch (deleteErr) {
      console.warn(`⚠️ Could not delete source file ${normalizedSourcePath}:`, deleteErr.message);
    }
    
    // Return relative path for storage in database
    return `/uploads/profiles/${schoolCode.toUpperCase()}/${filename}`;
  } catch (error) {
    console.error(`Error processing profile picture from ${sourcePath}:`, error.message);
    return '';
  }
}

// --- Date Parser Helper ---
function parseFlexibleDate(dateString, fieldName = 'Date') {
  // (Keep this function exactly as it was in the previous 'role-aware' version)
  if (!dateString || String(dateString).trim() === '') return null;
  try {
    let parsedDate;
    if (/^\d{4}-\d{2}-\d{2}$/.test(dateString)) { // YYYY-MM-DD
      const [year, month, day] = dateString.split('-').map(Number);
      if (year < 1900 || year > 2100 || month < 1 || month > 12 || day < 1 || day > 31) throw new Error('Invalid YYYY-MM-DD components.');
      const daysInMonth = new Date(Date.UTC(year, month, 0)).getUTCDate();
      if (day > daysInMonth) throw new Error(`Day ${day} invalid for month ${month} in year ${year}.`);
      parsedDate = new Date(Date.UTC(year, month - 1, day));
    } else if (/^\d{1,2}\/\d{1,2}\/\d{4}$/.test(dateString)) { // DD/MM/YYYY
      const [day, month, year] = dateString.split('/').map(Number);
      if (year < 1900 || year > 2100 || month < 1 || month > 12 || day < 1 || day > 31) throw new Error('Invalid DD/MM/YYYY components.');
      const daysInMonth = new Date(Date.UTC(year, month, 0)).getUTCDate();
      if (day > daysInMonth) throw new Error(`Day ${day} invalid for month ${month} in year ${year}.`);
      parsedDate = new Date(Date.UTC(year, month - 1, day));
    } else if (/^\d{1,2}-\d{1,2}-\d{4}$/.test(dateString)) { // DD-MM-YYYY
      const [day, month, year] = dateString.split('-').map(Number);
      if (year < 1900 || year > 2100 || month < 1 || month > 12 || day < 1 || day > 31) throw new Error('Invalid DD-MM-YYYY components.');
      const daysInMonth = new Date(Date.UTC(year, month, 0)).getUTCDate();
      if (day > daysInMonth) throw new Error(`Day ${day} invalid for month ${month} in year ${year}.`);
      parsedDate = new Date(Date.UTC(year, month - 1, day));
    } else { // Fallback
      parsedDate = new Date(dateString);
      if (isNaN(parsedDate.getTime())) throw new Error('Unrecognized date format.');
      const year = parsedDate.getFullYear();
      if (year < 1900 || year > 2100) throw new Error('Parsed year out of reasonable range.');
      parsedDate = new Date(Date.UTC(parsedDate.getFullYear(), parsedDate.getMonth(), parsedDate.getDate()));
    }
    if (isNaN(parsedDate.getTime())) throw new Error('Resulting date is invalid.');
    return parsedDate;
  } catch (e) {
    console.error(`Invalid ${fieldName} '${dateString}'. ${e.message}`);
    throw new Error(`Invalid ${fieldName} format '${dateString}'. Use YYYY-MM-DD, DD/MM/YYYY, or DD-MM-YYYY.`);
  }
}

// --- Define Headers (Admin) <--- NEW FUNCTION
function getAdminHeaders() {
  return [
    'userId', 'firstName', 'middleName', 'lastName', 'email', 'primaryPhone',
    'secondaryPhone', 'whatsappNumber', 'dateOfBirth', 'gender',
    'permanentStreet', 'permanentArea', 'permanentCity', 'permanentState', 'permanentPincode', 'permanentCountry', 'permanentLandmark',
    'sameAsPermanent', 'currentStreet', 'currentArea', 'currentCity', 'currentState', 'currentPincode', 'currentCountry', 'currentLandmark',
    'aadharNumber', 'panNumber', 'joiningDate',
    'employeeId', 'adminType', 'designation', 'department',
    'permissions_userManagement', 'permissions_academicManagement', 'permissions_feeManagement', 'permissions_reportGeneration',
    'permissions_systemSettings', 'permissions_schoolSettings', 'permissions_dataExport', 'permissions_auditLogs',
    'bankName', 'accountNumber', 'bankIFSC', 'accountHolderName', 'bankBranchName',
    'bloodGroup', 'nationality', 'religion', 'isActive', 'profileImage'
  ];
}


// --- Define Headers (Teacher) ---
function getTeacherHeaders() {
  return [
    'userId', 'firstName', 'middleName', 'lastName', 'email', 'primaryPhone',
    'secondaryPhone', 'whatsappNumber', 'dateOfBirth', 'gender',
    'permanentStreet', 'permanentArea', 'permanentCity', 'permanentState', 'permanentPincode', 'permanentCountry', 'permanentLandmark',
    'sameAsPermanent', 'currentStreet', 'currentArea', 'currentCity', 'currentState', 'currentPincode', 'currentCountry', 'currentLandmark',
    'aadharNumber', 'panNumber', 'joiningDate', 'highestQualification',
    'specialization', 'totalExperience', 'subjects', 'classTeacherOf',
    'employeeId', 'bankName', 'bankAccountNo', 'bankIFSC',
    'bloodGroup', 'nationality', 'religion', 'isActive', 'profileImage'
  ];
}


// --- Validation function for Admin <--- NEW FUNCTION
function validateAdminRow(normalizedRow, rowNumber) {
  const errors = [];
  const requiredKeys = [
    'firstname', 'lastname', 'email', 'primaryphone',
    'dateofbirth', 'gender', 'joiningdate',
    'admintype', 'designation'
  ];
  requiredKeys.forEach(key => {
    if (!normalizedRow.hasOwnProperty(key) || normalizedRow[key] === undefined || normalizedRow[key] === null || String(normalizedRow[key]).trim() === '') {
      errors.push({ row: rowNumber, error: `is required`, field: key });
    }
  });
  // Optional Field Validations...
  if (normalizedRow['email'] && !/\S+@\S+\.\S+/.test(normalizedRow['email'])) { errors.push({ row: rowNumber, error: `Invalid format`, field: 'email' }); }
  const pincode = normalizedRow['permanentpincode']; if (pincode && pincode.trim() !== '' && !/^\d{6}$/.test(pincode)) { errors.push({ row: rowNumber, error: `Invalid format (must be 6 digits if provided)`, field: 'permanentpincode' }); }
  const currentPincode = normalizedRow['currentpincode']; if (currentPincode && currentPincode.trim() !== '' && !/^\d{6}$/.test(currentPincode)) { errors.push({ row: rowNumber, error: `Invalid format (must be 6 digits if provided)`, field: 'currentpincode' }); }
  const gender = normalizedRow['gender']?.toLowerCase(); if (gender && gender.trim() !== '' && !['male', 'female', 'other'].includes(gender)) { errors.push({ row: rowNumber, error: `Invalid value (must be 'male', 'female', or 'other' if provided)`, field: 'gender' }); }
  const phone = normalizedRow['primaryphone']; if (phone && phone.trim() !== '' && !/^\d{7,15}$/.test(phone.replace(/\D/g, ''))) { errors.push({ row: rowNumber, error: `Invalid format (must be 7-15 digits if provided)`, field: 'primaryphone' }); }
  if (normalizedRow['dateofbirth']) { try { parseFlexibleDate(normalizedRow['dateofbirth'], 'Date of Birth'); } catch (e) { errors.push({ row: rowNumber, error: e.message, field: 'dateofbirth' }); } }
  if (normalizedRow['joiningdate']) { try { parseFlexibleDate(normalizedRow['joiningdate'], 'Joining Date'); } catch (e) { errors.push({ row: rowNumber, error: e.message, field: 'joiningdate' }); } }
  return errors;
}


// --- Validation function for Teacher ---
function validateTeacherRow(normalizedRow, rowNumber) {
  // (Keep this function exactly as it was in the previous 'role-aware' version)
  const errors = [];
  const requiredKeys = [
    'firstname', 'lastname', 'email', 'primaryphone',
    'dateofbirth', 'gender', 'joiningdate',
    'highestqualification', 'totalexperience'
  ];
  requiredKeys.forEach(key => {
    if (!normalizedRow.hasOwnProperty(key) || normalizedRow[key] === undefined || normalizedRow[key] === null || String(normalizedRow[key]).trim() === '') {
      errors.push({ row: rowNumber, error: `is required`, field: key });
    }
  });
  // Optional Field Validations... (email, pincode, gender, phone, dates, experience)
  if (normalizedRow['email'] && !/\S+@\S+\.\S+/.test(normalizedRow['email'])) { errors.push({ row: rowNumber, error: `Invalid format`, field: 'email' }); }
  const pincode = normalizedRow['permanentpincode']; if (pincode && pincode.trim() !== '' && !/^\d{6}$/.test(pincode)) { errors.push({ row: rowNumber, error: `Invalid format (must be 6 digits if provided)`, field: 'permanentpincode' }); }
  const currentPincode = normalizedRow['currentpincode']; if (currentPincode && currentPincode.trim() !== '' && !/^\d{6}$/.test(currentPincode)) { errors.push({ row: rowNumber, error: `Invalid format (must be 6 digits if provided)`, field: 'currentpincode' }); }
  const gender = normalizedRow['gender']?.toLowerCase(); if (gender && gender.trim() !== '' && !['male', 'female', 'other'].includes(gender)) { errors.push({ row: rowNumber, error: `Invalid value (must be 'male', 'female', or 'other' if provided)`, field: 'gender' }); }
  const phone = normalizedRow['primaryphone']; if (phone && phone.trim() !== '' && !/^\d{7,15}$/.test(phone.replace(/\D/g, ''))) { errors.push({ row: rowNumber, error: `Invalid format (must be 7-15 digits if provided)`, field: 'primaryphone' }); }
  if (normalizedRow['dateofbirth']) { try { parseFlexibleDate(normalizedRow['dateofbirth'], 'Date of Birth'); } catch (e) { errors.push({ row: rowNumber, error: e.message, field: 'dateofbirth' }); } }
  if (normalizedRow['joiningdate']) { try { parseFlexibleDate(normalizedRow['joiningdate'], 'Joining Date'); } catch (e) { errors.push({ row: rowNumber, error: e.message, field: 'joiningdate' }); } }
  const exp = normalizedRow['totalexperience']; if (exp && isNaN(Number(exp))) { errors.push({ row: rowNumber, error: `must be a number`, field: 'totalexperience' }); }
  return errors;
}

// --- Helper to create Admin Data Object <--- NEW FUNCTION
async function createAdminFromRow(normalizedRow, schoolIdAsObjectId, userId, schoolCode, creatingUserIdAsObjectId) {
  const email = normalizedRow['email'];
  const finalDateOfBirth = parseFlexibleDate(normalizedRow['dateofbirth'], 'Date of Birth'); if (!finalDateOfBirth) throw new Error('Date of Birth is required and could not be parsed.');
  const finalJoiningDate = parseFlexibleDate(normalizedRow['joiningdate'], 'Joining Date'); if (!finalJoiningDate) throw new Error('Joining Date is required and could not be parsed.');
  let temporaryPassword = generateRandomPassword(8); const hashedPassword = await bcrypt.hash(temporaryPassword, 10);
  let gender = normalizedRow['gender']?.toLowerCase(); if (!['male', 'female', 'other'].includes(gender)) gender = 'other';
  const isActiveValue = normalizedRow['isactive']?.toLowerCase(); let isActive = true; if (isActiveValue === 'false' || isActiveValue === 'inactive' || isActiveValue === 'no' || isActiveValue === '0') { isActive = false; }
  const sameAsPermanent = normalizedRow['sameaspermanent']?.toLowerCase() !== 'false';
  let permanentPincode = normalizedRow['permanentpincode'] || ''; if (permanentPincode && !/^\d{6}$/.test(permanentPincode)) permanentPincode = '';
  let currentPincode = normalizedRow['currentpincode'] || ''; if (currentPincode && !/^\d{6}$/.test(currentPincode)) currentPincode = '';
  const firstName = normalizedRow['firstname'] || ''; const lastName = normalizedRow['lastname'] || '';

  // Handle profile image if provided <--- IMAGE UPLOAD
  let profileImagePath = '';
  if (normalizedRow['profileimage']) { 
    profileImagePath = await copyProfilePicture(normalizedRow['profileimage'], userId, schoolCode);
    console.log(`🔍 DEBUG: Admin profile image path returned: ${profileImagePath}`);
  }

  const newAdmin = {
    _id: new ObjectId(), userId, schoolCode: schoolCode.toUpperCase(), schoolId: schoolIdAsObjectId,
    name: { firstName, middleName: normalizedRow['middlename'] || '', lastName, displayName: `${firstName} ${lastName}`.trim() },
    email: email, password: hashedPassword, temporaryPassword: temporaryPassword, passwordChangeRequired: true, role: 'admin',
    contact: { primaryPhone: normalizedRow['primaryphone'] || '', secondaryPhone: normalizedRow['secondaryphone'] || '', whatsappNumber: normalizedRow['whatsappnumber'] || '', },
    address: {
      permanent: { street: normalizedRow['permanentstreet'] || '', area: normalizedRow['permanentarea'] || '', city: normalizedRow['permanentcity'] || '', state: normalizedRow['permanentstate'] || '', country: normalizedRow['permanentcountry'] || 'India', pincode: permanentPincode, landmark: normalizedRow['permanentlandmark'] || '' },
      current: sameAsPermanent ? undefined : { street: normalizedRow['currentstreet'] || '', area: normalizedRow['currentarea'] || '', city: normalizedRow['currentcity'] || '', state: normalizedRow['currentstate'] || '', country: normalizedRow['currentcountry'] || 'India', pincode: currentPincode, landmark: normalizedRow['currentlandmark'] || '' },
      sameAsPermanent: sameAsPermanent
    },
    identity: { aadharNumber: normalizedRow['aadharnumber'] || '', panNumber: normalizedRow['pannumber'] || '' },
    profileImage: profileImagePath,
    isActive: isActive, createdAt: new Date(), updatedAt: new Date(),
    schoolAccess: { joinedDate: finalJoiningDate, assignedBy: creatingUserIdAsObjectId, status: 'active', accessLevel: 'full' },
    auditTrail: { createdBy: creatingUserIdAsObjectId, createdAt: new Date() },
    adminDetails: {
      employeeId: normalizedRow['employeeid']?.trim() || userId,
      joiningDate: finalJoiningDate,
      designation: normalizedRow['designation']?.trim() || '',
      adminType: normalizedRow['admintype']?.trim() || 'admin',
      department: normalizedRow['department']?.trim() || '',
      permissions: {
        userManagement: normalizedRow['permissions_usermanagement']?.toLowerCase() === 'true',
        academicManagement: normalizedRow['permissions_academicmanagement']?.toLowerCase() === 'true',
        feeManagement: normalizedRow['permissions_feemanagement']?.toLowerCase() === 'true',
        reportGeneration: normalizedRow['permissions_reportgeneration']?.toLowerCase() === 'true',
        systemSettings: normalizedRow['permissions_systemsettings']?.toLowerCase() === 'true',
        schoolSettings: normalizedRow['permissions_schoolsettings']?.toLowerCase() === 'true',
        dataExport: normalizedRow['permissions_dataexport']?.toLowerCase() === 'true',
        auditLogs: normalizedRow['permissions_auditlogs']?.toLowerCase() === 'true'
      },
      bankDetails: {
        accountNumber: normalizedRow['bankaccountno']?.trim() || '',
        ifscCode: normalizedRow['bankifsc']?.trim() || '',
        bankName: normalizedRow['bankname']?.trim() || '',
        branchName: normalizedRow['bankbranchname']?.trim() || '',
        accountHolderName: normalizedRow['accountholdername']?.trim() || `${firstName} ${lastName}`.trim()
      }
    }
  };
  return newAdmin;
}


// --- Helper to create Teacher Data Object ---
async function createTeacherFromRow(normalizedRow, schoolIdAsObjectId, userId, schoolCode, creatingUserIdAsObjectId) {
  // (Keep this function exactly as it was in the previous 'role-aware' version)
  const email = normalizedRow['email'];
  const finalDateOfBirth = parseFlexibleDate(normalizedRow['dateofbirth'], 'Date of Birth'); if (!finalDateOfBirth) throw new Error('Date of Birth is required and could not be parsed.');
  const finalJoiningDate = parseFlexibleDate(normalizedRow['joiningdate'], 'Joining Date'); if (!finalJoiningDate) throw new Error('Joining Date is required and could not be parsed.');
  let temporaryPassword = generateRandomPassword(8); const hashedPassword = await bcrypt.hash(temporaryPassword, 10);
  let gender = normalizedRow['gender']?.toLowerCase(); if (!['male', 'female', 'other'].includes(gender)) gender = 'other';
  const isActiveValue = normalizedRow['isactive']?.toLowerCase(); let isActive = true; if (isActiveValue === 'false' || isActiveValue === 'inactive' || isActiveValue === 'no' || isActiveValue === '0') { isActive = false; }
  const sameAsPermanent = normalizedRow['sameaspermanent']?.toLowerCase() !== 'false';
  let permanentPincode = normalizedRow['permanentpincode'] || ''; if (permanentPincode && !/^\d{6}$/.test(permanentPincode)) permanentPincode = '';
  let currentPincode = normalizedRow['currentpincode'] || ''; if (currentPincode && !/^\d{6}$/.test(currentPincode)) currentPincode = '';
  let totalExperience = parseInt(normalizedRow['totalexperience'] || '0'); if (isNaN(totalExperience) || totalExperience < 0) totalExperience = 0;
  const firstName = normalizedRow['firstname'] || ''; const lastName = normalizedRow['lastname'] || '';

  // Handle profile image if provided
  let profileImagePath = '';
  if (normalizedRow['profileimage']) {
    profileImagePath = await copyProfilePicture(normalizedRow['profileimage'], userId, schoolCode);
    console.log(`🔍 DEBUG: Teacher profile image path returned: ${profileImagePath}`);
  }

  const newTeacher = {
    _id: new ObjectId(), userId, schoolCode: schoolCode.toUpperCase(), schoolId: schoolIdAsObjectId,
    name: { firstName, middleName: normalizedRow['middlename'] || '', lastName, displayName: `${firstName} ${lastName}`.trim() },
    email: email, password: hashedPassword, temporaryPassword: temporaryPassword, passwordChangeRequired: true, role: 'teacher',
    contact: { primaryPhone: normalizedRow['primaryphone'] || '', secondaryPhone: normalizedRow['secondaryphone'] || '', whatsappNumber: normalizedRow['whatsappnumber'] || '', },
    address: {
      permanent: { street: normalizedRow['permanentstreet'] || '', area: normalizedRow['permanentarea'] || '', city: normalizedRow['permanentcity'] || '', state: normalizedRow['permanentstate'] || '', country: normalizedRow['permanentcountry'] || 'India', pincode: permanentPincode, landmark: normalizedRow['permanentlandmark'] || '' },
      current: sameAsPermanent ? undefined : { street: normalizedRow['currentstreet'] || '', area: normalizedRow['currentarea'] || '', city: normalizedRow['currentcity'] || '', state: normalizedRow['currentstate'] || '', country: normalizedRow['currentcountry'] || 'India', pincode: currentPincode, landmark: normalizedRow['currentlandmark'] || '' },
      sameAsPermanent: sameAsPermanent
    },
    identity: { aadharNumber: normalizedRow['aadharnumber'] || '', panNumber: normalizedRow['pannumber'] || '' },
    profileImage: profileImagePath,
    isActive: isActive, createdAt: new Date(), updatedAt: new Date(),
    schoolAccess: { joinedDate: finalJoiningDate, assignedBy: creatingUserIdAsObjectId, status: 'active', accessLevel: 'full' },
    auditTrail: { createdBy: creatingUserIdAsObjectId, createdAt: new Date() },
    teacherDetails: {
      employeeId: normalizedRow['employeeid']?.trim() || userId,
      subjects: normalizedRow['subjects'] ? normalizedRow['subjects'].split(',').map(s => String(s).trim()).filter(Boolean) : [],
      qualification: normalizedRow['highestqualification']?.trim() || '', experience: totalExperience, joiningDate: finalJoiningDate,
      specialization: normalizedRow['specialization']?.trim() || '', previousExperience: '', dateOfBirth: finalDateOfBirth, gender: gender,
      bloodGroup: normalizedRow['bloodgroup']?.trim() || '', nationality: normalizedRow['nationality']?.trim() || 'Indian', religion: normalizedRow['religion']?.trim() || '',
      bankName: normalizedRow['bankname']?.trim() || '', bankAccountNo: normalizedRow['bankaccountno']?.trim() || '', bankIFSC: normalizedRow['bankifsc']?.trim() || '',
      classTeacherOf: normalizedRow['classteacherof']?.trim() || '',
    }
  };
  return newTeacher;
}

// --- Define Robust Headers (Student) ---
function getStudentHeadersRobust() {
<<<<<<< HEAD
  return [
    'studentId', 'firstName', 'middleName', 'lastName', 'email', 'primaryPhone', 'dateOfBirth', 'gender',
    'permanentStreet', 'permanentArea', 'permanentCity', 'permanentState', 'permanentPincode', 'permanentCountry', 'permanentLandmark',
    'sameAsPermanent', 'currentStreet', 'currentArea', 'currentCity', 'currentState', 'currentPincode', 'currentCountry', 'currentLandmark',
    'isActive', 'admissionNumber', 'rollNumber', 'currentClass', 'currentSection', 'academicYear', 'admissionDate',
    'fatherName', 'motherName', 'guardianName', 'fatherPhone', 'motherPhone', 'fatherEmail', 'motherEmail',
    'aadharNumber', 'religion', 'caste', 'category', 'disability', 'isRTECandidate',
    'previousSchoolName', 'previousBoard', 'lastClass', 'tcNumber',
    'transportMode', 'busRoute', 'pickupPoint', 'feeCategory', 'concessionType', 'concessionPercentage',
    'bankName', 'bankAccountNo', 'bankIFSC', 'medicalConditions', 'allergies', 'specialNeeds', 'profileImage'
  ];
=======
  // Removed 'admissionnumber' from the headers to exclude it from CSV export
  return ['firstname', 'middlename', 'lastname', 'email', 'primaryphone', 'dateofbirth', 'gender', 'permanentstreet', 'permanentarea', 'permanentcity', 'permanentstate', 'permanentpincode', 'permanentcountry', 'permanentlandmark', 'isactive', 'rollnumber', 'currentclass', 'currentsection', 'academicyear', 'admissiondate', 'fathername', 'mothername', 'guardianname', 'fatherphone', 'motherphone', 'fatheremail', 'motheremail', 'aadharnumber', 'religion', 'caste', 'category', 'disability', 'isrtcandidate', 'previousschoolname', 'previousboard', 'lastclass', 'tcnumber', 'transportmode', 'busroute', 'pickuppoint', 'feecategory', 'concessiontype', 'concessionpercentage', 'bankname', 'bankaccountno', 'bankifsc', 'medicalconditions', 'allergies', 'specialneeds', 'profileimage'];
>>>>>>> adee7262
}

// --- Robust Validation (Student) ---
function validateStudentRowRobust(normalizedRow, rowNumber) {
  const errors = [];
  const requiredKeys = ['firstname', 'lastname', 'email', 'primaryphone', 'dateofbirth', 'gender', 'currentclass', 'currentsection', 'fathername', 'mothername'];
  requiredKeys.forEach(key => { if (!normalizedRow.hasOwnProperty(key) || normalizedRow[key] === undefined || normalizedRow[key] === null || String(normalizedRow[key]).trim() === '') { errors.push({ row: rowNumber, error: `is required`, field: key }); } });
  // Optional Field Validations... (email, pincode, gender, phone, rte, dates, concession)
  if (normalizedRow['email'] && !/\S+@\S+\.\S+/.test(normalizedRow['email'])) { errors.push({ row: rowNumber, error: `Invalid format`, field: 'email' }); }
  const pincode = normalizedRow['permanentpincode']; if (pincode && pincode.trim() !== '' && !/^\d{6}$/.test(pincode)) { errors.push({ row: rowNumber, error: `Invalid format (must be 6 digits if provided)`, field: 'permanentpincode' }); }
  const currentPincode = normalizedRow['currentpincode']; if (currentPincode && currentPincode.trim() !== '' && !/^\d{6}$/.test(currentPincode)) { errors.push({ row: rowNumber, error: `Invalid format (must be 6 digits if provided)`, field: 'currentpincode' }); }
  const gender = normalizedRow['gender']?.toLowerCase(); if (gender && gender.trim() !== '' && !['male', 'female', 'other'].includes(gender)) { errors.push({ row: rowNumber, error: `Invalid value (must be 'male', 'female', or 'other' if provided)`, field: 'gender' }); }
  const phone = normalizedRow['primaryphone']; if (phone && phone.trim() !== '' && !/^\d{7,15}$/.test(phone.replace(/\D/g, ''))) { errors.push({ row: rowNumber, error: `Invalid format (must be 7-15 digits if provided)`, field: 'primaryphone' }); }
  const rte = normalizedRow['isrtcandidate']?.toLowerCase(); if (rte && rte.trim() !== '' && !['yes', 'no'].includes(rte)) { errors.push({ row: rowNumber, error: `Invalid value (must be 'Yes' or 'No' if provided)`, field: 'isrtcandidate' }); }
  if (normalizedRow['dateofbirth']) { try { parseFlexibleDate(normalizedRow['dateofbirth'], 'Date of Birth'); } catch (e) { errors.push({ row: rowNumber, error: e.message, field: 'dateofbirth' }); } }
  if (normalizedRow['admissiondate']) { try { parseFlexibleDate(normalizedRow['admissiondate'], 'Admission Date'); } catch (e) { errors.push({ row: rowNumber, error: e.message, field: 'admissiondate' }); } }
  const concPerc = normalizedRow['concessionpercentage']; if (concPerc && (isNaN(Number(concPerc)) || Number(concPerc) < 0 || Number(concPerc) > 100)) { errors.push({ row: rowNumber, error: `must be a number between 0 and 100`, field: 'concessionpercentage' }); }
  return errors;
}

// --- Robust Helper to Create Student Data Object ---
async function createStudentFromRowRobust(normalizedRow, schoolIdAsObjectId, userId, schoolCode, creatingUserIdAsObjectId) {
  // (Keep this function exactly as it was in the previous 'role-aware' version)
  const email = normalizedRow['email'];
  const dateOfBirthString = normalizedRow['dateofbirth']; const finalDateOfBirth = parseFlexibleDate(dateOfBirthString, 'Date of Birth'); if (!finalDateOfBirth) throw new Error(`Date of Birth is required and could not be parsed.`);
  const finalAdmissionDate = parseFlexibleDate(normalizedRow['admissiondate'], 'Admission Date') || new Date();
  let temporaryPassword; try { temporaryPassword = generateStudentPasswordFromDOB(dateOfBirthString); } catch (e) { console.warn(`Could not generate password from DOB "${dateOfBirthString}" for row ${normalizedRow.originalRowNumber}. Generating random password.`); temporaryPassword = generateRandomPassword(8); }
  const hashedPassword = await bcrypt.hash(temporaryPassword, 10);
  let gender = normalizedRow['gender']?.toLowerCase(); if (!['male', 'female', 'other'].includes(gender)) gender = 'other';
  const isActiveValue = normalizedRow['isactive']?.toLowerCase(); let isActive = true; if (isActiveValue === 'false' || isActiveValue === 'inactive' || isActiveValue === 'no' || isActiveValue === '0') { isActive = false; }
  const isRTECandidateValue = normalizedRow['isrtcandidate']?.toLowerCase(); const isRTECandidate = isRTECandidateValue === 'yes' ? 'Yes' : 'No';
  let permanentPincode = normalizedRow['permanentpincode'] || ''; if (permanentPincode && !/^\d{6}$/.test(permanentPincode)) permanentPincode = '';
  let currentPincode = normalizedRow['currentpincode'] || ''; if (currentPincode && !/^\d{6}$/.test(currentPincode)) currentPincode = '';
  let concessionPercentage = parseInt(normalizedRow['concessionpercentage'] || '0'); if (isNaN(concessionPercentage) || concessionPercentage < 0 || concessionPercentage > 100) concessionPercentage = 0;
  const firstName = normalizedRow['firstname'] || ''; const lastName = normalizedRow['lastname'] || '';

  // Handle profile image if provided
  let profileImagePath = '';
  if (normalizedRow['profileimage']) {
    profileImagePath = await copyProfilePicture(normalizedRow['profileimage'], userId, schoolCode);
    console.log(`🔍 DEBUG: Profile image path returned: ${profileImagePath}`);
  }

  const newStudent = {
    _id: new ObjectId(), userId, schoolCode: schoolCode.toUpperCase(), schoolId: schoolIdAsObjectId,
    name: { firstName, middleName: normalizedRow['middlename'] || '', lastName, displayName: `${firstName} ${lastName}`.trim() },
    email: email, password: hashedPassword, temporaryPassword: temporaryPassword, passwordChangeRequired: true, role: 'student',
    contact: { primaryPhone: normalizedRow['primaryphone'] || '', secondaryPhone: normalizedRow['secondaryphone'] || '', whatsappNumber: normalizedRow['whatsappnumber'] || '', },
    address: {
      permanent: { street: normalizedRow['permanentstreet'] || '', area: normalizedRow['permanentarea'] || '', city: normalizedRow['permanentcity'] || '', state: normalizedRow['permanentstate'] || '', country: normalizedRow['permanentcountry'] || 'India', pincode: permanentPincode, landmark: normalizedRow['permanentlandmark'] || '' },
      current: undefined, sameAsPermanent: true // Assuming sameAsPermanent=true for student import simplicity
    },
    identity: { aadharNumber: normalizedRow['aadharnumber'] || '', panNumber: normalizedRow['pannumber'] || '' },
    profileImage: profileImagePath,
    isActive: isActive, createdAt: new Date(), updatedAt: new Date(),
    schoolAccess: { joinedDate: finalAdmissionDate, assignedBy: creatingUserIdAsObjectId, status: 'active', accessLevel: 'full' },
    auditTrail: { createdBy: creatingUserIdAsObjectId, createdAt: new Date() },
    studentDetails: {
      currentClass: normalizedRow['currentclass'] || '', currentSection: normalizedRow['currentsection'] || '', rollNumber: normalizedRow['rollnumber'] || '', admissionNumber: normalizedRow['admissionnumber'] || '',
      admissionDate: finalAdmissionDate, dateOfBirth: finalDateOfBirth, gender: gender, bloodGroup: normalizedRow['bloodgroup'] || '', nationality: normalizedRow['nationality'] || 'Indian',
      religion: normalizedRow['religion'] || '', caste: normalizedRow['caste'] || '', category: normalizedRow['category'] || '',
      fatherName: normalizedRow['fathername'] || '', fatherPhone: normalizedRow['fatherphone'] || '', fatherEmail: normalizedRow['fatheremail']?.toLowerCase() || '',
      motherName: normalizedRow['mothername'] || '', motherPhone: normalizedRow['motherphone'] || '', motherEmail: normalizedRow['motheremail']?.toLowerCase() || '',
      guardianName: normalizedRow['guardianname'] || '', previousSchoolName: normalizedRow['previousschoolname'] || '', previousBoard: normalizedRow['previousboard'] || '',
      lastClass: normalizedRow['lastclass'] || '', tcNumber: normalizedRow['tcnumber'] || '', transportMode: normalizedRow['transportmode'] || '', busRoute: normalizedRow['busroute'] || '', pickupPoint: normalizedRow['pickuppoint'] || '',
      feeCategory: normalizedRow['feecategory'] || '', concessionType: normalizedRow['concessiontype'] || '', concessionPercentage: concessionPercentage,
      bankName: normalizedRow['bankname'] || '', bankAccountNo: normalizedRow['bankaccountno'] || '', bankIFSC: normalizedRow['bankifsc'] || '',
      medicalConditions: normalizedRow['medicalconditions'] || '', allergies: normalizedRow['allergies'] || '', specialNeeds: normalizedRow['specialneeds'] || '',
      disability: normalizedRow['disability'] || 'Not Applicable', isRTECandidate: isRTECandidate, academicYear: normalizedRow['academicyear'] || '',
    }
  };
  return newStudent;
}

// --- CSV Generation (Enhanced) ---
function generateCSV(users, role) {
  let headers; let rows;
  if (role.toLowerCase() === 'student') {
    headers = getStudentHeadersRobust();
    rows = users.map(user => { /* ... map student data ... */
      const sd = user.studentDetails || {}; const name = user.name || {}; const contact = user.contact || {}; const addressP = user.address?.permanent || {}; const identity = user.identity || {}; const rowData = {};
      headers.forEach(header => {
        let value = ''; try {
<<<<<<< HEAD
          switch (header) {
            case 'studentId': value = user.userId; break;
            case 'firstName': value = name.firstName; break;
            case 'middleName': value = name.middleName; break;
            case 'lastName': value = name.lastName; break;
            case 'email': value = user.email; break;
            case 'primaryPhone': value = contact.primaryPhone; break;
            case 'dateOfBirth': value = sd.dateOfBirth ? new Date(sd.dateOfBirth).toISOString().split('T')[0] : ''; break;
            case 'gender': value = sd.gender; break;
            case 'permanentStreet': value = addressP.street; break;
            case 'permanentArea': value = addressP.area; break;
            case 'permanentCity': value = addressP.city; break;
            case 'permanentState': value = addressP.state; break;
            case 'permanentPincode': value = addressP.pincode; break;
            case 'permanentCountry': value = addressP.country; break;
            case 'permanentLandmark': value = addressP.landmark; break;
            case 'sameAsPermanent': value = user.address?.sameAsPermanent === false ? 'FALSE' : 'TRUE'; break;
            case 'currentStreet': value = user.address?.current?.street || ''; break;
            case 'currentArea': value = user.address?.current?.area || ''; break;
            case 'currentCity': value = user.address?.current?.city || ''; break;
            case 'currentState': value = user.address?.current?.state || ''; break;
            case 'currentPincode': value = user.address?.current?.pincode || ''; break;
            case 'currentCountry': value = user.address?.current?.country || ''; break;
            case 'currentLandmark': value = user.address?.current?.landmark || ''; break;
            case 'isActive': value = user.isActive === false ? 'false' : 'true'; break;
            case 'admissionNumber': value = sd.admissionNumber; break;
            case 'rollNumber': value = sd.rollNumber; break;
            case 'currentClass': value = sd.currentClass; break;
            case 'currentSection': value = sd.currentSection; break;
            case 'academicYear': value = sd.academicYear; break;
            case 'admissionDate': value = sd.admissionDate ? new Date(sd.admissionDate).toISOString().split('T')[0] : ''; break;
            case 'fatherName': value = sd.fatherName; break;
            case 'motherName': value = sd.motherName; break;
            case 'guardianName': value = sd.guardianName; break;
            case 'fatherPhone': value = sd.fatherPhone; break;
            case 'motherPhone': value = sd.motherPhone; break;
            case 'fatherEmail': value = sd.fatherEmail; break;
            case 'motherEmail': value = sd.motherEmail; break;
            case 'aadharNumber': value = identity.aadharNumber; break;
            case 'religion': value = sd.religion; break;
            case 'caste': value = sd.caste; break;
            case 'category': value = sd.category; break;
            case 'disability': value = sd.disability; break;
            case 'isRTECandidate': value = sd.isRTECandidate; break;
            case 'previousSchoolName': value = sd.previousSchoolName; break;
            case 'previousBoard': value = sd.previousBoard; break;
            case 'lastClass': value = sd.lastClass; break;
            case 'tcNumber': value = sd.tcNumber; break;
            case 'transportMode': value = sd.transportMode; break;
            case 'busRoute': value = sd.busRoute; break;
            case 'pickupPoint': value = sd.pickupPoint; break;
            case 'feeCategory': value = sd.feeCategory; break;
            case 'concessionType': value = sd.concessionType; break;
            case 'concessionPercentage': value = sd.concessionPercentage; break;
            case 'bankName': value = sd.bankName; break;
            case 'bankAccountNo': value = sd.bankAccountNo; break;
            case 'bankIFSC': value = sd.bankIFSC; break;
            case 'medicalConditions': value = sd.medicalConditions; break;
            case 'allergies': value = sd.allergies; break;
            case 'specialNeeds': value = sd.specialNeeds; break;
            case 'profileImage': value = user.profileImage || user.profilePicture || ''; break;
=======
          switch (header) { /* ... all student cases ... */
            case 'firstname': value = name.firstName; break; case 'middlename': value = name.middleName; break; case 'lastname': value = name.lastName; break; case 'email': value = user.email; break; case 'primaryphone': value = contact.primaryPhone; break; case 'dateofbirth': value = sd.dateOfBirth ? new Date(sd.dateOfBirth).toISOString().split('T')[0] : ''; break; case 'gender': value = sd.gender; break; case 'permanentstreet': value = addressP.street; break; case 'permanentarea': value = addressP.area; break; case 'permanentcity': value = addressP.city; break; case 'permanentstate': value = addressP.state; break; case 'permanentpincode': value = addressP.pincode; break; case 'permanentcountry': value = addressP.country; break; case 'permanentlandmark': value = addressP.landmark; break; case 'isactive': value = user.isActive === false ? 'false' : 'true'; break; case 'rollnumber': value = sd.rollNumber; break; case 'currentclass': value = sd.currentClass; break; case 'currentsection': value = sd.currentSection; break; case 'academicyear': value = sd.academicYear; break; case 'admissiondate': value = sd.admissionDate ? new Date(sd.admissionDate).toISOString().split('T')[0] : ''; break; case 'fathername': value = sd.fatherName; break; case 'mothername': value = sd.motherName; break; case 'guardianname': value = sd.guardianName; break; case 'fatherphone': value = sd.fatherPhone; break; case 'motherphone': value = sd.motherPhone; break; case 'fatheremail': value = sd.fatherEmail; break; case 'motheremail': value = sd.motherEmail; break; case 'aadharnumber': value = identity.aadharNumber; break; case 'religion': value = sd.religion; break; case 'caste': value = sd.caste; break; case 'category': value = sd.category; break; case 'disability': value = sd.disability; break; case 'isrtcandidate': value = sd.isRTECandidate; break; case 'previousschoolname': value = sd.previousSchoolName; break; case 'previousboard': value = sd.previousBoard; break; case 'lastclass': value = sd.lastClass; break; case 'tcnumber': value = sd.tcNumber; break; case 'transportmode': value = sd.transportMode; break; case 'busroute': value = sd.busRoute; break; case 'pickuppoint': value = sd.pickupPoint; break; case 'feecategory': value = sd.feeCategory; break; case 'concessiontype': value = sd.concessionType; break; case 'concessionpercentage': value = sd.concessionPercentage; break; case 'bankname': value = sd.bankName; break; case 'bankaccountno': value = sd.bankAccountNo; break; case 'bankifsc': value = sd.bankIFSC; break; case 'medicalconditions': value = sd.medicalConditions; break; case 'allergies': value = sd.allergies; break; case 'specialneeds': value = sd.specialNeeds; break; case 'profileimage': value = user.profileImage || user.profilePicture || ''; break; // Include profileimage for completeness
>>>>>>> adee7262
            default: value = '';
          }
        } catch (e) { console.warn(`Error getting ${header} for student ${user.userId}`); } rowData[header] = value ?? '';
      });
      return headers.map(header => rowData[header]);
    });
  } else if (role.toLowerCase() === 'teacher') {
    headers = getTeacherHeaders();
    rows = users.map(user => {
      const teachingInfo = user.teachingInfo || {};
      const personal = user.personal || {};
      const name = user.name || {};
      const contact = user.contact || {};
      const addressP = user.address?.permanent || {};
      const addressC = user.address?.current || {};
      const rowData = {};
      
      headers.forEach(header => {
        let value = ''; 
        try {
          switch (header) {
            case 'userId': value = user.userId; break;
            case 'firstName': value = name.firstName; break;
            case 'middleName': value = name.middleName; break;
            case 'lastName': value = name.lastName; break;
            case 'email': value = user.email; break;
            case 'primaryPhone': value = contact.primaryPhone; break;
            case 'secondaryPhone': value = contact.secondaryPhone; break;
            case 'whatsappNumber': value = contact.whatsappNumber || ''; break;
            case 'dateOfBirth': value = personal.dateOfBirth ? new Date(personal.dateOfBirth).toISOString().split('T')[0] : ''; break;
            case 'gender': value = personal.gender; break;
            case 'permanentStreet': value = addressP.street; break;
            case 'permanentArea': value = addressP.area; break;
            case 'permanentCity': value = addressP.city; break;
            case 'permanentState': value = addressP.state; break;
            case 'permanentPincode': value = addressP.pincode; break;
            case 'permanentCountry': value = addressP.country; break;
            case 'permanentLandmark': value = addressP.landmark; break;
            case 'sameAsPermanent': value = user.address?.sameAsPermanent === false ? 'FALSE' : 'TRUE'; break;
            case 'currentStreet': value = addressC?.street || ''; break;
            case 'currentArea': value = addressC?.area || ''; break;
            case 'currentCity': value = addressC?.city || ''; break;
            case 'currentState': value = addressC?.state || ''; break;
            case 'currentPincode': value = addressC?.pincode || ''; break;
            case 'currentCountry': value = addressC?.country || ''; break;
            case 'currentLandmark': value = addressC?.landmark || ''; break;
            case 'aadharNumber': value = personal.aadhaar; break;
            case 'panNumber': value = personal.pan; break;
            case 'joiningDate': value = teachingInfo.joinDate ? new Date(teachingInfo.joinDate).toISOString().split('T')[0] : ''; break;
            case 'highestQualification': value = teachingInfo.qualification; break;
            case 'specialization': value = teachingInfo.specialization || ''; break;
            case 'totalExperience': value = teachingInfo.experience; break;
            case 'subjects': value = Array.isArray(teachingInfo.subjects) ? teachingInfo.subjects.join(', ') : ''; break;
            case 'classTeacherOf': value = Array.isArray(teachingInfo.classes) ? teachingInfo.classes.join(', ') : ''; break;
            case 'employeeId': value = teachingInfo.employeeId; break;
            case 'bankName': value = ''; break; // Not in schema
            case 'bankAccountNo': value = ''; break; // Not in schema
            case 'bankIFSC': value = ''; break; // Not in schema
            case 'bloodGroup': value = personal.bloodGroup; break;
            case 'nationality': value = personal.nationality; break;
            case 'religion': value = personal.religion; break;
            case 'isActive': value = user.isActive === false ? 'false' : 'true'; break;
            case 'profileImage': value = user.profileImage || ''; break;
            default: value = '';
          }
        } catch (e) { console.warn(`Error getting ${header} for teacher ${user.userId}`); } rowData[header] = value ?? '';
      });
      return headers.map(header => rowData[header]);
    });
  } else if (role.toLowerCase() === 'admin') {
    headers = getAdminHeaders();
    rows = users.map(user => {
      const adminInfo = user.adminInfo || {};
      const personal = user.personal || {};
      const name = user.name || {};
      const contact = user.contact || {};
      const addressP = user.address?.permanent || {};
      const addressC = user.address?.current || {};
      const rowData = {};

      headers.forEach(header => {
        let value = '';
        try {
          switch (header) {
            case 'userId': value = user.userId; break;
            case 'firstName': value = name.firstName; break;
            case 'middleName': value = name.middleName; break;
            case 'lastName': value = name.lastName; break;
            case 'email': value = user.email; break;
            case 'primaryPhone': value = contact.primaryPhone; break;
            case 'secondaryPhone': value = contact.secondaryPhone; break;
            case 'whatsappNumber': value = contact.whatsappNumber || ''; break;
            case 'dateOfBirth': value = personal.dateOfBirth ? new Date(personal.dateOfBirth).toISOString().split('T')[0] : ''; break;
            case 'gender': value = personal.gender; break;
            case 'permanentStreet': value = addressP.street; break;
            case 'permanentArea': value = addressP.area; break;
            case 'permanentCity': value = addressP.city; break;
            case 'permanentState': value = addressP.state; break;
            case 'permanentPincode': value = addressP.pincode; break;
            case 'permanentCountry': value = addressP.country; break;
            case 'permanentLandmark': value = addressP.landmark; break;
            case 'sameAsPermanent': value = user.address?.sameAsPermanent === false ? 'FALSE' : 'TRUE'; break;
            case 'currentStreet': value = addressC?.street || ''; break;
            case 'currentArea': value = addressC?.area || ''; break;
            case 'currentCity': value = addressC?.city || ''; break;
            case 'currentState': value = addressC?.state || ''; break;
            case 'currentPincode': value = addressC?.pincode || ''; break;
            case 'currentCountry': value = addressC?.country || ''; break;
            case 'currentLandmark': value = addressC?.landmark || ''; break;
            case 'aadharNumber': value = personal.aadhaar; break;
            case 'panNumber': value = personal.pan; break;
            case 'joiningDate': value = adminInfo.joinDate ? new Date(adminInfo.joinDate).toISOString().split('T')[0] : ''; break;
            case 'employeeId': value = adminInfo.employeeId; break;
            case 'adminType': value = 'admin'; break; // Default value
            case 'designation': value = adminInfo.designation || ''; break;
            case 'department': value = adminInfo.department; break;
            case 'permissions_userManagement': value = Array.isArray(adminInfo.permissions) && adminInfo.permissions.includes('manage_users') ? 'TRUE' : 'FALSE'; break;
            case 'permissions_academicManagement': value = Array.isArray(adminInfo.permissions) && adminInfo.permissions.includes('manage_academics') ? 'TRUE' : 'FALSE'; break;
            case 'permissions_feeManagement': value = Array.isArray(adminInfo.permissions) && adminInfo.permissions.includes('manage_fees') ? 'TRUE' : 'FALSE'; break;
            case 'permissions_reportGeneration': value = Array.isArray(adminInfo.permissions) && adminInfo.permissions.includes('view_reports') ? 'TRUE' : 'FALSE'; break;
            case 'permissions_systemSettings': value = Array.isArray(adminInfo.permissions) && adminInfo.permissions.includes('manage_system') ? 'TRUE' : 'FALSE'; break;
            case 'permissions_schoolSettings': value = Array.isArray(adminInfo.permissions) && adminInfo.permissions.includes('manage_school') ? 'TRUE' : 'FALSE'; break;
            case 'permissions_dataExport': value = Array.isArray(adminInfo.permissions) && adminInfo.permissions.includes('export_data') ? 'TRUE' : 'FALSE'; break;
            case 'permissions_auditLogs': value = Array.isArray(adminInfo.permissions) && adminInfo.permissions.includes('view_audit') ? 'TRUE' : 'FALSE'; break;
            case 'bankName': value = ''; break; // Not in schema
            case 'accountNumber': value = ''; break; // Not in schema
            case 'bankIFSC': value = ''; break; // Not in schema
            case 'accountHolderName': value = ''; break; // Not in schema
            case 'bankBranchName': value = ''; break; // Not in schema
            case 'bloodGroup': value = personal.bloodGroup; break;
            case 'nationality': value = personal.nationality; break;
            case 'religion': value = personal.religion; break;
            case 'isActive': value = user.isActive === false ? 'false' : 'true'; break;
            case 'profileImage': value = user.profileImage || ''; break;
            default: value = '';
          }
        } catch (e) { console.warn(`Error getting ${header} for admin ${user.userId}`); }
        rowData[header] = value ?? '';
      });
      return headers.map(header => rowData[header]);
    });
  } else { console.warn(`generateCSV called with unsupported role: ${role}`); return ''; }
  const csvContent = [headers.join(','), ...rows.map(row => row.map(cell => { const strCell = String(cell ?? ''); if (strCell.includes('"') || strCell.includes(',') || strCell.includes('\n') || strCell.includes('\r')) { return `"${strCell.replace(/"/g, '""')}"`; } return strCell; }).join(','))].join('\n');
  return csvContent;
}

// --- Format User for JSON/Excel Export ---
function formatUserForExport(user, role) {
  // Basic user info
  const formatted = {
    userId: user.userId,
    role: user.role || role, // Ensure role is present
    email: user.email,
    firstName: user.name?.firstName,
    middleName: user.name?.middleName,
    lastName: user.name?.lastName,
    displayName: user.name?.displayName,
    primaryPhone: user.contact?.primaryPhone,
    secondaryPhone: user.contact?.secondaryPhone,
    whatsappNumber: user.contact?.whatsappNumber,
    isActive: user.isActive,
    // Flatten address
    permanentStreet: user.address?.permanent?.street,
    permanentArea: user.address?.permanent?.area,
    permanentCity: user.address?.permanent?.city,
    permanentState: user.address?.permanent?.state,
    permanentPincode: user.address?.permanent?.pincode,
    permanentCountry: user.address?.permanent?.country,
    permanentLandmark: user.address?.permanent?.landmark,
    sameAsPermanent: user.address?.sameAsPermanent,
    currentStreet: user.address?.current?.street,
    currentArea: user.address?.current?.area,
    currentCity: user.address?.current?.city,
    currentState: user.address?.current?.state,
    currentPincode: user.address?.current?.pincode,
    currentCountry: user.address?.current?.country,
    currentLandmark: user.address?.current?.landmark,
    // Flatten identity
    aadharNumber: user.identity?.aadharNumber,
    panNumber: user.identity?.panNumber,
    createdAt: user.createdAt,
    updatedAt: user.updatedAt,
    joiningDate: user.schoolAccess?.joinedDate, // Common joining date
  };

  // Add role-specific flattened details
  if (role === 'student' && user.studentDetails) {
    Object.assign(formatted, {
      dateOfBirth: user.studentDetails.dateOfBirth,
      gender: user.studentDetails.gender,
      admissionNumber: user.studentDetails.admissionNumber,
      rollNumber: user.studentDetails.rollNumber,
      currentClass: user.studentDetails.currentClass,
      currentSection: user.studentDetails.currentSection,
      academicYear: user.studentDetails.academicYear,
      admissionDate: user.studentDetails.admissionDate,
      fatherName: user.studentDetails.fatherName,
      motherName: user.studentDetails.motherName,
      // ... add other relevant flattened studentDetails fields from getStudentHeadersRobust
      guardianName: user.studentDetails.guardianName,
      fatherPhone: user.studentDetails.fatherPhone,
      motherPhone: user.studentDetails.motherPhone,
      fatherEmail: user.studentDetails.fatherEmail,
      motherEmail: user.studentDetails.motherEmail,
      religion: user.studentDetails.religion,
      caste: user.studentDetails.caste,
      category: user.studentDetails.category,
      disability: user.studentDetails.disability,
      isRTECandidate: user.studentDetails.isRTECandidate,
      previousSchoolName: user.studentDetails.previousSchoolName,
      previousBoard: user.studentDetails.previousBoard,
      lastClass: user.studentDetails.lastClass,
      tcNumber: user.studentDetails.tcNumber,
      transportMode: user.studentDetails.transportMode,
      busRoute: user.studentDetails.busRoute,
      pickupPoint: user.studentDetails.pickupPoint,
      feeCategory: user.studentDetails.feeCategory,
      concessionType: user.studentDetails.concessionType,
      concessionPercentage: user.studentDetails.concessionPercentage,
      bankName: user.studentDetails.bankName,
      bankAccountNo: user.studentDetails.bankAccountNo,
      bankIFSC: user.studentDetails.bankIFSC,
      medicalConditions: user.studentDetails.medicalConditions,
      allergies: user.studentDetails.allergies,
      specialNeeds: user.studentDetails.specialNeeds,
      bloodGroup: user.studentDetails.bloodGroup,
      nationality: user.studentDetails.nationality,
    });
  } else if (role === 'teacher' && user.teacherDetails) {
    Object.assign(formatted, {
      dateOfBirth: user.teacherDetails.dateOfBirth,
      gender: user.teacherDetails.gender,
      joiningDate: user.teacherDetails.joiningDate, // Use specific joining date if available
      highestQualification: user.teacherDetails.qualification,
      specialization: user.teacherDetails.specialization,
      totalExperience: user.teacherDetails.experience,
      subjects: Array.isArray(user.teacherDetails.subjects) ? user.teacherDetails.subjects.join(', ') : '',
      classTeacherOf: user.teacherDetails.classTeacherOf,
      employeeId: user.teacherDetails.employeeId,
      // ... add other relevant flattened teacherDetails fields from getTeacherHeaders
      bloodGroup: user.teacherDetails.bloodGroup,
      nationality: user.teacherDetails.nationality,
      religion: user.teacherDetails.religion,
      bankName: user.teacherDetails.bankName,
      bankAccountNo: user.teacherDetails.bankAccountNo,
      bankIFSC: user.teacherDetails.bankIFSC,

    });
  } else if (role === 'admin' && user.adminDetails) { // <--- NEW: Admin Export Format
    Object.assign(formatted, {
      dateOfBirth: user.adminDetails.dateOfBirth || user.dateOfBirth, // Use top-level if adminDetails lacks it
      gender: user.adminDetails.gender || user.gender,
      joiningDate: user.adminDetails.joiningDate, 
      employeeId: user.adminDetails.employeeId,
      adminType: user.adminDetails.adminType,
      designation: user.adminDetails.designation,
      department: user.adminDetails.department,
      bankName: user.adminDetails.bankDetails?.bankName,
      bankAccountNo: user.adminDetails.bankDetails?.accountNumber,
      bankIFSC: user.adminDetails.bankDetails?.ifscCode,
      accountHolderName: user.adminDetails.bankDetails?.accountHolderName,
      userManagementPermission: user.adminDetails.permissions?.userManagement,
      academicManagementPermission: user.adminDetails.permissions?.academicManagement,
      feeManagementPermission: user.adminDetails.permissions?.feeManagement,
      reportGenerationPermission: user.adminDetails.permissions?.reportGeneration,
      systemSettingsPermission: user.adminDetails.permissions?.systemSettings,
      schoolSettingsPermission: user.adminDetails.permissions?.schoolSettings,
      dataExportPermission: user.adminDetails.permissions?.dataExport,
      auditLogsPermission: user.adminDetails.permissions?.auditLogs,
    });
  }
  // Remove undefined fields to keep export clean
  Object.keys(formatted).forEach(key => formatted[key] === undefined && delete formatted[key]);

  return formatted;
}


// ==================================================================
// END: FILE
// ==================================================================

// Export necessary functions
module.exports = {
  exportUsers: exports.exportUsers,
  importUsers: exports.importUsers,
  generateTemplate: exports.generateTemplate
};<|MERGE_RESOLUTION|>--- conflicted
+++ resolved
@@ -187,13 +187,13 @@
     // Admin Specific <--- NEW: Admin Fields
     'admintype': 'admintype', 'adminlevel': 'admintype', 'designation': 'designation', 'department': 'department',
     'accountholdername': 'accountholdername', 'bankbranchname': 'bankbranchname',
-    'permissionsusermanagement': 'permissions_usermanagement', 
+    'permissionsusermanagement': 'permissions_usermanagement',
     'permissionsacademicmanagement': 'permissions_academicmanagement',
-    'permissionsfeemanagement': 'permissions_feemanagement', 
+    'permissionsfeemanagement': 'permissions_feemanagement',
     'permissionsreportgeneration': 'permissions_reportgeneration',
-    'permissionssystemsettings': 'permissions_systemsettings', 
+    'permissionssystemsettings': 'permissions_systemsettings',
     'permissionsschoolsettings': 'permissions_schoolsettings',
-    'permissionsdataexport': 'permissions_dataexport', 
+    'permissionsdataexport': 'permissions_dataexport',
     'permissionsauditlogs': 'permissions_auditlogs',
   };
 
@@ -228,7 +228,7 @@
         if (context.lines === 2) { // Line 1 is header, Line 2 is first data row
           firstRowKeys = currentRecordKeys;
           console.log('First data row keys:', Array.from(firstRowKeys));
-          
+
           // 1. Prioritize student check
           if (firstRowKeys.has('currentclass') && firstRowKeys.has('currentsection') && firstRowKeys.has('fathername')) {
             inferredRole = 'student';
@@ -236,7 +236,7 @@
           // 2. Then check for teacher
           else if (firstRowKeys.has('joiningdate') && firstRowKeys.has('highestqualification') && firstRowKeys.has('totalexperience')) {
             inferredRole = 'teacher';
-          } 
+          }
           // 3. Then check for admin <--- NEW: Admin Inference
           else if (firstRowKeys.has('joiningdate') && (firstRowKeys.has('admintype') || firstRowKeys.has('designation'))) {
             inferredRole = 'admin';
@@ -304,12 +304,12 @@
       let validationErrors = [];
       if (userRole === 'student') {
         validationErrors = validateStudentRowRobust(row, rowNumber);
-        
+
         // Additional validation: Check if class and section exist
         if (validationErrors.length === 0) {
           const currentClass = row['currentclass'];
           const currentSection = row['currentsection'];
-          
+
           if (currentClass && currentSection) {
             const classesCollection = db.collection('classes');
             const classExists = await classesCollection.findOne({
@@ -318,7 +318,7 @@
               sections: currentSection,
               isActive: true
             });
-            
+
             if (!classExists) {
               validationErrors.push({
                 row: rowNumber,
@@ -372,7 +372,7 @@
     try {
       // Generate userId ONLY now, after all validation passed
       const userId = await generateSequentialUserId(tempData._tempSchoolCode, tempData._tempUserRole);
-      
+
       // Create actual user data object
       let userData;
       if (tempData._tempUserRole === 'student') {
@@ -400,7 +400,7 @@
           tempData._tempCreatingUserId
         );
       }
-      
+
       finalUsersToInsert.push(userData);
       results.success.push({
         row: tempData._tempRowNumber,
@@ -555,52 +555,52 @@
 // --- Profile Picture Copy Helper with Compression ---
 async function copyProfilePicture(sourcePath, userId, schoolCode) {
   if (!sourcePath || String(sourcePath).trim() === '') return '';
-  
+
   try {
     // Normalize the source path
     const normalizedSourcePath = path.resolve(sourcePath.trim());
-    
+
     // Check if source file exists
     if (!fs.existsSync(normalizedSourcePath)) {
       console.warn(`Profile picture not found at: ${normalizedSourcePath}`);
       return '';
     }
-    
+
     // Get file extension
     const ext = path.extname(normalizedSourcePath);
     const validExtensions = ['.jpg', '.jpeg', '.png', '.gif', '.bmp', '.webp'];
-    
+
     if (!validExtensions.includes(ext.toLowerCase())) {
       console.warn(`Invalid profile picture format: ${ext}. Allowed: ${validExtensions.join(', ')}`);
       return '';
     }
-    
+
     // Get original file size
     const originalStats = fs.statSync(normalizedSourcePath);
     console.log(`📸 Original image: ${path.basename(normalizedSourcePath)}, Size: ${(originalStats.size / 1024).toFixed(2)}KB`);
-    
+
     // Create uploads directory structure: uploads/profiles/schoolCode/
     const uploadsDir = path.join(__dirname, '..', 'uploads', 'profiles', schoolCode.toUpperCase());
     if (!fs.existsSync(uploadsDir)) {
       fs.mkdirSync(uploadsDir, { recursive: true });
     }
-    
+
     // Generate unique filename with .jpg extension (Sharp will convert to JPEG)
     const timestamp = Date.now();
     const filename = `${userId}_${timestamp}.jpg`;
     const destPath = path.join(uploadsDir, filename);
-    
+
     // Compress image using Sharp to ~30KB
     console.log('🔄 Compressing image with Sharp...');
     await sharp(normalizedSourcePath)
       .resize(800, 800, { fit: 'inside', withoutEnlargement: true })
       .jpeg({ quality: 60 })
       .toFile(destPath);
-    
+
     // Check file size and re-compress if needed
     let stats = fs.statSync(destPath);
     let quality = 60;
-    
+
     while (stats.size > 30 * 1024 && quality > 20) {
       quality -= 10;
       console.log(`🔄 Re-compressing with quality ${quality}...`);
@@ -610,10 +610,10 @@
         .toFile(destPath);
       stats = fs.statSync(destPath);
     }
-    
+
     console.log(`✅ Compressed image: ${(stats.size / 1024).toFixed(2)}KB (quality: ${quality})`);
     console.log(`✅ Profile picture processed: ${normalizedSourcePath} -> ${destPath}`);
-    
+
     // Delete source file after successful compression (to avoid accumulation in temp folder)
     try {
       // Check if source is in a temp directory before deleting
@@ -624,7 +624,7 @@
     } catch (deleteErr) {
       console.warn(`⚠️ Could not delete source file ${normalizedSourcePath}:`, deleteErr.message);
     }
-    
+
     // Return relative path for storage in database
     return `/uploads/profiles/${schoolCode.toUpperCase()}/${filename}`;
   } catch (error) {
@@ -770,7 +770,7 @@
 
   // Handle profile image if provided <--- IMAGE UPLOAD
   let profileImagePath = '';
-  if (normalizedRow['profileimage']) { 
+  if (normalizedRow['profileimage']) {
     profileImagePath = await copyProfilePicture(normalizedRow['profileimage'], userId, schoolCode);
     console.log(`🔍 DEBUG: Admin profile image path returned: ${profileImagePath}`);
   }
@@ -871,7 +871,6 @@
 
 // --- Define Robust Headers (Student) ---
 function getStudentHeadersRobust() {
-<<<<<<< HEAD
   return [
     'studentId', 'firstName', 'middleName', 'lastName', 'email', 'primaryPhone', 'dateOfBirth', 'gender',
     'permanentStreet', 'permanentArea', 'permanentCity', 'permanentState', 'permanentPincode', 'permanentCountry', 'permanentLandmark',
@@ -883,10 +882,6 @@
     'transportMode', 'busRoute', 'pickupPoint', 'feeCategory', 'concessionType', 'concessionPercentage',
     'bankName', 'bankAccountNo', 'bankIFSC', 'medicalConditions', 'allergies', 'specialNeeds', 'profileImage'
   ];
-=======
-  // Removed 'admissionnumber' from the headers to exclude it from CSV export
-  return ['firstname', 'middlename', 'lastname', 'email', 'primaryphone', 'dateofbirth', 'gender', 'permanentstreet', 'permanentarea', 'permanentcity', 'permanentstate', 'permanentpincode', 'permanentcountry', 'permanentlandmark', 'isactive', 'rollnumber', 'currentclass', 'currentsection', 'academicyear', 'admissiondate', 'fathername', 'mothername', 'guardianname', 'fatherphone', 'motherphone', 'fatheremail', 'motheremail', 'aadharnumber', 'religion', 'caste', 'category', 'disability', 'isrtcandidate', 'previousschoolname', 'previousboard', 'lastclass', 'tcnumber', 'transportmode', 'busroute', 'pickuppoint', 'feecategory', 'concessiontype', 'concessionpercentage', 'bankname', 'bankaccountno', 'bankifsc', 'medicalconditions', 'allergies', 'specialneeds', 'profileimage'];
->>>>>>> adee7262
 }
 
 // --- Robust Validation (Student) ---
@@ -970,7 +965,6 @@
       const sd = user.studentDetails || {}; const name = user.name || {}; const contact = user.contact || {}; const addressP = user.address?.permanent || {}; const identity = user.identity || {}; const rowData = {};
       headers.forEach(header => {
         let value = ''; try {
-<<<<<<< HEAD
           switch (header) {
             case 'studentId': value = user.userId; break;
             case 'firstName': value = name.firstName; break;
@@ -1032,10 +1026,6 @@
             case 'allergies': value = sd.allergies; break;
             case 'specialNeeds': value = sd.specialNeeds; break;
             case 'profileImage': value = user.profileImage || user.profilePicture || ''; break;
-=======
-          switch (header) { /* ... all student cases ... */
-            case 'firstname': value = name.firstName; break; case 'middlename': value = name.middleName; break; case 'lastname': value = name.lastName; break; case 'email': value = user.email; break; case 'primaryphone': value = contact.primaryPhone; break; case 'dateofbirth': value = sd.dateOfBirth ? new Date(sd.dateOfBirth).toISOString().split('T')[0] : ''; break; case 'gender': value = sd.gender; break; case 'permanentstreet': value = addressP.street; break; case 'permanentarea': value = addressP.area; break; case 'permanentcity': value = addressP.city; break; case 'permanentstate': value = addressP.state; break; case 'permanentpincode': value = addressP.pincode; break; case 'permanentcountry': value = addressP.country; break; case 'permanentlandmark': value = addressP.landmark; break; case 'isactive': value = user.isActive === false ? 'false' : 'true'; break; case 'rollnumber': value = sd.rollNumber; break; case 'currentclass': value = sd.currentClass; break; case 'currentsection': value = sd.currentSection; break; case 'academicyear': value = sd.academicYear; break; case 'admissiondate': value = sd.admissionDate ? new Date(sd.admissionDate).toISOString().split('T')[0] : ''; break; case 'fathername': value = sd.fatherName; break; case 'mothername': value = sd.motherName; break; case 'guardianname': value = sd.guardianName; break; case 'fatherphone': value = sd.fatherPhone; break; case 'motherphone': value = sd.motherPhone; break; case 'fatheremail': value = sd.fatherEmail; break; case 'motheremail': value = sd.motherEmail; break; case 'aadharnumber': value = identity.aadharNumber; break; case 'religion': value = sd.religion; break; case 'caste': value = sd.caste; break; case 'category': value = sd.category; break; case 'disability': value = sd.disability; break; case 'isrtcandidate': value = sd.isRTECandidate; break; case 'previousschoolname': value = sd.previousSchoolName; break; case 'previousboard': value = sd.previousBoard; break; case 'lastclass': value = sd.lastClass; break; case 'tcnumber': value = sd.tcNumber; break; case 'transportmode': value = sd.transportMode; break; case 'busroute': value = sd.busRoute; break; case 'pickuppoint': value = sd.pickupPoint; break; case 'feecategory': value = sd.feeCategory; break; case 'concessiontype': value = sd.concessionType; break; case 'concessionpercentage': value = sd.concessionPercentage; break; case 'bankname': value = sd.bankName; break; case 'bankaccountno': value = sd.bankAccountNo; break; case 'bankifsc': value = sd.bankIFSC; break; case 'medicalconditions': value = sd.medicalConditions; break; case 'allergies': value = sd.allergies; break; case 'specialneeds': value = sd.specialNeeds; break; case 'profileimage': value = user.profileImage || user.profilePicture || ''; break; // Include profileimage for completeness
->>>>>>> adee7262
             default: value = '';
           }
         } catch (e) { console.warn(`Error getting ${header} for student ${user.userId}`); } rowData[header] = value ?? '';
@@ -1052,9 +1042,9 @@
       const addressP = user.address?.permanent || {};
       const addressC = user.address?.current || {};
       const rowData = {};
-      
+
       headers.forEach(header => {
-        let value = ''; 
+        let value = '';
         try {
           switch (header) {
             case 'userId': value = user.userId; break;
@@ -1288,7 +1278,7 @@
     Object.assign(formatted, {
       dateOfBirth: user.adminDetails.dateOfBirth || user.dateOfBirth, // Use top-level if adminDetails lacks it
       gender: user.adminDetails.gender || user.gender,
-      joiningDate: user.adminDetails.joiningDate, 
+      joiningDate: user.adminDetails.joiningDate,
       employeeId: user.adminDetails.employeeId,
       adminType: user.adminDetails.adminType,
       designation: user.adminDetails.designation,
