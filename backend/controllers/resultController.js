--- conflicted
+++ resolved
@@ -1,10 +1,26 @@
+/**
+ * ResultController.js
+ * Merged and unified controller combining two versions:
+ * - createOrUpdateResult, ranking, grading
+ * - saveResults, getResults (supporting nested & flat formats)
+ * - getResultsForTeacher (formatted teacher view)
+ * - freezeResults, updateResult
+ * - class performance endpoints & dashboard stats
+ *
+ * Framework: Express + Mongoose (CommonJS)
+ *
+ * Option A: Detailed logs, comments, and developer-friendly messages retained.
+ */
+
 const Result = require('../models/Result');
 const User = require('../models/User');
 const Subject = require('../models/Subject');
 const Class = require('../models/Class');
 const { gradeSystem, gradeUtils } = require('../utils/gradeSystem');
 
-// Create or update student result with comprehensive grade calculation
+// -----------------------------
+// Core: Create / Update Result
+// -----------------------------
 exports.createOrUpdateResult = async (req, res) => {
   try {
     const {
@@ -58,7 +74,7 @@
       return res.status(400).json({ message: 'Invalid grade level' });
     }
 
-    // Process and validate subjects
+    // Process subjects (validates subject existence & calculates per-subject grade)
     const processedSubjects = await processSubjectMarks(subjects, grade, gradingSystem, schoolCode);
     
     // Calculate overall statistics
@@ -95,7 +111,7 @@
       examDetails: {
         examType,
         examDate: new Date(),
-        maxMarks: processedSubjects.reduce((sum, s) => sum + (s.maxMarks || 100), 0),
+        maxMarks: processedSubjects.reduce((sum, s) => sum + (s.total.maxMarks || 100), 0),
         resultDate: new Date()
       },
       subjects: processedSubjects,
@@ -125,13 +141,15 @@
       Object.assign(result, resultData);
       result.lastModified = new Date();
       await result.save();
+      console.log(`✏️  Updated result for student ${studentId} (${grade}-${section})`);
     } else {
       // Create new result
       result = new Result(resultData);
       await result.save();
-    }
-
-    // Calculate rank among classmates
+      console.log(`🆕 Created result for student ${studentId} (${grade}-${section})`);
+    }
+
+    // Calculate rank among classmates (updates all documents in that class & exam)
     await calculateClassRank(result, schoolCode, grade, section, examType, academicYear || '2024-25');
 
     res.status(result.isNew ? 201 : 200).json({
@@ -156,7 +174,9 @@
   }
 };
 
-// Process subject marks with grade calculation
+// --------------------------------------
+// Process subject marks & grade calc
+// --------------------------------------
 const processSubjectMarks = async (subjects, grade, gradingSystem, schoolCode) => {
   const processedSubjects = [];
 
@@ -182,10 +202,13 @@
       throw new Error(`Subject ${subjectCode} not found for grade ${grade}`);
     }
 
-    // Calculate total marks
-    const totalMarks = (marksObtained || 0) + (practicalMarks || 0);
+    // Calculate totals and percentages
+    const theoryObtained = marksObtained || 0;
+    const practicalObtained = practicalMarks || 0;
+    const totalMarksObtained = theoryObtained + practicalObtained;
     const totalMaxMarks = (maxMarks || 100) + (maxPracticalMarks || 0);
-    const percentage = totalMaxMarks > 0 ? (totalMarks / totalMaxMarks) * 100 : 0;
+
+    const percentage = totalMaxMarks > 0 ? (totalMarksObtained / totalMaxMarks) * 100 : 0;
 
     // Calculate grade using grading system
     const subjectGrade = calculateGrade(percentage, gradingSystem);
@@ -196,19 +219,19 @@
       subjectType: subject.subjectType,
       isOptional,
       theory: {
-        marksObtained: marksObtained || 0,
+        marksObtained: theoryObtained,
         maxMarks: maxMarks || 100,
-        percentage: maxMarks > 0 ? ((marksObtained || 0) / maxMarks) * 100 : 0
+        percentage: maxMarks > 0 ? ((theoryObtained) / maxMarks) * 100 : 0
       },
       practical: {
-        marksObtained: practicalMarks || 0,
+        marksObtained: practicalObtained,
         maxMarks: maxPracticalMarks || 0,
-        percentage: maxPracticalMarks > 0 ? (practicalMarks / maxPracticalMarks) * 100 : 0
+        percentage: maxPracticalMarks > 0 ? (practicalObtained / maxPracticalMarks) * 100 : 0
       },
       total: {
-        marksObtained: totalMarks,
+        marksObtained: totalMarksObtained,
         maxMarks: totalMaxMarks,
-        percentage: percentage,
+        percentage: Math.round(percentage * 100) / 100,
         grade: subjectGrade.grade,
         gradePoint: subjectGrade.gradePoint,
         status: subjectGrade.status
@@ -220,10 +243,12 @@
   return processedSubjects;
 };
 
-// Calculate overall statistics
+// --------------------------------------
+// Overall statistics calculation
+// --------------------------------------
 const calculateOverallStatistics = (subjects, gradingSystem) => {
-  const totalMarks = subjects.reduce((sum, s) => sum + s.total.marksObtained, 0);
-  const maxMarks = subjects.reduce((sum, s) => sum + s.total.maxMarks, 0);
+  const totalMarks = subjects.reduce((sum, s) => sum + (s.total.marksObtained || 0), 0);
+  const maxMarks = subjects.reduce((sum, s) => sum + (s.total.maxMarks || 0), 0);
   const percentage = maxMarks > 0 ? (totalMarks / maxMarks) * 100 : 0;
 
   const overallGrade = calculateGrade(percentage, gradingSystem);
@@ -238,7 +263,9 @@
   };
 };
 
-// Calculate grade based on percentage
+// --------------------------------------
+// Grading helpers
+// --------------------------------------
 const calculateGrade = (percentage, gradingSystem) => {
   for (let grade of gradingSystem.grades) {
     if (percentage >= grade.minPercentage && percentage <= grade.maxPercentage) {
@@ -258,10 +285,28 @@
   };
 };
 
-// Calculate class rank
+// Simpler CBSE/ICSE style grading used in some endpoints
+const calculateSimpleGrade = (obtainedMarks, totalMarks) => {
+  if (obtainedMarks === null || obtainedMarks === undefined || !totalMarks || totalMarks === 0) return null;
+  
+  const percentage = (obtainedMarks / totalMarks) * 100;
+  
+  if (percentage >= 91) return 'A1';
+  if (percentage >= 81) return 'A2';
+  if (percentage >= 71) return 'B1';
+  if (percentage >= 61) return 'B2';
+  if (percentage >= 51) return 'C1';
+  if (percentage >= 41) return 'C2';
+  if (percentage >= 33) return 'D';
+  if (percentage >= 21) return 'E1';
+  return 'E2';
+};
+
+// --------------------------------------
+// Rank calculation (updates all class results)
+// --------------------------------------
 const calculateClassRank = async (currentResult, schoolCode, grade, section, examType, academicYear) => {
   try {
-    // Get all results for the same class, section, and exam
     const classResults = await Result.find({
       schoolCode,
       'classDetails.grade': grade,
@@ -271,7 +316,6 @@
       isActive: true
     }).sort({ 'overallResult.percentage': -1 });
 
-    // Update ranks
     for (let i = 0; i < classResults.length; i++) {
       const result = classResults[i];
       result.overallResult.rank = i + 1;
@@ -279,12 +323,15 @@
       await result.save();
     }
 
+    console.log(`🏅 Updated ranks for ${classResults.length} students in ${grade}-${section} (${examType})`);
   } catch (error) {
     console.error('Error calculating class rank:', error);
   }
 };
 
-// Get student result history
+// ---------------------------------------------------------
+// Get student result history (used by student profile view)
+// ---------------------------------------------------------
 exports.getStudentResultHistory = async (req, res) => {
   try {
     const { studentId } = req.params;
@@ -334,9 +381,8 @@
   }
 };
 
-// Calculate progress trend
 const calculateProgressTrend = (results) => {
-  if (results.length < 2) return { trend: 'insufficient_data' };
+  if (!results || results.length < 2) return { trend: 'insufficient_data' };
 
   const latest = results[0];
   const previous = results[1];
@@ -351,7 +397,9 @@
   };
 };
 
-// Generate class performance report
+// ---------------------------------------------------------
+// Generate class performance report (API)
+// ---------------------------------------------------------
 exports.generateClassPerformanceReport = async (req, res) => {
   try {
     const { grade, section } = req.params;
@@ -415,28 +463,28 @@
   }
 };
 
-// Calculate class statistics
+// ---------------------------------------------------------
+// Class statistics helpers
+// ---------------------------------------------------------
 const calculateClassStatistics = (results) => {
-  const percentages = results.map(r => r.overallResult.percentage);
+  const percentages = results.map(r => r.overallResult.percentage || 0);
   const total = percentages.reduce((sum, p) => sum + p, 0);
   
   return {
-    averagePercentage: Math.round((total / percentages.length) * 100) / 100,
-    highestPercentage: Math.max(...percentages),
-    lowestPercentage: Math.min(...percentages),
+    averagePercentage: percentages.length > 0 ? Math.round((total / percentages.length) * 100) / 100 : 0,
+    highestPercentage: percentages.length > 0 ? Math.max(...percentages) : 0,
+    lowestPercentage: percentages.length > 0 ? Math.min(...percentages) : 0,
     passCount: results.filter(r => r.overallResult.status === 'pass').length,
     failCount: results.filter(r => r.overallResult.status === 'fail').length,
-    passPercentage: Math.round((results.filter(r => r.overallResult.status === 'pass').length / results.length) * 10000) / 100
+    passPercentage: results.length > 0 ? Math.round((results.filter(r => r.overallResult.status === 'pass').length / results.length) * 10000) / 100 : 0
   };
 };
 
-// Generate subject-wise analysis
 const generateSubjectAnalysis = (results) => {
   const subjectStats = {};
 
-  // Collect all subject data
   results.forEach(result => {
-    result.subjects.forEach(subject => {
+    (result.subjects || []).forEach(subject => {
       if (!subjectStats[subject.subjectCode]) {
         subjectStats[subject.subjectCode] = {
           subjectName: subject.subjectName,
@@ -447,8 +495,13 @@
         };
       }
 
-      subjectStats[subject.subjectCode].percentages.push(subject.total.percentage);
-      if (subject.total.status === 'pass') {
+      // Some legacy documents might store percentage at root or subject.total
+      const subjectPercentage = subject.total?.percentage ?? subject.percentage ?? null;
+      if (subjectPercentage !== null && subjectPercentage !== undefined) {
+        subjectStats[subject.subjectCode].percentages.push(subjectPercentage);
+      }
+
+      if ((subject.total && subject.total.status) === 'pass' || subject.status === 'pass') {
         subjectStats[subject.subjectCode].passCount++;
       } else {
         subjectStats[subject.subjectCode].failCount++;
@@ -456,24 +509,21 @@
     });
   });
 
-  // Calculate statistics for each subject
   Object.keys(subjectStats).forEach(subjectCode => {
     const subject = subjectStats[subjectCode];
     const total = subject.percentages.reduce((sum, p) => sum + p, 0);
-    
-    subject.averagePercentage = Math.round((total / subject.percentages.length) * 100) / 100;
-    subject.highestPercentage = Math.max(...subject.percentages);
-    subject.lowestPercentage = Math.min(...subject.percentages);
-    subject.passPercentage = Math.round((subject.passCount / subject.percentages.length) * 10000) / 100;
-    
-    // Remove raw percentages array
+    subject.averagePercentage = subject.percentages.length > 0 ? Math.round((total / subject.percentages.length) * 100) / 100 : 0;
+    subject.highestPercentage = subject.percentages.length > 0 ? Math.max(...subject.percentages) : 0;
+    subject.lowestPercentage = subject.percentages.length > 0 ? Math.min(...subject.percentages) : 0;
+    subject.passPercentage = subject.percentages.length > 0 ? Math.round((subject.passCount / subject.percentages.length) * 10000) / 100 : 0;
+
+    // Remove raw percentages array to keep API compact
     delete subject.percentages;
   });
 
   return subjectStats;
 };
 
-// Generate grade distribution
 const generateGradeDistribution = (results) => {
   const distribution = {};
 
@@ -485,25 +535,9 @@
   return distribution;
 };
 
-// Helper function to calculate grade based on standard CBSE/ICSE grading scheme
-const calculateSimpleGrade = (obtainedMarks, totalMarks) => {
-  if (obtainedMarks === null || obtainedMarks === undefined || !totalMarks || totalMarks === 0) return null;
-  
-  const percentage = (obtainedMarks / totalMarks) * 100;
-  
-  // Standard CBSE/ICSE Grading Scheme
-  if (percentage >= 91) return 'A1';
-  if (percentage >= 81) return 'A2';
-  if (percentage >= 71) return 'B1';
-  if (percentage >= 61) return 'B2';
-  if (percentage >= 51) return 'C1';
-  if (percentage >= 41) return 'C2';
-  if (percentage >= 33) return 'D';
-  if (percentage >= 21) return 'E1';
-  return 'E2';
-};
-
-// Simple save results endpoint for the Results page
+// ---------------------------------------------------------
+// Simple results save (bulk) & compatibility with legacy schema
+// ---------------------------------------------------------
 exports.saveResults = async (req, res) => {
   try {
     const {
@@ -519,7 +553,6 @@
 
     console.log('💾 Saving results:', { schoolCode, className, section, testType, subject, maxMarks, resultsCount: results?.length });
 
-    // Validate required fields
     if (!schoolCode || !className || !section || !testType || !subject || !results || !Array.isArray(results)) {
       return res.status(400).json({
         success: false,
@@ -527,7 +560,6 @@
       });
     }
 
-    // Get school-specific database connection
     const DatabaseManager = require('../utils/databaseManager');
     const schoolConn = await DatabaseManager.getSchoolConnection(schoolCode);
     const resultsCollection = schoolConn.collection('results');
@@ -535,7 +567,6 @@
     const savedResults = [];
     const errors = [];
 
-    // Process each student result
     for (const result of results) {
       try {
         const studentId = result.studentId;
@@ -543,7 +574,6 @@
           ? parseInt(result.obtainedMarks) 
           : null;
 
-        // Find existing result document for this student, class, section, and academic year
         const existingResult = await resultsCollection.findOne({
           schoolCode: schoolCode.toUpperCase(),
           className,
@@ -560,7 +590,6 @@
             s => s.subjectName === subject && s.testType === testType
           );
 
-          // Check if the subject is frozen
           if (subjectIndex >= 0 && existingResult.subjects[subjectIndex].frozen) {
             errors.push({
               studentId: result.studentId,
@@ -579,7 +608,6 @@
             : null;
 
           if (subjectIndex >= 0) {
-            // Update existing subject entry (preserve frozen status)
             updatedSubjects[subjectIndex] = {
               subjectName: subject,
               testType,
@@ -588,10 +616,12 @@
               totalMarks: totalMarksValue,
               grade: calculatedGrade,
               percentage: calculatedPercentage,
-              updatedAt: now
+              updatedAt: now,
+              frozen: existingResult.subjects[subjectIndex].frozen || false,
+              frozenAt: existingResult.subjects[subjectIndex].frozenAt || null,
+              frozenBy: existingResult.subjects[subjectIndex].frozenBy || null
             };
           } else {
-            // Add new subject entry
             updatedSubjects.push({
               subjectName: subject,
               testType,
@@ -605,7 +635,6 @@
             });
           }
 
-          // Update the document
           await resultsCollection.updateOne(
             { _id: existingResult._id },
             {
@@ -704,7 +733,10 @@
   }
 };
 
-// Get existing results for a class and section
+// ---------------------------------------------------------
+// Get existing results for a class and section (generic)
+// Supports nested (subjects array) and flat legacy schema
+// ---------------------------------------------------------
 exports.getResults = async (req, res) => {
   try {
     const { schoolCode, class: className, section, subject, testType, academicYear } = req.query;
@@ -718,12 +750,10 @@
       });
     }
 
-    // Get school-specific database connection
     const DatabaseManager = require('../utils/databaseManager');
     const schoolConn = await DatabaseManager.getSchoolConnection(schoolCode);
     const resultsCollection = schoolConn.collection('results');
 
-    // Build query for student documents
     const query = {
       schoolCode: schoolCode.toUpperCase(),
       className,
@@ -734,18 +764,15 @@
       query.academicYear = academicYear;
     }
 
-    // Fetch all result documents for the class/section
     const resultDocs = await resultsCollection.find(query).sort({ createdAt: -1 }).toArray();
 
     console.log(`📚 Found ${resultDocs.length} student result documents for ${className}-${section}`);
 
-    // Extract subject-specific results
     const filteredResults = [];
 
     for (const doc of resultDocs) {
-      // Handle NESTED structure (new format with subjects array)
+      // New nested structure
       if (doc.subjects && Array.isArray(doc.subjects)) {
-        // Filter subjects array based on subject and testType
         let matchingSubjects = doc.subjects;
 
         if (subject) {
@@ -756,7 +783,6 @@
           matchingSubjects = matchingSubjects.filter(s => s.testType === testType);
         }
 
-        // If we have matching subjects, create result entries
         for (const subj of matchingSubjects) {
           filteredResults.push({
             _id: doc._id,
@@ -782,9 +808,8 @@
           });
         }
       } 
-      // Handle FLAT structure (old format - backward compatibility)
+      // Legacy flat structure
       else if (doc.testType && doc.obtainedMarks !== undefined) {
-        // Check if this document matches the filters
         const matchesSubject = !subject || doc.subject === subject;
         const matchesTestType = !testType || doc.testType === testType;
 
@@ -833,7 +858,9 @@
   }
 };
 
-// Update a single student result
+// ---------------------------------------------------------
+// Update a single student result (subject-level). Respects frozen flag.
+// ---------------------------------------------------------
 exports.updateResult = async (req, res) => {
   try {
     const { resultId } = req.params;
@@ -860,13 +887,11 @@
       });
     }
 
-    // Get school-specific database connection
     const DatabaseManager = require('../utils/databaseManager');
     const schoolConn = await DatabaseManager.getSchoolConnection(schoolCode);
     const resultsCollection = schoolConn.collection('results');
     const { ObjectId } = require('mongodb');
 
-    // Find the result document
     const existingResult = await resultsCollection.findOne({
       _id: new ObjectId(resultId)
     });
@@ -883,12 +908,10 @@
       ? parseInt(obtainedMarks) 
       : null;
 
-    // Find and update the specific subject entry
     const subjectIndex = existingResult.subjects?.findIndex(
       s => s.subjectName === subject && s.testType === testType
     );
 
-    // Check if the subject is frozen
     if (subjectIndex >= 0 && existingResult.subjects[subjectIndex].frozen) {
       return res.status(403).json({
         success: false,
@@ -897,39 +920,38 @@
     }
 
     let updatedSubjects = existingResult.subjects || [];
+    const resolvedTotalMarks = parseInt(totalMarks || maxMarks || (updatedSubjects[subjectIndex]?.totalMarks) || maxMarks || 100);
 
     if (subjectIndex >= 0) {
-      // Update existing subject entry (preserve frozen status)
       updatedSubjects[subjectIndex] = {
+        ...updatedSubjects[subjectIndex], // preserve any existing fields (like frozen)
         subjectName: subject,
         testType,
         maxMarks: parseInt(maxMarks),
         obtainedMarks: obtainedMarksValue,
-        totalMarks: parseInt(totalMarks || maxMarks),
-        grade: req.body.grade || null,
-        percentage: obtainedMarksValue !== null && totalMarks > 0 
-          ? Math.round((obtainedMarksValue / totalMarks) * 100 * 100) / 100 
+        totalMarks: resolvedTotalMarks,
+        grade: req.body.grade || updatedSubjects[subjectIndex].grade || null,
+        percentage: obtainedMarksValue !== null && resolvedTotalMarks > 0 
+          ? Math.round((obtainedMarksValue / resolvedTotalMarks) * 100 * 100) / 100 
           : null,
         updatedAt: now
       };
     } else {
-      // Add new subject entry if not found
       updatedSubjects.push({
         subjectName: subject,
         testType,
         maxMarks: parseInt(maxMarks),
         obtainedMarks: obtainedMarksValue,
-        totalMarks: parseInt(totalMarks || maxMarks),
+        totalMarks: resolvedTotalMarks,
         grade: req.body.grade || null,
-        percentage: obtainedMarksValue !== null && totalMarks > 0 
-          ? Math.round((obtainedMarksValue / totalMarks) * 100 * 100) / 100 
+        percentage: obtainedMarksValue !== null && resolvedTotalMarks > 0 
+          ? Math.round((obtainedMarksValue / resolvedTotalMarks) * 100 * 100) / 100 
           : null,
         createdAt: now,
         updatedAt: now
       });
     }
 
-    // Update the document
     const updateResult = await resultsCollection.updateOne(
       { _id: new ObjectId(resultId) },
       {
@@ -971,7 +993,9 @@
   }
 };
 
-// Freeze results for a specific class, section, subject, and test type
+// ---------------------------------------------------------
+// Freeze results for a class/section/subject/testType
+// ---------------------------------------------------------
 exports.freezeResults = async (req, res) => {
   try {
     const {
@@ -985,7 +1009,6 @@
 
     console.log('🔒 Freezing results:', { schoolCode, className, section, subject, testType });
 
-    // Validate required fields
     if (!schoolCode || !className || !section || !subject || !testType) {
       return res.status(400).json({
         success: false,
@@ -993,14 +1016,12 @@
       });
     }
 
-    // Get school-specific database connection
     const DatabaseManager = require('../utils/databaseManager');
     const schoolConn = await DatabaseManager.getSchoolConnection(schoolCode);
     const resultsCollection = schoolConn.collection('results');
 
     const now = new Date();
 
-    // Update all matching results to set frozen status
     const updateResult = await resultsCollection.updateMany(
       {
         schoolCode: schoolCode.toUpperCase(),
@@ -1048,14 +1069,15 @@
   }
 };
 
-// Get results for teacher view - formatted for display
+// ---------------------------------------------------------
+// Get results for teacher view - formatted and aggregated
+// ---------------------------------------------------------
 exports.getResultsForTeacher = async (req, res) => {
   try {
     const { schoolCode, class: className, section, subject, testType, academicYear } = req.query;
 
     console.log('👨‍🏫 Teacher fetching results:', { schoolCode, className, section, subject, testType, academicYear });
 
-    // Validate required fields
     if (!schoolCode || !className || !section || !subject || !testType) {
       return res.status(400).json({
         success: false,
@@ -1063,12 +1085,10 @@
       });
     }
 
-    // Get school-specific database connection
     const DatabaseManager = require('../utils/databaseManager');
     const schoolConn = await DatabaseManager.getSchoolConnection(schoolCode);
     const resultsCollection = schoolConn.collection('results');
 
-    // Build query for student documents
     const query = {
       schoolCode: schoolCode.toUpperCase(),
       className,
@@ -1076,18 +1096,14 @@
       academicYear: academicYear || '2024-25'
     };
 
-    // Fetch all result documents for the class/section
     const resultDocs = await resultsCollection.find(query).sort({ studentName: 1 }).toArray();
 
     console.log(`📚 Found ${resultDocs.length} student result documents for ${className}-${section}`);
 
-    // Extract and format results for the specific subject and test type
     const formattedResults = [];
 
     for (const doc of resultDocs) {
-      // Handle nested structure with subjects array
       if (doc.subjects && Array.isArray(doc.subjects)) {
-        // Find the matching subject and test type
         const matchingSubject = doc.subjects.find(
           s => s.subjectName === subject && s.testType === testType
         );
@@ -1114,7 +1130,7 @@
               matchingSubject.obtainedMarks, 
               matchingSubject.maxMarks || matchingSubject.totalMarks || 100
             ),
-            frozen: matchingSubject.frozen || false, // Include frozen status
+            frozen: matchingSubject.frozen || false,
             createdAt: doc.createdAt || doc.updatedAt || new Date(),
             updatedAt: doc.updatedAt || doc.createdAt || new Date()
           });
@@ -1130,25 +1146,7 @@
       console.log(`🔒 ${frozenCount} results are FROZEN and cannot be edited`);
     }
 
-<<<<<<< HEAD
-    // Count sections per class to determine display format
-    const classSectionCount = {};
-    performanceData.forEach(item => {
-      if (!classSectionCount[item.class]) {
-        classSectionCount[item.class] = 0;
-      }
-      classSectionCount[item.class]++;
-    });
-
-    // Update display names: show only class number if single section, otherwise show class-section
-    performanceData = performanceData.map(item => ({
-      ...item,
-      name: classSectionCount[item.class] > 1 ? `${item.class}-${item.section}` : item.class
-    }));
-
-    console.log(`[CLASS PERFORMANCE] Calculated performance for ${performanceData.length} class-sections (including all 1-10)`);
-=======
-    // Calculate statistics
+    // Calculate statistics for teacher display
     const statistics = {
       totalStudents: formattedResults.length,
       averageMarks: formattedResults.length > 0 
@@ -1166,7 +1164,6 @@
       passCount: formattedResults.filter(r => r.percentage >= 40).length,
       failCount: formattedResults.filter(r => r.percentage < 40).length
     };
->>>>>>> 7950ed95
 
     res.json({
       success: true,
@@ -1195,6 +1192,152 @@
   }
 };
 
+// ---------------------------------------------------------
+// Dashboard: get class performance stats aggregated
+// ---------------------------------------------------------
+exports.getClassPerformanceStats = async (req, res) => {
+  try {
+    const schoolCode = req.user?.schoolCode;
+    
+    if (!schoolCode) {
+      return res.status(400).json({ 
+        success: false,
+        message: 'School code is required' 
+      });
+    }
+
+    console.log(`[CLASS PERFORMANCE] Fetching stats for school: ${schoolCode}`);
+
+    const SchoolDatabaseManager = require('../utils/schoolDatabaseManager');
+    const schoolConnection = await SchoolDatabaseManager.getSchoolConnection(schoolCode);
+    const resultsCollection = schoolConnection.collection('results');
+    
+    const results = await resultsCollection.find({}).toArray();
+    
+    console.log(`[CLASS PERFORMANCE] Found ${results.length} result documents`);
+
+    if (results.length === 0) {
+      return res.json({
+        success: true,
+        data: []
+      });
+    }
+
+    const performanceMap = {};
+
+    results.forEach(result => {
+      const classKey = `${result.className || 'Unknown'}-${result.section || 'A'}`;
+      
+      if (!performanceMap[classKey]) {
+        performanceMap[classKey] = {
+          class: result.className || 'Unknown',
+          section: result.section || 'A',
+          totalPercentage: 0,
+          subjectCount: 0,
+          studentCount: 0
+        };
+      }
+
+      // Use subject percentages if available
+      if (result.subjects && Array.isArray(result.subjects)) {
+        result.subjects.forEach(subject => {
+          if (subject.percentage !== undefined && subject.percentage !== null) {
+            performanceMap[classKey].totalPercentage += parseFloat(subject.percentage);
+            performanceMap[classKey].subjectCount++;
+          }
+        });
+        performanceMap[classKey].studentCount++;
+      }
+    });
+
+    let performanceData = Object.values(performanceMap)
+      .map(item => {
+        const avgPercentage = item.subjectCount > 0 
+          ? (item.totalPercentage / item.subjectCount).toFixed(1)
+          : 0;
+        
+        return {
+          name: `${item.class}-${item.section}`,
+          class: item.class,
+          section: item.section,
+          percentage: parseFloat(avgPercentage),
+          studentCount: item.studentCount
+        };
+      });
+
+    // Ensure classes 1-10 with section A are present
+    const allClasses = [];
+    for (let i = 1; i <= 10; i++) {
+      const classKey = `${i}-A`;
+      const existingClass = performanceData.find(item => item.name === classKey);
+      
+      if (existingClass) {
+        allClasses.push(existingClass);
+      } else {
+        allClasses.push({
+          name: classKey,
+          class: i.toString(),
+          section: 'A',
+          percentage: 0,
+          studentCount: 0
+        });
+      }
+    }
+
+    // Add other sections (B, C...) after A
+    performanceData.forEach(item => {
+      if (item.section !== 'A') {
+        allClasses.push(item);
+      }
+    });
+
+    performanceData = allClasses.sort((a, b) => {
+      if (a.class !== b.class) {
+        const aNum = parseInt(a.class);
+        const bNum = parseInt(b.class);
+        if (!isNaN(aNum) && !isNaN(bNum)) {
+          return aNum - bNum;
+        }
+        return a.class.localeCompare(b.class);
+      }
+      return a.section.localeCompare(b.section);
+    });
+
+    // Count sections per class to determine display format
+    const classSectionCount = {};
+    performanceData.forEach(item => {
+      if (!classSectionCount[item.class]) {
+        classSectionCount[item.class] = 0;
+      }
+      classSectionCount[item.class]++;
+    });
+
+    // Update display names: show only class number if single section, otherwise show class-section
+    performanceData = performanceData.map(item => ({
+      ...item,
+      name: classSectionCount[item.class] > 1 ? `${item.class}-${item.section}` : item.class
+    }));
+
+    console.log(`[CLASS PERFORMANCE] Calculated performance for ${performanceData.length} class-sections (including all 1-10)`);
+
+    res.json({
+      success: true,
+      data: performanceData
+    });
+
+  } catch (error) {
+    console.error('Error fetching class performance stats:', error);
+    res.status(500).json({ 
+      success: false,
+      message: 'Error fetching class performance stats', 
+      error: error.message 
+    });
+  }
+};
+
+// ---------------------------------------------------------
+// Module exports (explicit)
+// ---------------------------------------------------------
 module.exports = {
   createOrUpdateResult: exports.createOrUpdateResult,
   getStudentResultHistory: exports.getStudentResultHistory,
@@ -1203,5 +1346,6 @@
   getResults: exports.getResults,
   updateResult: exports.updateResult,
   freezeResults: exports.freezeResults,
-  getResultsForTeacher: exports.getResultsForTeacher
+  getResultsForTeacher: exports.getResultsForTeacher,
+  getClassPerformanceStats: exports.getClassPerformanceStats
 };