--- conflicted
+++ resolved
@@ -116,20 +116,12 @@
       markAttendance: { type: Boolean, default: true },
       viewAttendance: { type: Boolean, default: true },
       viewResults: { type: Boolean, default: true },
-<<<<<<< HEAD
-      messageStudentsParents: { type: Boolean, default: true },
-      viewAcademicDetails: { type: Boolean, default: true },
-      viewAssignments: { type: Boolean, default: true },
-      viewFees: { type: Boolean, default: true },
-      viewReports: { type: Boolean, default: true }
-=======
       messageStudentsParents: { type: Boolean, default: false },
       viewAcademicDetails: { type: Boolean, default: false },
       viewAssignments: { type: Boolean, default: false },
       viewLeaves: { type: Boolean, default: false },
       viewFees: { type: Boolean, default: false },
       viewReports: { type: Boolean, default: false }
->>>>>>> 09cb967b
     },
     parent: {
       manageUsers: { type: Boolean, default: false },
