--- conflicted
+++ resolved
@@ -27,7 +27,6 @@
     assignmentController.getAssignments
   );
 
-<<<<<<< HEAD
   // --- HOSTING FIX: Use the 'upload' variable passed from server.js ---
   router.post('/',
     upload.array('attachments', 5), // <-- This now uses the in-memory uploader
@@ -50,15 +49,6 @@
     },
     assignmentController.createAssignment
   );
-=======
-// Assignment management routes - require viewAssignments permission
-// Students can view assignments for their class/section
-router.get('/', 
-  authorize(['admin', 'teacher', 'student']),
-  checkPermission('viewAssignments'),
-  assignmentController.getAssignments
-);
->>>>>>> f700e73f
 
   // Assignment-specific routes - all require viewAssignments permission
   router.get('/:assignmentId', checkPermission('viewAssignments'), assignmentController.getAssignmentById);
@@ -85,8 +75,8 @@
     authorize(['student']),
     assignmentController.submitAssignment
   );
-  router.get('/:assignmentId/submission', 
-    authorize(['student', 'admin', 'teacher']), 
+  router.get('/:assignmentId/submission',
+    authorize(['student', 'admin', 'teacher']),
     assignmentController.getStudentSubmission
   );
   router.get('/:assignmentId/submissions', authorize(['admin', 'teacher']), checkPermission('viewAssignments'), assignmentController.getAssignmentSubmissions);
