const express = require('express');
const router = express.Router();
const messagesController = require('../controllers/messagesController');
const authMiddleware = require('../middleware/auth');
const roleCheck = require('../middleware/roleCheck');
const checkPermission = require('../middleware/permissionCheck');

// Apply authentication middleware to all routes
router.use(authMiddleware.auth);

<<<<<<< HEAD
// Apply permission check based on role
// Admin/Superadmin need messageStudentsParents permission to send/manage messages
// Students can view messages sent to them (no special permission needed)
router.use((req, res, next) => {
  // Students can only view messages, not send/delete
  if (req.user.role === 'student') {
    // Allow GET requests for students to view their messages
    if (req.method === 'GET') {
      return next();
    }
    // Block other operations for students
    return res.status(403).json({
      success: false,
      message: 'Students can only view messages'
    });
  }
  
  // For admin/superadmin, check role and permission
  if (!['admin', 'superadmin'].includes(req.user.role)) {
    return res.status(403).json({
      success: false,
      message: 'Access denied. Only admin and superadmin can manage messages.'
    });
  }
  
  next();
});

// Apply permission check for admin/superadmin operations
router.use((req, res, next) => {
  if (req.user.role === 'student') {
    return next(); // Skip permission check for students (already handled above)
  }
  return checkPermission('messageStudentsParents')(req, res, next);
});

// Routes
router.post('/send', messagesController.sendMessage);
router.post('/preview', messagesController.previewMessage);
router.get('/', messagesController.getMessages);
router.get('/stats', messagesController.getMessageStats);
router.get('/:messageId', messagesController.getMessageDetails);
router.delete('/:messageId', messagesController.deleteMessage);
// router.route('/')
    // .post(messagesController.sendMessage);
=======
// Debug middleware to log user info
router.use((req, res, next) => {
  console.log('[MESSAGES ROUTE] User:', {
    userId: req.user?.userId,
    role: req.user?.role,
    schoolCode: req.user?.schoolCode,
    path: req.path,
    method: req.method
  });
  next();
});

// Teacher-accessible routes (read-only, no permission check)
router.get('/teacher/messages', 
  roleCheck(['teacher']),
  messagesController.getMessages
);

// Apply role check - only ADMIN and SUPER_ADMIN can access below routes
router.use(roleCheck(['admin', 'superadmin']));

// Admin Routes - permission check is applied per route
// Superadmin and admin with messageStudentsParents permission can access
router.post('/send', 
  checkPermission('messageStudentsParents'),
  messagesController.sendMessage
);

router.post('/preview', 
  checkPermission('messageStudentsParents'),
  messagesController.previewMessage
);

router.get('/', 
  checkPermission('messageStudentsParents'),
  messagesController.getMessages
);

router.get('/stats', 
  checkPermission('messageStudentsParents'),
  messagesController.getMessageStats
);

router.get('/:messageId', 
  checkPermission('messageStudentsParents'),
  messagesController.getMessageDetails
);

router.delete('/:messageId', 
  checkPermission('messageStudentsParents'),
  messagesController.deleteMessage
);
>>>>>>> 09cb967b

module.exports = router;<|MERGE_RESOLUTION|>--- conflicted
+++ resolved
@@ -8,53 +8,6 @@
 // Apply authentication middleware to all routes
 router.use(authMiddleware.auth);
 
-<<<<<<< HEAD
-// Apply permission check based on role
-// Admin/Superadmin need messageStudentsParents permission to send/manage messages
-// Students can view messages sent to them (no special permission needed)
-router.use((req, res, next) => {
-  // Students can only view messages, not send/delete
-  if (req.user.role === 'student') {
-    // Allow GET requests for students to view their messages
-    if (req.method === 'GET') {
-      return next();
-    }
-    // Block other operations for students
-    return res.status(403).json({
-      success: false,
-      message: 'Students can only view messages'
-    });
-  }
-  
-  // For admin/superadmin, check role and permission
-  if (!['admin', 'superadmin'].includes(req.user.role)) {
-    return res.status(403).json({
-      success: false,
-      message: 'Access denied. Only admin and superadmin can manage messages.'
-    });
-  }
-  
-  next();
-});
-
-// Apply permission check for admin/superadmin operations
-router.use((req, res, next) => {
-  if (req.user.role === 'student') {
-    return next(); // Skip permission check for students (already handled above)
-  }
-  return checkPermission('messageStudentsParents')(req, res, next);
-});
-
-// Routes
-router.post('/send', messagesController.sendMessage);
-router.post('/preview', messagesController.previewMessage);
-router.get('/', messagesController.getMessages);
-router.get('/stats', messagesController.getMessageStats);
-router.get('/:messageId', messagesController.getMessageDetails);
-router.delete('/:messageId', messagesController.deleteMessage);
-// router.route('/')
-    // .post(messagesController.sendMessage);
-=======
 // Debug middleware to log user info
 router.use((req, res, next) => {
   console.log('[MESSAGES ROUTE] User:', {
@@ -107,6 +60,5 @@
   checkPermission('messageStudentsParents'),
   messagesController.deleteMessage
 );
->>>>>>> 09cb967b
 
 module.exports = router;