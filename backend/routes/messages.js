const express = require('express');
const router = express.Router();
const messagesController = require('../controllers/messagesController');
const authMiddleware = require('../middleware/auth');
const roleCheck = require('../middleware/roleCheck');
const checkPermission = require('../middleware/permissionCheck');

// Apply authentication middleware to all routes
router.use(authMiddleware.auth);

// Debug middleware to log user info
router.use((req, res, next) => {
  console.log('[MESSAGES ROUTE] User:', {
    userId: req.user?.userId,
    role: req.user?.role,
    schoolCode: req.user?.schoolCode,
    path: req.path,
    method: req.method
  });
  next();
});

// Student-accessible routes - students can view messages for their class/section
router.get('/student/messages', 
  roleCheck(['student']),
  messagesController.getMessages
);

// Teacher-accessible routes (read-only, no permission check)
router.get('/teacher/messages',
  roleCheck(['teacher']),
  messagesController.getTeacherMessages
);

<<<<<<< HEAD
// Student-accessible routes - students can view messages sent to them
router.get('/student',
  roleCheck(['student']),
  messagesController.getStudentMessages
);

// Main messages route - handle different roles
router.get('/', (req, res, next) => {
  // If user is a student, redirect to student messages
  if (req.user && req.user.role === 'student') {
    return messagesController.getStudentMessages(req, res);
  }
  // Otherwise, continue with admin/superadmin flow
  next();
}, roleCheck(['admin', 'superadmin']), checkPermission('messageStudentsParents'), messagesController.getMessages);

=======
// Main GET route - accessible by all authenticated users (students, teachers, admin)
// Students and teachers will see filtered messages based on their class/section
// Admins need messageStudentsParents permission
router.get('/', 
  (req, res, next) => {
    // Students and teachers can access without permission check
    if (req.user.role === 'student' || req.user.role === 'teacher') {
      return next();
    }
    // Admins need permission check
    if (req.user.role === 'admin' || req.user.role === 'superadmin') {
      return checkPermission('messageStudentsParents')(req, res, next);
    }
    // Other roles denied
    return res.status(403).json({ success: false, message: 'Access denied' });
  },
  messagesController.getMessages
);

>>>>>>> f700e73f
// Apply role check - only ADMIN and SUPER_ADMIN can access below routes
router.use(roleCheck(['admin', 'superadmin']));

// Admin Routes - permission check is applied per route
// Superadmin and admin with messageStudentsParents permission can access
router.post('/send',
  checkPermission('messageStudentsParents'),
  messagesController.sendMessage
);

router.post('/preview',
  checkPermission('messageStudentsParents'),
  messagesController.previewMessage
);

router.get('/stats',
  checkPermission('messageStudentsParents'),
  messagesController.getMessageStats
);

router.get('/:messageId',
  checkPermission('messageStudentsParents'),
  messagesController.getMessageDetails
);

router.delete('/:messageId',
  checkPermission('messageStudentsParents'),
  messagesController.deleteMessage
);

module.exports = router;<|MERGE_RESOLUTION|>--- conflicted
+++ resolved
@@ -21,7 +21,7 @@
 });
 
 // Student-accessible routes - students can view messages for their class/section
-router.get('/student/messages', 
+router.get('/student/messages',
   roleCheck(['student']),
   messagesController.getMessages
 );
@@ -32,7 +32,6 @@
   messagesController.getTeacherMessages
 );
 
-<<<<<<< HEAD
 // Student-accessible routes - students can view messages sent to them
 router.get('/student',
   roleCheck(['student']),
@@ -49,27 +48,6 @@
   next();
 }, roleCheck(['admin', 'superadmin']), checkPermission('messageStudentsParents'), messagesController.getMessages);
 
-=======
-// Main GET route - accessible by all authenticated users (students, teachers, admin)
-// Students and teachers will see filtered messages based on their class/section
-// Admins need messageStudentsParents permission
-router.get('/', 
-  (req, res, next) => {
-    // Students and teachers can access without permission check
-    if (req.user.role === 'student' || req.user.role === 'teacher') {
-      return next();
-    }
-    // Admins need permission check
-    if (req.user.role === 'admin' || req.user.role === 'superadmin') {
-      return checkPermission('messageStudentsParents')(req, res, next);
-    }
-    // Other roles denied
-    return res.status(403).json({ success: false, message: 'Access denied' });
-  },
-  messagesController.getMessages
-);
-
->>>>>>> f700e73f
 // Apply role check - only ADMIN and SUPER_ADMIN can access below routes
 router.use(roleCheck(['admin', 'superadmin']));
 
