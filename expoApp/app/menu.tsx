--- conflicted
+++ resolved
@@ -4,10 +4,6 @@
 import { useColorScheme } from '@/hooks/use-color-scheme';
 import { useRouter } from 'expo-router';
 import AsyncStorage from '@react-native-async-storage/async-storage';
-<<<<<<< HEAD
-=======
-import { getSchoolInfo, SchoolInfo } from '@/src/services/student';
->>>>>>> f700e73f
 
 export default function MenuScreen() {
   const colorScheme = useColorScheme();
@@ -30,7 +26,7 @@
         setSchool(schoolInfo);
         if (schoolInfo && (schoolInfo as any).address) {
           const addr: any = (schoolInfo as any).address;
-          const parts = [ addr.city, addr.district, addr.taluka, addr.state, addr.country, addr.zipCode || addr.pinCode]
+          const parts = [addr.city, addr.district, addr.taluka, addr.state, addr.country, addr.zipCode || addr.pinCode]
             .filter(Boolean)
             .map((p: any) => String(p));
           if (parts.length > 0) setSchoolAddressText(parts.join(', '));
@@ -70,7 +66,7 @@
     try {
       // Clear all stored authentication data
       await AsyncStorage.multiRemove(['authToken', 'userData', 'schoolCode']);
-      
+
       // Navigate to the role selection screen (first page) and reset the navigation stack
       router.replace('/role');
     } catch (error) {
