import api from '../api/axios';

<<<<<<< HEAD
export async function fetchAssignments(params?: {
  class?: string;
  section?: string;
  subject?: string;
  status?: string;
  search?: string;
}) {
=======
export async function fetchAssignments(params?: { academicYear?: string }) {
>>>>>>> 2f3e886a
  const res = await api.get('/assignments', { params });
  return res.data;
}

export async function addAssignment(data: any) {
  const res = await api.post('/assignments', data);
  return res.data;
}

export async function createAssignmentWithFiles(formData: FormData) {
  const res = await api.post('/assignments', formData, {
    headers: {
      'Content-Type': 'multipart/form-data',
    },
  });
  return res.data;
}

export async function getAssignmentById(id: string) {
  const res = await api.get(`/assignments/${id}`);
  return res.data;
}

export async function updateAssignment(id: string, data: any) {
  // Check if data is FormData (for file uploads)
  const headers = data instanceof FormData ? {
    'Content-Type': 'multipart/form-data',
  } : {};
  
  const res = await api.put(`/assignments/${id}`, data, { headers });
  return res.data;
}

export async function deleteAssignment(id: string) {
  const res = await api.delete(`/assignments/${id}`);
  return res.data;
}

export async function submitAssignment(assignmentId: string, formData: FormData) {
  const res = await api.post(`/assignments/${assignmentId}/submit`, formData, {
    headers: {
      'Content-Type': 'multipart/form-data',
    },
  });
  return res.data;
}

export async function getStudentSubmission(assignmentId: string) {
  const res = await api.get(`/assignments/${assignmentId}/submission`);
  return res.data;
}

export async function getAssignmentSubmissions(assignmentId: string, params?: any) {
  const res = await api.get(`/assignments/${assignmentId}/submissions`, { params });
  return res.data;
}

export async function gradeSubmission(submissionId: string, data: { grade: number; feedback?: string; maxMarks?: number }) {
  const res = await api.put(`/assignments/submissions/${submissionId}/grade`, data);
  return res.data;
}

export async function getAssignmentStats() {
  const res = await api.get('/assignments/stats');
  return res.data;
}

// Add more as needed for attendance, results, etc.<|MERGE_RESOLUTION|>--- conflicted
+++ resolved
@@ -1,16 +1,15 @@
 import api from '../api/axios';
 
-<<<<<<< HEAD
+
 export async function fetchAssignments(params?: {
   class?: string;
   section?: string;
   subject?: string;
   status?: string;
   search?: string;
+  academicYear?: string;
 }) {
-=======
-export async function fetchAssignments(params?: { academicYear?: string }) {
->>>>>>> 2f3e886a
+
   const res = await api.get('/assignments', { params });
   return res.data;
 }
@@ -39,7 +38,7 @@
   const headers = data instanceof FormData ? {
     'Content-Type': 'multipart/form-data',
   } : {};
-  
+
   const res = await api.put(`/assignments/${id}`, data, { headers });
   return res.data;
 }
