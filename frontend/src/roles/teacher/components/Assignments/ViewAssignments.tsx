import React, { useState, useEffect } from 'react';
import { Search, Edit, Trash2, Calendar, X, Plus } from 'lucide-react';
import { useAuth } from '../../../../auth/AuthContext';
import { useSchoolClasses } from '../../../../hooks/useSchoolClasses';
import { useAcademicYear } from '../../../../contexts/AcademicYearContext';
import * as assignmentAPI from '../../../../api/assignment';
import api from '../../../../api/axios';

interface Assignment {
  _id: string;
  title: string;
  subject: string;
  class: string;
  section?: string;
  dueDate: string;
  startDate?: string;
  instructions?: string;
  description?: string;
  teacher?: any;
  status?: string;
  _placeholder?: boolean;
}

const ViewAssignments: React.FC = () => {
  const { user } = useAuth();
  const { classesData, getSectionsByClass } = useSchoolClasses();
  const { currentAcademicYear } = useAcademicYear();

  const [assignments, setAssignments] = useState<Assignment[]>([]);
  const [filteredAssignments, setFilteredAssignments] = useState<Assignment[]>([]);
  const [loading, setLoading] = useState(false);
  const [searchTerm, setSearchTerm] = useState('');
  const [selectedClass, setSelectedClass] = useState('');
  const [selectedSection, setSelectedSection] = useState('');
  const [selectedSubject, setSelectedSubject] = useState('');
  const [availableSections, setAvailableSections] = useState<any[]>([]);
  const [availableSubjects, setAvailableSubjects] = useState<string[]>([]);
  const [editingAssignment, setEditingAssignment] = useState<Assignment | null>(null);
  const [showEditModal, setShowEditModal] = useState(false);

  const classList = classesData?.classes?.map(c => c.className) || [];

  useEffect(() => {
    fetchAssignments();
  }, [currentAcademicYear]);

  useEffect(() => {
    filterAssignments();
  }, [assignments, searchTerm, selectedClass, selectedSection, selectedSubject]);

  useEffect(() => {
    if (selectedClass && classesData) {
      const sections = getSectionsByClass(selectedClass);
      setAvailableSections(sections);
    } else {
      // When "All Classes" is selected, clear sections but don't reset filters
      setAvailableSections([]);
    }
  }, [selectedClass, classesData, getSectionsByClass]);

  useEffect(() => {
    if (selectedClass && selectedSection) {
      fetchSubjectsForClassSection();
    } else {
      // When no specific class/section, get all unique subjects from assignments
      const uniqueSubjects = [...new Set(assignments.map(a => a.subject).filter(Boolean))];
      setAvailableSubjects(uniqueSubjects);
    }
  }, [selectedClass, selectedSection, assignments]);

  // Remove the effect that refetches on filter changes - we'll filter locally instead

  const fetchAssignments = async () => {
    try {
      setLoading(true);
      console.log('🔍 Fetching assignments...');
      
      let data;
      let assignmentsArray = [];
      
      try {
        // Fetch all assignments without filters for local filtering
        console.log('🔍 Teacher fetching all assignments for local filtering');
        
        // Try the regular endpoint first without filters
        data = await assignmentAPI.fetchAssignments();
        console.log('✅ Raw API response:', data);
        console.log('🔍 API response structure:', {
          hasData: !!data.data,
          hasAssignments: !!data.assignments,
          isArray: Array.isArray(data),
          keys: Object.keys(data || {}),
          dataLength: Array.isArray(data.data) ? data.data.length : 'not array',
          assignmentsLength: Array.isArray(data.assignments) ? data.assignments.length : 'not array'
        });
        
        // Handle different response structures
        if (data.data && Array.isArray(data.data)) {
          assignmentsArray = data.data;
          console.log('📦 Using data.data:', assignmentsArray.length);
        } else if (data.assignments && Array.isArray(data.assignments)) {
          assignmentsArray = data.assignments;
          console.log('📦 Using data.assignments:', assignmentsArray.length);
        } else if (Array.isArray(data)) {
          assignmentsArray = data;
          console.log('📦 Using direct array:', assignmentsArray.length);
        } else if (data && typeof data === 'object') {
          // Try to find any array property
          const arrayProps = Object.keys(data).filter(key => Array.isArray(data[key]));
          if (arrayProps.length > 0) {
            assignmentsArray = data[arrayProps[0]];
            console.log(`📦 Using ${arrayProps[0]}:`, assignmentsArray.length);
          }
        }
        
        console.log('✅ Extracted assignments array:', assignmentsArray);
      } catch (regularError) {
        console.error('❌ Error with regular endpoint:', regularError);
        
        // If the regular endpoint fails, try the direct endpoint
        const schoolCode = localStorage.getItem('erp.schoolCode') || user?.schoolCode || '';
        console.log('🔍 Trying direct endpoint with schoolCode:', schoolCode);
        
        const response = await api.get(`/direct-test/assignments?schoolCode=${schoolCode}`);
        data = response.data;
        console.log('✅ Direct endpoint response:', data);
        
        // Handle different response structures
        if (data.data && Array.isArray(data.data)) {
          assignmentsArray = data.data;
        } else if (data.assignments && Array.isArray(data.assignments)) {
          assignmentsArray = data.assignments;
        } else if (Array.isArray(data)) {
          assignmentsArray = data;
        }
      }
      
      console.log(`📊 Total assignments before filtering: ${assignmentsArray.length}`);
      
<<<<<<< HEAD
      // Log all assignments to debug the data structure
      console.log('🔍 Raw assignments data:', assignmentsArray);
      
      // Filter out placeholder assignments and validate real assignments
=======
      // Validate each assignment has required fields and filter by academic year
>>>>>>> 2f3e886a
      const validAssignments = assignmentsArray.filter((assignment: any) => {
        if (!assignment || typeof assignment !== 'object') {
          console.log('❌ Invalid assignment (not an object):', assignment);
          return false;
        }
        
        // Check for assignment ID (required for operations)
        const hasId = assignment._id || assignment.id;
        if (!hasId) {
          console.log('❌ Invalid assignment (missing ID):', assignment);
          return false;
        }
        
<<<<<<< HEAD
        // Skip placeholder assignments - they don't have real data
        if (assignment._placeholder === true) {
          console.log('⏭️ Skipping placeholder assignment:', assignment._id);
          return false;
        }
        
        // Skip assignments with missing essential fields
        if (!assignment.title && !assignment.subject && !assignment.class) {
          console.log('⏭️ Skipping assignment with missing essential fields:', assignment._id);
          return false;
        }
        
        // Log assignment details for debugging
        console.log('✅ Valid assignment found:', {
          _id: assignment._id,
          title: assignment.title,
          subject: assignment.subject,
          class: assignment.class,
          section: assignment.section,
          dueDate: assignment.dueDate,
          isPlaceholder: assignment._placeholder,
          allFields: Object.keys(assignment)
        });
        
        return true; // Accept all non-placeholder assignments with valid ID
=======
        // Filter by current academic year
        const assignmentAY = assignment.academicYear;
        const matchesAcademicYear = !currentAcademicYear || !assignmentAY || assignmentAY === currentAcademicYear;
        
        if (!matchesAcademicYear) {
          console.log('⏭️ Skipping assignment from different academic year:', {
            title: assignment.title,
            academicYear: assignmentAY,
            currentAcademicYear
          });
        }
        
        return matchesAcademicYear;
>>>>>>> 2f3e886a
      });
      
      console.log(`✅ Loaded ${validAssignments.length} valid assignments out of ${assignmentsArray.length} total`);
      console.log('📋 Valid assignments:', validAssignments);
      
      // If we have assignments but they're all placeholders, inform the user
      if (assignmentsArray.length > 0 && validAssignments.length === 0) {
        console.log('ℹ️ INFO: All assignments are placeholders - no real assignments found');
      }
      
      setAssignments(validAssignments);
    } catch (err: any) {
      console.error('❌ Error fetching assignments:', err);
      console.error('Error details:', err.message, err.response);
      setAssignments([]);
    } finally {
      setLoading(false);
    }
  };

  const fetchSubjectsForClassSection = async () => {
    try {
      const response = await api.get('/class-subjects/classes');
      const data = response.data;
      const classData = data?.data?.classes?.find((c: any) => 
        c.className === selectedClass && c.section === selectedSection
      );
      const activeSubjects = (classData?.subjects || []).filter((s: any) => s.isActive !== false);
      const subjectNames = activeSubjects.map((s: any) => s.name).filter(Boolean);
      setAvailableSubjects(subjectNames);
    } catch (err) {
      console.error('Error fetching subjects:', err);
      setAvailableSubjects([]);
    }
  };

  const filterAssignments = () => {
    // Filter assignments - empty filters mean "show all"
    let filtered = assignments.filter(assignment => {
      if (!assignment || typeof assignment !== 'object') return false;

      // Normalize data with null checks
      const title = (assignment?.title || '').toString().trim();
      const subject = (assignment?.subject || '').toString().trim();
      const assignmentClass = (assignment?.class || '').toString().trim();
      const assignmentSection = (assignment?.section || '').toString().trim();

      // Search filter - search in title and subject (empty = show all)
      const matchesSearch = !searchTerm || searchTerm.trim() === '' ||
        title.toLowerCase().includes(searchTerm.toLowerCase()) ||
        subject.toLowerCase().includes(searchTerm.toLowerCase());

      // Class filter - empty selectedClass means "All Classes" (show all)
      // Also show assignments with no class data when "All Classes" is selected
      const matchesClass = !selectedClass || selectedClass === '' ||
        assignmentClass === selectedClass ||
        (assignmentClass === '' && (!selectedClass || selectedClass === ''));

      // Section filter - empty selectedSection means "All Sections" (show all)
      // Also show assignments with no section data when "All Sections" is selected
      const matchesSection = !selectedSection || selectedSection === '' ||
        assignmentSection === selectedSection ||
        (assignmentSection === '' && (!selectedSection || selectedSection === ''));

      // Subject filter - empty selectedSubject means "All Subjects" (show all)
      // Also show assignments with no subject data when "All Subjects" is selected
      const matchesSubject = !selectedSubject || selectedSubject === '' ||
        subject === selectedSubject ||
        (subject === '' && (!selectedSubject || selectedSubject === ''));

      return matchesSearch && matchesClass && matchesSection && matchesSubject;
    });

    console.log('🔍 FILTERING DEBUG:', {
      totalAssignments: assignments.length,
      filteredCount: filtered.length,
      filters: { searchTerm, selectedClass, selectedSection, selectedSubject },
      sampleAssignment: assignments[0] ? {
        title: assignments[0].title,
        class: assignments[0].class,
        section: assignments[0].section,
        subject: assignments[0].subject,
        _placeholder: assignments[0]._placeholder
      } : null
    });
    
    setFilteredAssignments(filtered);
  };

  const handleEdit = (assignment: Assignment) => {
    setEditingAssignment(assignment);
    setShowEditModal(true);
  };

  const handleUpdateAssignment = async (updatedData: any) => {
    if (!editingAssignment) return;

    try {
      const formDataToSend = new FormData();
      
      formDataToSend.append('title', updatedData.title);
      formDataToSend.append('subject', updatedData.subject);
      formDataToSend.append('class', updatedData.class);
      formDataToSend.append('section', updatedData.section);
      formDataToSend.append('startDate', updatedData.startDate);
      formDataToSend.append('dueDate', updatedData.dueDate);
      formDataToSend.append('instructions', updatedData.description);

      const schoolCode = localStorage.getItem('erp.schoolCode') || user?.schoolCode || '';
      if (schoolCode) {
        formDataToSend.append('schoolCode', schoolCode);
      }

      await assignmentAPI.updateAssignment(editingAssignment._id, formDataToSend);
      
      alert('Assignment updated successfully');
      setShowEditModal(false);
      setEditingAssignment(null);
      fetchAssignments();
    } catch (err: any) {
      console.error('Error updating assignment:', err);
      alert(err.response?.data?.message || 'Failed to update assignment');
    }
  };

  const handleDelete = async (id: string) => {
    if (!window.confirm('Are you sure you want to delete this assignment?')) {
      return;
    }

    try {
      await assignmentAPI.deleteAssignment(id);
      alert('Assignment deleted successfully');
      fetchAssignments();
    } catch (err) {
      console.error('Error deleting assignment:', err);
      alert('Failed to delete assignment');
    }
  };

  const formatDate = (dateString: string) => {
    if (!dateString) return 'N/A';
    const date = new Date(dateString);
    return date.toLocaleDateString('en-GB', { day: '2-digit', month: '2-digit', year: 'numeric' });
  };

  // Calculate days until deadline
  const getDeadlineStatus = (dueDate: string) => {
    if (!dueDate) {
      return {
        text: 'No due date',
        color: 'text-gray-700',
        bgColor: 'bg-gray-100',
        priority: 'low'
      };
    }

    const due = new Date(dueDate);
    const today = new Date();
    
    // Check if date is valid
    if (isNaN(due.getTime())) {
      return {
        text: 'Invalid date',
        color: 'text-red-700',
        bgColor: 'bg-red-100',
        priority: 'urgent'
      };
    }
    
    today.setHours(0, 0, 0, 0); // Reset time to start of day for accurate comparison
    due.setHours(23, 59, 59, 999); // Set to end of due date

    const diffTime = due.getTime() - today.getTime();
    const diffDays = Math.ceil(diffTime / (1000 * 60 * 60 * 24));

    if (diffDays < 0) {
      const overdueDays = Math.abs(diffDays);
      return {
        text: `${overdueDays} day${overdueDays > 1 ? 's' : ''} overdue`,
        color: 'text-red-700',
        bgColor: 'bg-red-100',
        priority: 'urgent'
      };
    }
    if (diffDays === 0) return {
      text: 'Due Today',
      color: 'text-orange-700',
      bgColor: 'bg-orange-100',
      priority: 'high'
    };
    if (diffDays === 1) return {
      text: 'Due Tomorrow',
      color: 'text-yellow-700',
      bgColor: 'bg-yellow-100',
      priority: 'medium'
    };
    if (diffDays <= 3) return {
      text: `${diffDays} days left`,
      color: 'text-amber-700',
      bgColor: 'bg-amber-50',
      priority: 'medium'
    };
    if (diffDays <= 7) return {
      text: `${diffDays} days left`,
      color: 'text-blue-700',
      bgColor: 'bg-blue-50',
      priority: 'normal'
    };
    return {
      text: `${diffDays} days left`,
      color: 'text-green-700',
      bgColor: 'bg-green-50',
      priority: 'low'
    };
  };

  return (
    <div className="space-y-6">
      {/* Filters */}
      <div className="grid grid-cols-1 sm:grid-cols-2 lg:grid-cols-4 gap-3 sm:gap-4">
        <div className="relative">
          <Search className="absolute left-3 top-1/2 transform -translate-y-1/2 h-4 w-4 text-gray-400" />
          <input
            type="text"
            placeholder="Search assignments..."
            value={searchTerm}
            onChange={(e) => setSearchTerm(e.target.value)}
            className="pl-10 w-full px-3 py-2 border border-gray-300 rounded-lg focus:ring-2 focus:ring-blue-500 focus:border-transparent text-sm"
          />
        </div>

        <select
          value={selectedClass}
          onChange={(e) => {
            setSelectedClass(e.target.value);
            setSelectedSection('');
            setSelectedSubject('');
          }}
          className="w-full px-3 py-2 border border-gray-300 rounded-lg focus:ring-2 focus:ring-blue-500 focus:border-transparent text-sm"
        >
          <option value="">All Classes</option>
          {classList.map((cls) => (
            <option key={cls} value={cls}>Class {cls}</option>
          ))}
        </select>

        <select
          value={selectedSection}
          onChange={(e) => {
            setSelectedSection(e.target.value);
          }}
<<<<<<< HEAD
          disabled={!selectedClass}
          className="w-full px-3 py-2 border border-gray-300 rounded-lg focus:ring-2 focus:ring-blue-500 focus:border-transparent disabled:bg-gray-100 text-sm"
=======
          className="w-full px-3 py-2 border border-gray-300 rounded-lg focus:ring-2 focus:ring-blue-500 focus:border-transparent"
>>>>>>> 2f3e886a
        >
          <option value="">All Sections</option>
          {selectedClass && availableSections.map((section) => (
            <option key={section.value} value={section.value}>Section {section.section}</option>
          ))}
        </select>

        <select
          value={selectedSubject}
          onChange={(e) => setSelectedSubject(e.target.value)}
<<<<<<< HEAD
          disabled={!selectedSection}
          className="w-full px-3 py-2 border border-gray-300 rounded-lg focus:ring-2 focus:ring-blue-500 focus:border-transparent disabled:bg-gray-100 text-sm"
=======
          className="w-full px-3 py-2 border border-gray-300 rounded-lg focus:ring-2 focus:ring-blue-500 focus:border-transparent"
>>>>>>> 2f3e886a
        >
          <option value="">All Subjects</option>
          {availableSubjects.map((subject) => (
            <option key={subject} value={subject}>{subject}</option>
          ))}
        </select>
      </div>

      {/* Assignments Table */}
      <div className="bg-white rounded-xl shadow-sm border border-gray-200 overflow-hidden">
        {/* Table Header with Total Count */}
        <div className="px-4 sm:px-6 py-4 border-b border-gray-200 bg-gray-50">
          <div className="flex flex-col sm:flex-row sm:items-center justify-between gap-2">
            <h3 className="text-base sm:text-lg font-semibold text-gray-900">Assignments</h3>
            <div className="flex items-center space-x-3 sm:space-x-4 text-xs sm:text-sm text-gray-600">
              <span>Total: <span className="font-semibold text-gray-900">{assignments.length}</span></span>
              {(searchTerm || selectedClass || selectedSection || selectedSubject) && (
                <span>Filtered: <span className="font-semibold text-blue-600">{filteredAssignments.length}</span></span>
              )}
            </div>
          </div>
        </div>
        <table className="w-full">
          <thead className="bg-gray-50 border-b border-gray-200">
            <tr>
              <th className="px-3 sm:px-6 py-3 text-left text-xs font-medium text-gray-500 uppercase tracking-wider">
                Assignment
              </th>
              <th className="px-3 sm:px-6 py-3 text-left text-xs font-medium text-gray-500 uppercase tracking-wider hidden sm:table-cell">
                Class
              </th>
              <th className="px-3 sm:px-6 py-3 text-left text-xs font-medium text-gray-500 uppercase tracking-wider hidden md:table-cell">
                Section
              </th>
              <th className="px-3 sm:px-6 py-3 text-left text-xs font-medium text-gray-500 uppercase tracking-wider hidden lg:table-cell">
                Subject
              </th>
              <th className="px-3 sm:px-6 py-3 text-left text-xs font-medium text-gray-500 uppercase tracking-wider">
                Due Date
              </th>
              <th className="px-3 sm:px-6 py-3 text-left text-xs font-medium text-gray-500 uppercase tracking-wider">
                Actions
              </th>
            </tr>
          </thead>
          <tbody className="bg-white divide-y divide-gray-200">
            {loading ? (
              <tr>
                <td colSpan={6} className="px-3 sm:px-6 py-6 sm:py-8 text-center text-xs sm:text-sm text-gray-500">
                  Loading assignments...
                </td>
              </tr>
            ) : filteredAssignments.length === 0 ? (
              <tr>
                <td colSpan={6} className="px-3 sm:px-6 py-6 sm:py-8 text-center text-xs sm:text-sm text-gray-500">
                  {assignments.length === 0 
                    ? "No assignments created yet. Create your first assignment to get started!" 
                    : "No assignments match your current filters. Try adjusting your search criteria."}
                </td>
              </tr>
            ) : (
              filteredAssignments.map((assignment) => (
                <tr key={assignment._id} className="hover:bg-gray-50">
                  <td className="px-3 sm:px-6 py-4 whitespace-nowrap">
                    <div className="text-xs sm:text-sm font-medium text-gray-900">{assignment.title || assignment.subject || 'Untitled Assignment'}</div>
                    <div className="text-xs text-gray-500 sm:hidden mt-1">
                      {assignment.class && `Class ${assignment.class}`}
                      {assignment.section && ` • Section ${assignment.section}`}
                      {assignment.subject && ` • ${assignment.subject}`}
                    </div>
                  </td>
                  <td className="px-3 sm:px-6 py-4 whitespace-nowrap hidden sm:table-cell">
                    <div className="text-xs sm:text-sm text-gray-900">{assignment.class || 'N/A'}</div>
                  </td>
                  <td className="px-3 sm:px-6 py-4 whitespace-nowrap hidden md:table-cell">
                    <div className="text-xs sm:text-sm text-gray-900">{assignment.section || 'N/A'}</div>
                  </td>
                  <td className="px-3 sm:px-6 py-4 whitespace-nowrap hidden lg:table-cell">
                    <div className="text-xs sm:text-sm text-gray-900">{assignment.subject || 'N/A'}</div>
                  </td>
                  <td className="px-3 sm:px-6 py-4 whitespace-nowrap">
                    <div className="flex flex-col space-y-1">
                      <div className="flex items-center text-xs sm:text-sm text-gray-900">
                        <Calendar className="h-3 sm:h-4 w-3 sm:w-4 mr-1 text-gray-400" />
                        <span className="truncate">{formatDate(assignment.dueDate)}</span>
                      </div>
                      {assignment.dueDate && (
                        <span className={`inline-flex items-center px-2 py-1 rounded-full text-xs font-medium ${getDeadlineStatus(assignment.dueDate).bgColor} ${getDeadlineStatus(assignment.dueDate).color}`}>
                          {getDeadlineStatus(assignment.dueDate).text}
                        </span>
                      )}
                    </div>
                  </td>
                  <td className="px-3 sm:px-6 py-4 whitespace-nowrap text-sm font-medium">
                    <div className="flex items-center space-x-2 sm:space-x-3">
                      <button
                        onClick={() => handleEdit(assignment)}
                        className="text-blue-600 hover:text-blue-900 p-1 rounded hover:bg-blue-50"
                        title="Edit"
                      >
                        <Edit className="h-3 sm:h-4 w-3 sm:w-4" />
                      </button>
                      <button
                        onClick={() => handleDelete(assignment._id)}
                        className="text-red-600 hover:text-red-900 p-1 rounded hover:bg-red-50"
                        title="Delete"
                      >
                        <Trash2 className="h-3 sm:h-4 w-3 sm:w-4" />
                      </button>
                    </div>
                  </td>
                </tr>
              ))
            )}
          </tbody>
        </table>
      </div>

      {/* Edit Assignment Modal */}
      {showEditModal && editingAssignment && (
        <EditAssignmentModal
          assignment={editingAssignment}
          onClose={() => {
            setShowEditModal(false);
            setEditingAssignment(null);
          }}
          onUpdate={handleUpdateAssignment}
        />
      )}
    </div>
  );
};

// Edit Assignment Modal Component
interface EditAssignmentModalProps {
  assignment: Assignment;
  onClose: () => void;
  onUpdate: (data: any) => void;
}

const EditAssignmentModal: React.FC<EditAssignmentModalProps> = ({ assignment, onClose, onUpdate }) => {
  const { user } = useAuth();
  const { classesData, getSectionsByClass } = useSchoolClasses();
  
  const [formData, setFormData] = useState({
    title: assignment.title || '',
    description: assignment.instructions || assignment.description || '',
    subject: assignment.subject || '',
    class: assignment.class || '',
    section: assignment.section || '',
    startDate: assignment.startDate ? assignment.startDate.split('T')[0] : '',
    dueDate: assignment.dueDate ? assignment.dueDate.split('T')[0] : '',
  });

  const [availableSections, setAvailableSections] = useState<any[]>([]);
  const [availableSubjects, setAvailableSubjects] = useState<string[]>([]);
  const [loadingSubjects, setLoadingSubjects] = useState(false);
  const [saving, setSaving] = useState(false);

  const classList = classesData?.classes?.map(c => c.className) || [];

  // Update sections when class changes
  useEffect(() => {
    if (formData.class && classesData) {
      const sections = getSectionsByClass(formData.class);
      setAvailableSections(sections);
    } else {
      setAvailableSections([]);
    }
  }, [formData.class, classesData, getSectionsByClass]);

  // Fetch subjects when class and section are selected
  useEffect(() => {
    const fetchSubjects = async () => {
      if (!formData.class || !formData.section) {
        setAvailableSubjects([]);
        return;
      }

      setLoadingSubjects(true);
      try {
        const response = await api.get('/class-subjects/classes');
        const data = response.data;
        const classData = data?.data?.classes?.find((c: any) => 
          c.className === formData.class && c.section === formData.section
        );
        const activeSubjects = (classData?.subjects || []).filter((s: any) => s.isActive !== false);
        const subjectNames = activeSubjects.map((s: any) => s.name).filter(Boolean);
        setAvailableSubjects(subjectNames);
      } catch (err) {
        console.error('Error fetching subjects:', err);
        setAvailableSubjects([]);
      } finally {
        setLoadingSubjects(false);
      }
    };

    fetchSubjects();
  }, [formData.class, formData.section, user?.schoolCode]);

  const handleSubmit = async () => {
    // Validate required fields
    if (!formData.title || !formData.description || !formData.class || 
        !formData.section || !formData.subject || !formData.startDate || 
        !formData.dueDate) {
      alert('Please fill in all required fields');
      return;
    }

    // Validate due date is after start date
    if (new Date(formData.dueDate) <= new Date(formData.startDate)) {
      alert('Due date must be after start date');
      return;
    }

    setSaving(true);
    try {
      await onUpdate(formData);
    } finally {
      setSaving(false);
    }
  };

  return (
    <div className="fixed inset-0 bg-black bg-opacity-50 flex items-center justify-center z-50 p-4">
      <div className="bg-white rounded-xl shadow-xl max-w-4xl w-full max-h-[90vh] overflow-y-auto">
        <div className="sticky top-0 bg-white border-b border-gray-200 px-6 py-4 flex items-center justify-between">
          <h2 className="text-xl font-semibold text-gray-900">Edit Assignment</h2>
          <button
            onClick={onClose}
            className="p-2 text-gray-400 hover:text-gray-600 rounded-lg hover:bg-gray-100"
          >
            <X className="h-5 w-5" />
          </button>
        </div>

        <div className="p-6 space-y-6">
          {/* Assignment Title */}
          <div>
            <label className="block text-sm font-medium text-gray-700 mb-2">Assignment Title *</label>
            <input
              type="text"
              value={formData.title}
              onChange={(e) => setFormData({ ...formData, title: e.target.value })}
              placeholder="Enter assignment title"
              className="w-full px-3 py-2 border border-gray-300 rounded-lg focus:ring-2 focus:ring-blue-500 focus:border-transparent"
            />
          </div>

          {/* Class, Section, Subject */}
          <div className="grid grid-cols-1 md:grid-cols-3 gap-4">
            <div>
              <label className="block text-sm font-medium text-gray-700 mb-2">Class *</label>
              <select
                value={formData.class}
                onChange={(e) => setFormData({ ...formData, class: e.target.value })}
                className="w-full px-3 py-2 border border-gray-300 rounded-lg focus:ring-2 focus:ring-blue-500 focus:border-transparent"
              >
                <option value="">Select Class</option>
                {classList.map((cls) => (
                  <option key={cls} value={cls}>Class {cls}</option>
                ))}
              </select>
            </div>

            <div>
              <label className="block text-sm font-medium text-gray-700 mb-2">Section *</label>
              <select
                value={formData.section}
                onChange={(e) => setFormData({ ...formData, section: e.target.value })}
                className="w-full px-3 py-2 border border-gray-300 rounded-lg focus:ring-2 focus:ring-blue-500 focus:border-transparent disabled:bg-gray-100"
                disabled={!formData.class}
              >
                <option value="">Select Section</option>
                {availableSections.map((section) => (
                  <option key={section.value} value={section.value}>Section {section.section}</option>
                ))}
              </select>
            </div>

            <div>
              <label className="block text-sm font-medium text-gray-700 mb-2">Subject *</label>
              <select
                value={formData.subject}
                onChange={(e) => setFormData({ ...formData, subject: e.target.value })}
                className="w-full px-3 py-2 border border-gray-300 rounded-lg focus:ring-2 focus:ring-blue-500 focus:border-transparent disabled:bg-gray-100"
                disabled={!formData.section || loadingSubjects}
              >
                <option value="">
                  {!formData.class ? 'Select Class First' : 
                   !formData.section ? 'Select Section First' :
                   loadingSubjects ? 'Loading subjects...' : 
                   'Select Subject'}
                </option>
                {availableSubjects.map((subject) => (
                  <option key={subject} value={subject}>{subject}</option>
                ))}
              </select>
            </div>
          </div>

          {/* Start Date and Due Date */}
          <div className="grid grid-cols-1 md:grid-cols-2 gap-4">
            <div>
              <label className="block text-sm font-medium text-gray-700 mb-2">Start Date *</label>
              <input
                type="date"
                value={formData.startDate}
                onChange={(e) => setFormData({ ...formData, startDate: e.target.value })}
                className="w-full px-3 py-2 border border-gray-300 rounded-lg focus:ring-2 focus:ring-blue-500 focus:border-transparent"
              />
            </div>

            <div>
              <label className="block text-sm font-medium text-gray-700 mb-2">Due Date *</label>
              <input
                type="date"
                value={formData.dueDate}
                onChange={(e) => setFormData({ ...formData, dueDate: e.target.value })}
                min={formData.startDate || new Date().toISOString().split('T')[0]}
                className="w-full px-3 py-2 border border-gray-300 rounded-lg focus:ring-2 focus:ring-blue-500 focus:border-transparent"
              />
            </div>
          </div>

          {/* Assignment Instructions */}
          <div>
            <label className="block text-sm font-medium text-gray-700 mb-2">Assignment Instructions *</label>
            <textarea
              value={formData.description}
              onChange={(e) => setFormData({ ...formData, description: e.target.value })}
              rows={6}
              placeholder="Write detailed instructions for the assignment..."
              className="w-full px-3 py-2 border border-gray-300 rounded-lg focus:ring-2 focus:ring-blue-500 focus:border-transparent"
            />
          </div>

          {/* Action Buttons */}
          <div className="flex justify-end space-x-3 pt-4 border-t border-gray-200">
            <button
              onClick={onClose}
              className="px-6 py-2 text-gray-700 bg-white border border-gray-300 rounded-lg hover:bg-gray-50 transition-colors"
            >
              Cancel
            </button>
            <button
              onClick={handleSubmit}
              disabled={saving}
              className="flex items-center px-6 py-2 bg-blue-600 text-white rounded-lg hover:bg-blue-700 transition-colors disabled:bg-gray-400 disabled:cursor-not-allowed"
            >
              <Plus className="h-4 w-4 mr-2" />
              {saving ? 'Updating...' : 'Update Assignment'}
            </button>
          </div>
        </div>
      </div>
    </div>
  );
};

export default ViewAssignments;<|MERGE_RESOLUTION|>--- conflicted
+++ resolved
@@ -74,14 +74,14 @@
     try {
       setLoading(true);
       console.log('🔍 Fetching assignments...');
-      
+
       let data;
       let assignmentsArray = [];
-      
+
       try {
         // Fetch all assignments without filters for local filtering
         console.log('🔍 Teacher fetching all assignments for local filtering');
-        
+
         // Try the regular endpoint first without filters
         data = await assignmentAPI.fetchAssignments();
         console.log('✅ Raw API response:', data);
@@ -93,7 +93,7 @@
           dataLength: Array.isArray(data.data) ? data.data.length : 'not array',
           assignmentsLength: Array.isArray(data.assignments) ? data.assignments.length : 'not array'
         });
-        
+
         // Handle different response structures
         if (data.data && Array.isArray(data.data)) {
           assignmentsArray = data.data;
@@ -112,19 +112,19 @@
             console.log(`📦 Using ${arrayProps[0]}:`, assignmentsArray.length);
           }
         }
-        
+
         console.log('✅ Extracted assignments array:', assignmentsArray);
       } catch (regularError) {
         console.error('❌ Error with regular endpoint:', regularError);
-        
+
         // If the regular endpoint fails, try the direct endpoint
         const schoolCode = localStorage.getItem('erp.schoolCode') || user?.schoolCode || '';
         console.log('🔍 Trying direct endpoint with schoolCode:', schoolCode);
-        
+
         const response = await api.get(`/direct-test/assignments?schoolCode=${schoolCode}`);
         data = response.data;
         console.log('✅ Direct endpoint response:', data);
-        
+
         // Handle different response structures
         if (data.data && Array.isArray(data.data)) {
           assignmentsArray = data.data;
@@ -134,61 +134,27 @@
           assignmentsArray = data;
         }
       }
-      
+
       console.log(`📊 Total assignments before filtering: ${assignmentsArray.length}`);
-      
-<<<<<<< HEAD
-      // Log all assignments to debug the data structure
-      console.log('🔍 Raw assignments data:', assignmentsArray);
-      
-      // Filter out placeholder assignments and validate real assignments
-=======
+
       // Validate each assignment has required fields and filter by academic year
->>>>>>> 2f3e886a
       const validAssignments = assignmentsArray.filter((assignment: any) => {
         if (!assignment || typeof assignment !== 'object') {
           console.log('❌ Invalid assignment (not an object):', assignment);
           return false;
         }
-        
+
         // Check for assignment ID (required for operations)
         const hasId = assignment._id || assignment.id;
         if (!hasId) {
           console.log('❌ Invalid assignment (missing ID):', assignment);
           return false;
         }
-        
-<<<<<<< HEAD
-        // Skip placeholder assignments - they don't have real data
-        if (assignment._placeholder === true) {
-          console.log('⏭️ Skipping placeholder assignment:', assignment._id);
-          return false;
-        }
-        
-        // Skip assignments with missing essential fields
-        if (!assignment.title && !assignment.subject && !assignment.class) {
-          console.log('⏭️ Skipping assignment with missing essential fields:', assignment._id);
-          return false;
-        }
-        
-        // Log assignment details for debugging
-        console.log('✅ Valid assignment found:', {
-          _id: assignment._id,
-          title: assignment.title,
-          subject: assignment.subject,
-          class: assignment.class,
-          section: assignment.section,
-          dueDate: assignment.dueDate,
-          isPlaceholder: assignment._placeholder,
-          allFields: Object.keys(assignment)
-        });
-        
-        return true; // Accept all non-placeholder assignments with valid ID
-=======
+
         // Filter by current academic year
         const assignmentAY = assignment.academicYear;
         const matchesAcademicYear = !currentAcademicYear || !assignmentAY || assignmentAY === currentAcademicYear;
-        
+
         if (!matchesAcademicYear) {
           console.log('⏭️ Skipping assignment from different academic year:', {
             title: assignment.title,
@@ -196,19 +162,18 @@
             currentAcademicYear
           });
         }
-        
+
         return matchesAcademicYear;
->>>>>>> 2f3e886a
       });
-      
+
       console.log(`✅ Loaded ${validAssignments.length} valid assignments out of ${assignmentsArray.length} total`);
       console.log('📋 Valid assignments:', validAssignments);
-      
+
       // If we have assignments but they're all placeholders, inform the user
       if (assignmentsArray.length > 0 && validAssignments.length === 0) {
         console.log('ℹ️ INFO: All assignments are placeholders - no real assignments found');
       }
-      
+
       setAssignments(validAssignments);
     } catch (err: any) {
       console.error('❌ Error fetching assignments:', err);
@@ -223,7 +188,7 @@
     try {
       const response = await api.get('/class-subjects/classes');
       const data = response.data;
-      const classData = data?.data?.classes?.find((c: any) => 
+      const classData = data?.data?.classes?.find((c: any) =>
         c.className === selectedClass && c.section === selectedSection
       );
       const activeSubjects = (classData?.subjects || []).filter((s: any) => s.isActive !== false);
@@ -284,7 +249,7 @@
         _placeholder: assignments[0]._placeholder
       } : null
     });
-    
+
     setFilteredAssignments(filtered);
   };
 
@@ -298,7 +263,7 @@
 
     try {
       const formDataToSend = new FormData();
-      
+
       formDataToSend.append('title', updatedData.title);
       formDataToSend.append('subject', updatedData.subject);
       formDataToSend.append('class', updatedData.class);
@@ -313,7 +278,7 @@
       }
 
       await assignmentAPI.updateAssignment(editingAssignment._id, formDataToSend);
-      
+
       alert('Assignment updated successfully');
       setShowEditModal(false);
       setEditingAssignment(null);
@@ -358,7 +323,7 @@
 
     const due = new Date(dueDate);
     const today = new Date();
-    
+
     // Check if date is valid
     if (isNaN(due.getTime())) {
       return {
@@ -368,7 +333,7 @@
         priority: 'urgent'
       };
     }
-    
+
     today.setHours(0, 0, 0, 0); // Reset time to start of day for accurate comparison
     due.setHours(23, 59, 59, 999); // Set to end of due date
 
@@ -451,12 +416,7 @@
           onChange={(e) => {
             setSelectedSection(e.target.value);
           }}
-<<<<<<< HEAD
-          disabled={!selectedClass}
-          className="w-full px-3 py-2 border border-gray-300 rounded-lg focus:ring-2 focus:ring-blue-500 focus:border-transparent disabled:bg-gray-100 text-sm"
-=======
           className="w-full px-3 py-2 border border-gray-300 rounded-lg focus:ring-2 focus:ring-blue-500 focus:border-transparent"
->>>>>>> 2f3e886a
         >
           <option value="">All Sections</option>
           {selectedClass && availableSections.map((section) => (
@@ -467,12 +427,7 @@
         <select
           value={selectedSubject}
           onChange={(e) => setSelectedSubject(e.target.value)}
-<<<<<<< HEAD
-          disabled={!selectedSection}
-          className="w-full px-3 py-2 border border-gray-300 rounded-lg focus:ring-2 focus:ring-blue-500 focus:border-transparent disabled:bg-gray-100 text-sm"
-=======
           className="w-full px-3 py-2 border border-gray-300 rounded-lg focus:ring-2 focus:ring-blue-500 focus:border-transparent"
->>>>>>> 2f3e886a
         >
           <option value="">All Subjects</option>
           {availableSubjects.map((subject) => (
@@ -528,8 +483,8 @@
             ) : filteredAssignments.length === 0 ? (
               <tr>
                 <td colSpan={6} className="px-3 sm:px-6 py-6 sm:py-8 text-center text-xs sm:text-sm text-gray-500">
-                  {assignments.length === 0 
-                    ? "No assignments created yet. Create your first assignment to get started!" 
+                  {assignments.length === 0
+                    ? "No assignments created yet. Create your first assignment to get started!"
                     : "No assignments match your current filters. Try adjusting your search criteria."}
                 </td>
               </tr>
@@ -616,7 +571,7 @@
 const EditAssignmentModal: React.FC<EditAssignmentModalProps> = ({ assignment, onClose, onUpdate }) => {
   const { user } = useAuth();
   const { classesData, getSectionsByClass } = useSchoolClasses();
-  
+
   const [formData, setFormData] = useState({
     title: assignment.title || '',
     description: assignment.instructions || assignment.description || '',
@@ -656,7 +611,7 @@
       try {
         const response = await api.get('/class-subjects/classes');
         const data = response.data;
-        const classData = data?.data?.classes?.find((c: any) => 
+        const classData = data?.data?.classes?.find((c: any) =>
           c.className === formData.class && c.section === formData.section
         );
         const activeSubjects = (classData?.subjects || []).filter((s: any) => s.isActive !== false);
@@ -675,9 +630,9 @@
 
   const handleSubmit = async () => {
     // Validate required fields
-    if (!formData.title || !formData.description || !formData.class || 
-        !formData.section || !formData.subject || !formData.startDate || 
-        !formData.dueDate) {
+    if (!formData.title || !formData.description || !formData.class ||
+      !formData.section || !formData.subject || !formData.startDate ||
+      !formData.dueDate) {
       alert('Please fill in all required fields');
       return;
     }
@@ -762,10 +717,10 @@
                 disabled={!formData.section || loadingSubjects}
               >
                 <option value="">
-                  {!formData.class ? 'Select Class First' : 
-                   !formData.section ? 'Select Section First' :
-                   loadingSubjects ? 'Loading subjects...' : 
-                   'Select Subject'}
+                  {!formData.class ? 'Select Class First' :
+                    !formData.section ? 'Select Section First' :
+                      loadingSubjects ? 'Loading subjects...' :
+                        'Select Subject'}
                 </option>
                 {availableSubjects.map((subject) => (
                   <option key={subject} value={subject}>{subject}</option>
