--- conflicted
+++ resolved
@@ -2,13 +2,10 @@
 import { Calendar, Users, Search, Sun, Moon, CheckCircle, XCircle, Clock } from 'lucide-react';
 import { useAuth } from '../../../../auth/AuthContext';
 import { useSchoolClasses } from '../../../../hooks/useSchoolClasses';
-<<<<<<< HEAD
 import api from '../../../../api/axios';
 import * as attendanceAPI from '../../../../api/attendance';
-=======
 import { useAcademicYear } from '../../../../contexts/AcademicYearContext';
 import { Calendar, Users, Search, Sun, Moon, CheckCircle, XCircle, Clock } from 'lucide-react';
->>>>>>> 2f3e886a
 
 interface Student {
   _id: string;
@@ -74,13 +71,9 @@
       setLoading(true);
       setError('');
 
-<<<<<<< HEAD
-      const response = await api.get(
-        `/users/role/student?class=${selectedClass}&section=${selectedSection}`
-=======
-      console.log('🔍 [ViewAttendance] Fetching students for:', { 
-        class: selectedClass, 
-        section: selectedSection, 
+      console.log('🔍 [ViewAttendance] Fetching students for:', {
+        class: selectedClass,
+        section: selectedSection,
         date: selectedDate,
         session,
         academicYear: currentAcademicYear
@@ -91,13 +84,13 @@
         class: selectedClass,
         section: selectedSection
       });
-      
+
       if (currentAcademicYear) {
         queryParams.append('academicYear', currentAcademicYear);
       }
 
-      const response = await fetch(
-        `/api/users/role/student?${queryParams.toString()}`,
+      const response = await api.get(
+        `/users/role/student?${queryParams.toString()}`,
         {
           headers: {
             'Authorization': `Bearer ${token}`,
@@ -105,7 +98,6 @@
             'x-school-code': user.schoolCode
           }
         }
->>>>>>> 2f3e886a
       );
 
       const data = response.data;
@@ -289,11 +281,10 @@
               <button
                 type="button"
                 onClick={() => setSession('morning')}
-                className={`flex-1 py-2 px-3 text-sm font-medium rounded-l-lg flex items-center justify-center ${
-                  session === 'morning'
+                className={`flex-1 py-2 px-3 text-sm font-medium rounded-l-lg flex items-center justify-center ${session === 'morning'
                     ? 'bg-blue-600 text-white'
                     : 'bg-white text-gray-700 hover:bg-gray-50'
-                }`}
+                  }`}
               >
                 <Sun className="h-4 w-4 mr-1" />
                 Morning
@@ -301,11 +292,10 @@
               <button
                 type="button"
                 onClick={() => setSession('afternoon')}
-                className={`flex-1 py-2 px-3 text-sm font-medium rounded-r-lg flex items-center justify-center ${
-                  session === 'afternoon'
+                className={`flex-1 py-2 px-3 text-sm font-medium rounded-r-lg flex items-center justify-center ${session === 'afternoon'
                     ? 'bg-blue-600 text-white'
                     : 'bg-white text-gray-700 hover:bg-gray-50'
-                }`}
+                  }`}
               >
                 <Moon className="h-4 w-4 mr-1" />
                 Afternoon
