--- conflicted
+++ resolved
@@ -14,13 +14,10 @@
   Home,
   UserCheck
 } from 'lucide-react';
-<<<<<<< HEAD
 import { useAuth } from '../../../auth/AuthContext';
-=======
 import { currentUser } from '../utils/mockData';
 import { usePermissions, PermissionKey } from '../../../hooks/usePermissions';
 import { PermissionDeniedModal } from '../../../components/PermissionDeniedModal';
->>>>>>> cffc3d02
 
 interface LayoutProps {
   children: React.ReactNode;
@@ -34,7 +31,6 @@
   const [sidebarOpen, setSidebarOpen] = useState(false);
   const { hasPermission, showPermissionDenied, setShowPermissionDenied, deniedPermissionName, checkAndNavigate } = usePermissions();
 
-<<<<<<< HEAD
   // Get initials from teacher name
   const getInitials = () => {
     if (!user?.name) return 'T';
@@ -48,25 +44,15 @@
   };
 
   const menuItems = [
-    { name: 'Dashboard', icon: Home, page: 'dashboard' },
-    { name: 'Attendance', icon: UserCheck, page: 'attendance' },
-    { name: 'Assignments', icon: FileText, page: 'assignments' },
-    { name: 'Results', icon: BarChart3, page: 'view-results' },
-    { name: 'Messages', icon: MessageSquare, page: 'messages' },
-    { name: 'Leave Request', icon: Calendar, page: 'leave-request' },
-    { name: 'Settings', icon: Settings, page: 'settings' }
-=======
-  // Define menu items with permission requirements
-  const menuItems = [
     { name: 'Dashboard', icon: Home, page: 'dashboard', permission: null },
-    { name: 'Mark Attendance', icon: UserCheck, page: 'mark-attendance', permission: 'viewAttendance' as PermissionKey },
-    { name: 'View Attendance', icon: Users, page: 'view-attendance', permission: 'viewAttendance' as PermissionKey },
-    { name: 'Add Assignments', icon: FileText, page: 'add-assignments', permission: 'viewAssignments' as PermissionKey },
-    { name: 'View Results', icon: BarChart3, page: 'view-results', permission: 'viewResults' as PermissionKey },
+    { name: 'Attendance', icon: UserCheck, page: 'attendance', permission: 'viewAttendance' as PermissionKey },
+    { name: 'Assignments', icon: FileText, page: 'assignments', permission: 'viewAssignments' as PermissionKey },
+    { name: 'Results', icon: BarChart3, page: 'view-results', permission: 'viewResults' as PermissionKey },
     { name: 'Messages', icon: MessageSquare, page: 'messages', permission: 'messageStudentsParents' as PermissionKey },
+    { name: 'Leave Request', icon: Calendar, page: 'leave-request', permission: 'viewLeaveRequest' as PermissionKey },
     { name: 'Settings', icon: Settings, page: 'settings', permission: null }
->>>>>>> cffc3d02
   ];
+
 
   const handleMenuClick = (item: typeof menuItems[0]) => {
     if (item.permission && !hasPermission(item.permission)) {
