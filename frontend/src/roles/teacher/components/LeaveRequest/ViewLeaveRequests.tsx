import React, { useState, useEffect } from 'react';
import { Calendar, CheckCircle, XCircle, Clock, AlertCircle, Filter } from 'lucide-react';
import { useAuth } from '../../../../auth/AuthContext';
<<<<<<< HEAD
import api from '../../../../api/axios';
=======
import { useAcademicYear } from '../../../../contexts/AcademicYearContext';
>>>>>>> 2f3e886a
import { toast } from 'react-hot-toast';

interface LeaveRequest {
  _id: string;
  subjectLine: string;
  description: string;
  startDate: string;
  endDate: string;
  numberOfDays: number;
  status: 'pending' | 'approved' | 'rejected';
  createdAt: string;
  reviewedBy?: string;
  reviewedByName?: string;
  reviewedAt?: string;
  adminComments?: string;
}

const ViewLeaveRequests: React.FC = () => {
  const { token } = useAuth();
  const { currentAcademicYear } = useAcademicYear();
  const [leaveRequests, setLeaveRequests] = useState<LeaveRequest[]>([]);
  const [loading, setLoading] = useState(true);
  const [filter, setFilter] = useState<'all' | 'pending' | 'approved' | 'rejected'>('all');

  useEffect(() => {
    fetchLeaveRequests();
  }, [token]);

  const fetchLeaveRequests = async () => {
    setLoading(true);
    try {
      const response = await api.get('/leave-requests/teacher/my-requests');
      const data = response.data;
      if (data.success) {
        setLeaveRequests(data.data.leaveRequests);
      } else {
        toast.error('Failed to fetch leave requests');
      }
    } catch (error) {
      console.error('Error fetching leave requests:', error);
      toast.error('Failed to fetch leave requests');
    } finally {
      setLoading(false);
    }
  };

  const getStatusIcon = (status: string) => {
    switch (status) {
      case 'approved':
        return <CheckCircle className="h-5 w-5 text-green-600" />;
      case 'rejected':
        return <XCircle className="h-5 w-5 text-red-600" />;
      case 'pending':
        return <Clock className="h-5 w-5 text-yellow-600" />;
      default:
        return <AlertCircle className="h-5 w-5 text-gray-600" />;
    }
  };

  const getStatusBadge = (status: string) => {
    const baseClasses = "px-3 py-1 rounded-full text-xs font-medium";
    switch (status) {
      case 'approved':
        return `${baseClasses} bg-green-100 text-green-800`;
      case 'rejected':
        return `${baseClasses} bg-red-100 text-red-800`;
      case 'pending':
        return `${baseClasses} bg-yellow-100 text-yellow-800`;
      default:
        return `${baseClasses} bg-gray-100 text-gray-800`;
    }
  };

  const formatDate = (dateString: string) => {
    return new Date(dateString).toLocaleDateString('en-US', {
      year: 'numeric',
      month: 'short',
      day: 'numeric'
    });
  };

  const filteredRequests = leaveRequests.filter(request => {
    if (filter === 'all') return true;
    return request.status === filter;
  });

  const stats = {
    total: leaveRequests.length,
    pending: leaveRequests.filter(r => r.status === 'pending').length,
    approved: leaveRequests.filter(r => r.status === 'approved').length,
    rejected: leaveRequests.filter(r => r.status === 'rejected').length
  };

  if (loading) {
    return (
      <div className="flex items-center justify-center py-12">
        <div className="animate-spin h-8 w-8 border-4 border-blue-500 border-t-transparent rounded-full"></div>
      </div>
    );
  }

  return (
    <div className="space-y-4 sm:space-y-6">
      {/* Statistics Cards */}
      <div className="grid grid-cols-2 lg:grid-cols-4 gap-3 sm:gap-4">
        <div className="bg-white p-3 sm:p-4 rounded-lg border border-gray-200">
          <div className="flex items-center justify-between">
            <div>
              <p className="text-xs sm:text-sm text-gray-600">Total Requests</p>
              <p className="text-lg sm:text-xl lg:text-2xl font-bold text-gray-900">{stats.total}</p>
            </div>
            <Calendar className="h-6 w-6 sm:h-8 sm:w-8 text-blue-600" />
          </div>
        </div>
        <div className="bg-white p-3 sm:p-4 rounded-lg border border-gray-200">
          <div className="flex items-center justify-between">
            <div>
              <p className="text-xs sm:text-sm text-gray-600">Pending</p>
              <p className="text-lg sm:text-xl lg:text-2xl font-bold text-yellow-600">{stats.pending}</p>
            </div>
            <Clock className="h-6 w-6 sm:h-8 sm:w-8 text-yellow-600" />
          </div>
        </div>
        <div className="bg-white p-3 sm:p-4 rounded-lg border border-gray-200">
          <div className="flex items-center justify-between">
            <div>
              <p className="text-xs sm:text-sm text-gray-600">Approved</p>
              <p className="text-lg sm:text-xl lg:text-2xl font-bold text-green-600">{stats.approved}</p>
            </div>
            <CheckCircle className="h-6 w-6 sm:h-8 sm:w-8 text-green-600" />
          </div>
        </div>
        <div className="bg-white p-3 sm:p-4 rounded-lg border border-gray-200">
          <div className="flex items-center justify-between">
            <div>
              <p className="text-xs sm:text-sm text-gray-600">Rejected</p>
              <p className="text-lg sm:text-xl lg:text-2xl font-bold text-red-600">{stats.rejected}</p>
            </div>
            <XCircle className="h-6 w-6 sm:h-8 sm:w-8 text-red-600" />
          </div>
        </div>
      </div>

      {/* Filter Tabs */}
      <div className="bg-white rounded-lg border border-gray-200 p-3 sm:p-4">
        <div className="grid grid-cols-2 sm:flex sm:space-x-2 gap-2 sm:gap-0">
          <button
            onClick={() => setFilter('all')}
            className={`px-3 sm:px-4 py-2 rounded-lg font-medium transition-colors text-xs sm:text-sm ${
              filter === 'all'
                ? 'bg-blue-600 text-white'
                : 'bg-gray-100 text-gray-700 hover:bg-gray-200'
            }`}
          >
            All
          </button>
          <button
            onClick={() => setFilter('pending')}
            className={`px-3 sm:px-4 py-2 rounded-lg font-medium transition-colors text-xs sm:text-sm ${
              filter === 'pending'
                ? 'bg-yellow-600 text-white'
                : 'bg-gray-100 text-gray-700 hover:bg-gray-200'
            }`}
          >
            Pending
          </button>
          <button
            onClick={() => setFilter('approved')}
            className={`px-3 sm:px-4 py-2 rounded-lg font-medium transition-colors text-xs sm:text-sm ${
              filter === 'approved'
                ? 'bg-green-600 text-white'
                : 'bg-gray-100 text-gray-700 hover:bg-gray-200'
            }`}
          >
            Approved
          </button>
          <button
            onClick={() => setFilter('rejected')}
            className={`px-3 sm:px-4 py-2 rounded-lg font-medium transition-colors text-xs sm:text-sm ${
              filter === 'rejected'
                ? 'bg-red-600 text-white'
                : 'bg-gray-100 text-gray-700 hover:bg-gray-200'
            }`}
          >
            Rejected
          </button>
        </div>
      </div>

      {/* Leave Requests Table */}
      <div className="bg-white rounded-lg border border-gray-200 overflow-hidden">
        {filteredRequests.length === 0 ? (
          <div className="p-12 text-center">
            <Calendar className="h-12 w-12 text-gray-400 mx-auto mb-4" />
            <p className="text-gray-600">No leave requests found</p>
          </div>
        ) : (
          <div className="overflow-x-auto">
            <table className="min-w-full divide-y divide-gray-200">
              <thead className="bg-gray-50">
                <tr>
                  <th className="px-6 py-3 text-left text-xs font-medium text-gray-500 uppercase tracking-wider">
                    Subject
                  </th>
                  <th className="px-6 py-3 text-left text-xs font-medium text-gray-500 uppercase tracking-wider">
                    Description
                  </th>
                  <th className="px-6 py-3 text-left text-xs font-medium text-gray-500 uppercase tracking-wider">
                    Start Date
                  </th>
                  <th className="px-6 py-3 text-left text-xs font-medium text-gray-500 uppercase tracking-wider">
                    End Date
                  </th>
                  <th className="px-6 py-3 text-left text-xs font-medium text-gray-500 uppercase tracking-wider">
                    Duration
                  </th>
                  <th className="px-6 py-3 text-left text-xs font-medium text-gray-500 uppercase tracking-wider">
                    Status
                  </th>
                  <th className="px-6 py-3 text-left text-xs font-medium text-gray-500 uppercase tracking-wider">
                    Submitted
                  </th>
                  <th className="px-6 py-3 text-left text-xs font-medium text-gray-500 uppercase tracking-wider">
                    Reviewed By
                  </th>
                </tr>
              </thead>
              <tbody className="bg-white divide-y divide-gray-200">
                {filteredRequests.map((request) => (
                  <tr key={request._id} className="hover:bg-gray-50 transition-colors">
                    <td className="px-6 py-4 whitespace-nowrap">
                      <span className="text-sm font-medium text-gray-900">
                        {request.subjectLine}
                      </span>
                    </td>
                    <td className="px-6 py-4">
                      <div className="text-sm text-gray-600 max-w-xs">
                        {request.description}
                        {request.adminComments && (
                          <div className="mt-1 text-xs text-gray-500 italic">
                            Admin: "{request.adminComments}"
                          </div>
                        )}
                      </div>
                    </td>
                    <td className="px-6 py-4 whitespace-nowrap text-sm text-gray-900">
                      {formatDate(request.startDate)}
                    </td>
                    <td className="px-6 py-4 whitespace-nowrap text-sm text-gray-900">
                      {formatDate(request.endDate)}
                    </td>
                    <td className="px-6 py-4 whitespace-nowrap text-sm text-gray-900">
                      {request.numberOfDays} {request.numberOfDays === 1 ? 'day' : 'days'}
                    </td>
                    <td className="px-6 py-4 whitespace-nowrap">
                      <span className={getStatusBadge(request.status)}>
                        {request.status.toUpperCase()}
                      </span>
                    </td>
                    <td className="px-6 py-4 whitespace-nowrap text-sm text-gray-500">
                      {formatDate(request.createdAt)}
                    </td>
                    <td className="px-6 py-4 whitespace-nowrap">
                      {request.reviewedByName ? (
                        <div className="text-sm">
                          <div className="text-gray-900">{request.reviewedByName}</div>
                          {request.reviewedAt && (
                            <div className="text-gray-500 text-xs">
                              {formatDate(request.reviewedAt)}
                            </div>
                          )}
                        </div>
                      ) : (
                        <span className="text-sm text-gray-400">-</span>
                      )}
                    </td>
                  </tr>
                ))}
              </tbody>
            </table>
          </div>
        )}
      </div>
    </div>
  );
};

export default ViewLeaveRequests;<|MERGE_RESOLUTION|>--- conflicted
+++ resolved
@@ -1,11 +1,8 @@
 import React, { useState, useEffect } from 'react';
 import { Calendar, CheckCircle, XCircle, Clock, AlertCircle, Filter } from 'lucide-react';
 import { useAuth } from '../../../../auth/AuthContext';
-<<<<<<< HEAD
 import api from '../../../../api/axios';
-=======
 import { useAcademicYear } from '../../../../contexts/AcademicYearContext';
->>>>>>> 2f3e886a
 import { toast } from 'react-hot-toast';
 
 interface LeaveRequest {
@@ -154,41 +151,37 @@
         <div className="grid grid-cols-2 sm:flex sm:space-x-2 gap-2 sm:gap-0">
           <button
             onClick={() => setFilter('all')}
-            className={`px-3 sm:px-4 py-2 rounded-lg font-medium transition-colors text-xs sm:text-sm ${
-              filter === 'all'
+            className={`px-3 sm:px-4 py-2 rounded-lg font-medium transition-colors text-xs sm:text-sm ${filter === 'all'
                 ? 'bg-blue-600 text-white'
                 : 'bg-gray-100 text-gray-700 hover:bg-gray-200'
-            }`}
+              }`}
           >
             All
           </button>
           <button
             onClick={() => setFilter('pending')}
-            className={`px-3 sm:px-4 py-2 rounded-lg font-medium transition-colors text-xs sm:text-sm ${
-              filter === 'pending'
+            className={`px-3 sm:px-4 py-2 rounded-lg font-medium transition-colors text-xs sm:text-sm ${filter === 'pending'
                 ? 'bg-yellow-600 text-white'
                 : 'bg-gray-100 text-gray-700 hover:bg-gray-200'
-            }`}
+              }`}
           >
             Pending
           </button>
           <button
             onClick={() => setFilter('approved')}
-            className={`px-3 sm:px-4 py-2 rounded-lg font-medium transition-colors text-xs sm:text-sm ${
-              filter === 'approved'
+            className={`px-3 sm:px-4 py-2 rounded-lg font-medium transition-colors text-xs sm:text-sm ${filter === 'approved'
                 ? 'bg-green-600 text-white'
                 : 'bg-gray-100 text-gray-700 hover:bg-gray-200'
-            }`}
+              }`}
           >
             Approved
           </button>
           <button
             onClick={() => setFilter('rejected')}
-            className={`px-3 sm:px-4 py-2 rounded-lg font-medium transition-colors text-xs sm:text-sm ${
-              filter === 'rejected'
+            className={`px-3 sm:px-4 py-2 rounded-lg font-medium transition-colors text-xs sm:text-sm ${filter === 'rejected'
                 ? 'bg-red-600 text-white'
                 : 'bg-gray-100 text-gray-700 hover:bg-gray-200'
-            }`}
+              }`}
           >
             Rejected
           </button>
