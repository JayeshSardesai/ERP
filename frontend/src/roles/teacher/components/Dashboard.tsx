import React, { useState, useEffect } from 'react';
import api from '../../../api/axios';
import {
  Users,
  BookOpen,
  Calendar,
  MessageSquare,
  TrendingUp,
  Clock,
  CheckCircle,
  AlertCircle,
  UserCheck,
  FileText,
  ClipboardCheck,
  Send,
  Eye,
  Award,
  BarChart3
} from 'lucide-react';
import { useAuth } from '../../../auth/AuthContext';
import AcademicYearCard from './AcademicYearCard';

interface DashboardProps {
  onNavigate: (page: string) => void;
}

interface DashboardStats {
  totalAssignments: number;
  activeAssignments: number;
  leaveRequests: {
    total: number;
    pending: number;
    approved: number;
    rejected: number;
    year: number;
  };
  todayAttendance: {
    marked: boolean;
    classesCount: number;
  };
}

const Dashboard: React.FC<DashboardProps> = ({ onNavigate }) => {
  const { user, token } = useAuth();
  const [loading, setLoading] = useState(true);
  const [stats, setStats] = useState<DashboardStats>({
    totalAssignments: 0,
    activeAssignments: 0,
    leaveRequests: { total: 0, pending: 0, approved: 0, rejected: 0, year: new Date().getFullYear() },
    todayAttendance: { marked: false, classesCount: 0 }
  });
  const [assignments, setAssignments] = useState<any[]>([]);
  const [leaveRequests, setLeaveRequests] = useState<any[]>([]);
  const [latestMessage, setLatestMessage] = useState<any>(null);

  useEffect(() => {
    fetchDashboardData();
  }, [token]);

  const fetchDashboardData = async () => {
    setLoading(true);
    try {
      console.log('📊 Fetching dashboard data...');

      // Fetch assignments (the /api/assignments endpoint already filters by teacher role)
      let assignmentsData: any = { assignments: [] };
      try {
        const assignmentsRes = await api.get('/assignments?limit=100');
        assignmentsData = assignmentsRes.data;
        console.log('✅ Assignments data:', assignmentsData);
        
        // Also try direct endpoint if main endpoint fails or returns empty
        if (!assignmentsData || (!assignmentsData.data && !assignmentsData.assignments && !Array.isArray(assignmentsData))) {
          console.log('🔄 Trying direct assignments endpoint...');
          const directRes = await api.get('/assignments');
          const directData = directRes.data;
          console.log('✅ Direct assignments data:', directData);
          if (directData) {
            assignmentsData = directData;
          }
        }
      } catch (error) {
        console.warn('⚠️ Assignments API failed:', error);
        // Try fallback endpoint
        try {
          console.log('🔄 Trying fallback assignments endpoint...');
          const fallbackRes = await api.get('/assignments');
          assignmentsData = fallbackRes.data;
          console.log('✅ Fallback assignments data:', assignmentsData);
        } catch (fallbackError) {
          console.error('❌ All assignment endpoints failed:', fallbackError);
        }
      }

      // Fetch leave requests
      let leaveData: any = { success: false, data: { leaveRequests: [] } };
      try {
        const leaveRes = await api.get('/leave-requests/teacher/my-requests');
        leaveData = leaveRes.data;
        console.log('✅ Leave requests data:', leaveData);
      } catch (error) {
        console.warn('⚠️ Leave requests API failed:', error);
      }

      // Fetch latest message (teacher-specific endpoint)
      try {
        const messagesRes = await api.get('/messages/teacher/messages?limit=1');
        const messagesData = messagesRes.data;
        console.log('✅ Messages data:', messagesData);
        if (messagesData.messages && messagesData.messages.length > 0) {
          setLatestMessage(messagesData.messages[0]);
        }
      } catch (error) {
        console.warn('⚠️ Messages API failed:', error);
      }

      // Calculate stats - handle different response structures
      let assignmentsArray = [];
      console.log('🔍 DEBUG: Raw assignmentsData structure:', {
        hasData: !!assignmentsData.data,
        hasAssignments: !!assignmentsData.assignments,
        isArray: Array.isArray(assignmentsData),
        keys: Object.keys(assignmentsData || {}),
        type: typeof assignmentsData
      });
      
      if (assignmentsData.data && Array.isArray(assignmentsData.data)) {
        assignmentsArray = assignmentsData.data;
        console.log('📦 Using assignmentsData.data:', assignmentsArray.length);
      } else if (assignmentsData.assignments && Array.isArray(assignmentsData.assignments)) {
        assignmentsArray = assignmentsData.assignments;
        console.log('📦 Using assignmentsData.assignments:', assignmentsArray.length);
      } else if (Array.isArray(assignmentsData)) {
        assignmentsArray = assignmentsData;
        console.log('📦 Using direct array:', assignmentsArray.length);
      } else if (assignmentsData && typeof assignmentsData === 'object') {
        // Try to find any array property
        const arrayProps = Object.keys(assignmentsData).filter(key => Array.isArray(assignmentsData[key]));
        if (arrayProps.length > 0) {
          assignmentsArray = assignmentsData[arrayProps[0]];
          console.log(`📦 Using ${arrayProps[0]}:`, assignmentsArray.length);
        }
      }
      
      // Filter out placeholder and invalid assignments
      const validAssignments = assignmentsArray.filter((assignment: any) => {
        if (!assignment || typeof assignment !== 'object') return false;
        if (assignment._placeholder === true) {
          console.log('⏭️ Skipping placeholder assignment in dashboard:', assignment._id);
          return false;
        }
        if (!assignment.title && !assignment.subject && !assignment.class) {
          console.log('⏭️ Skipping incomplete assignment in dashboard:', assignment._id);
          return false;
        }
        return true;
      });
      
      console.log('📊 Valid assignments for dashboard:', validAssignments.length);
      assignmentsArray = validAssignments;
      
      const leaveRequestsArray = leaveData.data?.leaveRequests || [];

      console.log('📦 Extracted assignments:', assignmentsArray.length);
      console.log('📦 Extracted leave requests:', leaveRequestsArray.length);

      // Store in state for widgets
      setAssignments(assignmentsArray);
      setLeaveRequests(leaveRequestsArray);

      const totalAssignments = assignmentsArray.length;
      const activeAssignments = assignmentsArray.filter((a: any) => {
        const dueDate = new Date(a.dueDate);
        const today = new Date();
        today.setHours(0, 0, 0, 0);
        return dueDate >= today;
      }).length;
<<<<<<< HEAD
=======
      
      const totalLeaves = leaveRequestsArray.length;
      const pendingLeaves = leaveRequestsArray.filter((l: any) => l.status === 'pending').length;
      const approvedLeaves = leaveRequestsArray.filter((l: any) => l.status === 'approved').length;
>>>>>>> 2f3e886a

      // Filter leave requests for current year
      const currentYear = new Date().getFullYear();
      const yearlyLeaveRequests = leaveRequestsArray.filter((l: any) => {
        if (!l.startDate) return false;
        const leaveYear = new Date(l.startDate).getFullYear();
        return leaveYear === currentYear;
      });

      const totalLeaves = yearlyLeaveRequests.length;
      const pendingLeaves = yearlyLeaveRequests.filter((l: any) => l.status === 'pending').length;
      const approvedLeaves = yearlyLeaveRequests.filter((l: any) => l.status === 'approved').length;
      const rejectedLeaves = yearlyLeaveRequests.filter((l: any) => l.status === 'rejected').length;

      // Debug leave request statuses
      console.log('🔍 Leave request statuses:', leaveRequestsArray.map((l: any) => ({ id: l._id, status: l.status, startDate: l.startDate })));
      console.log(`📅 Yearly (${currentYear}) leave stats:`, {
        totalYearlyLeaves: totalLeaves,
        pendingLeaves,
        approvedLeaves,
        rejectedLeaves,
        allTimeTotal: leaveRequestsArray.length
      });
      console.log('📈 Calculated stats:', {
        totalAssignments,
        activeAssignments,
        totalLeaves,
        pendingLeaves,
        approvedLeaves
      });

      setStats({
        totalAssignments,
        activeAssignments,
        leaveRequests: {
          total: totalLeaves,
          pending: pendingLeaves,
          approved: approvedLeaves,
          rejected: rejectedLeaves,
          year: currentYear
        },
        todayAttendance: { marked: false, classesCount: 0 }
      });
    } catch (error) {
      console.error('❌ Error fetching dashboard data:', error);
    } finally {
      setLoading(false);
    }
  };

  const statCards = [
    {
      name: 'Total Assignments',
      value: stats.totalAssignments.toString(),
      icon: BookOpen,
      color: 'bg-blue-500',
      change: `${stats.activeAssignments} active`,
      onClick: () => onNavigate('assignments')
    },
    {
      name: `Leave Requests (${stats.leaveRequests.year})`,
      value: stats.leaveRequests.total.toString(),
      icon: Calendar,
      color: 'bg-green-500',
      change: `${stats.leaveRequests.pending} pending`,
      onClick: () => onNavigate('leave-request')
    },
    {
      name: `Approved Leaves (${stats.leaveRequests.year})`,
      value: stats.leaveRequests.approved.toString(),
      icon: CheckCircle,
      color: 'bg-emerald-500',
      change: `${stats.leaveRequests.rejected} rejected`,
      onClick: () => onNavigate('leave-request')
    },
    {
      name: 'Attendance',
      value: stats.todayAttendance.marked ? 'Marked' : 'Pending',
      icon: UserCheck,
      color: stats.todayAttendance.marked ? 'bg-green-500' : 'bg-orange-500',
      change: 'Today',
      onClick: () => onNavigate('attendance')
    }
  ];

  // Calculate days until next deadline with enhanced information
  const getDeadlineStatus = (dueDate: string) => {
    // Add debugging to identify NaN issues
    console.log('🔍 DEBUG: Processing dueDate:', dueDate, 'Type:', typeof dueDate);
    
    if (!dueDate) {
      console.warn('⚠️ WARNING: dueDate is null, undefined, or empty');
      return {
        text: 'No due date',
        color: 'text-gray-700',
        bgColor: 'bg-gray-100',
        priority: 'low'
      };
    }

    const due = new Date(dueDate);
    const today = new Date();
    
    // Check if date is valid
    if (isNaN(due.getTime())) {
      console.error('❌ ERROR: Invalid date format:', dueDate);
      return {
        text: 'Invalid date',
        color: 'text-red-700',
        bgColor: 'bg-red-100',
        priority: 'urgent'
      };
    }
    
    today.setHours(0, 0, 0, 0); // Reset time to start of day for accurate comparison
    due.setHours(23, 59, 59, 999); // Set to end of due date

    const diffTime = due.getTime() - today.getTime();
    const diffDays = Math.ceil(diffTime / (1000 * 60 * 60 * 24));
    
    console.log('🔍 DEBUG: Calculated diffDays:', diffDays, 'for assignment due:', due.toDateString());

    if (diffDays < 0) {
      const overdueDays = Math.abs(diffDays);
      return {
        text: `${overdueDays} day${overdueDays > 1 ? 's' : ''} overdue`,
        color: 'text-red-700',
        bgColor: 'bg-red-100',
        priority: 'urgent'
      };
    }
    if (diffDays === 0) return {
      text: 'Due Today',
      color: 'text-orange-700',
      bgColor: 'bg-orange-100',
      priority: 'high'
    };
    if (diffDays === 1) return {
      text: 'Due Tomorrow',
      color: 'text-yellow-700',
      bgColor: 'bg-yellow-100',
      priority: 'medium'
    };
    if (diffDays <= 3) return {
      text: `${diffDays} days left`,
      color: 'text-amber-700',
      bgColor: 'bg-amber-50',
      priority: 'medium'
    };
    if (diffDays <= 7) return {
      text: `${diffDays} days left`,
      color: 'text-blue-700',
      bgColor: 'bg-blue-50',
      priority: 'normal'
    };
    return {
      text: `${diffDays} days left`,
      color: 'text-green-700',
      bgColor: 'bg-green-50',
      priority: 'low'
    };
  };

  return (
    <div className="space-y-6">
      {/* Welcome Section */}
      <div className="bg-gradient-to-r from-blue-600 to-blue-800 rounded-xl p-6 text-white">
        <div className="flex flex-col sm:flex-row items-start sm:items-center justify-between">
          <div>
            <h1 className="text-2xl sm:text-3xl font-bold mb-2">
              Welcome back, {user?.name || 'Teacher'}!
            </h1>
            <p className="text-blue-100 mb-4 sm:mb-0">
              {user?.userId && `ID: ${user.userId} • `}
              {user?.schoolCode && `School: ${user.schoolCode}`}
            </p>
          </div>
          <div className="flex items-center bg-white bg-opacity-20 rounded-lg px-4 py-2">
            <Clock className="h-5 w-5 mr-2" />
            <span className="font-medium">
              {new Date().toLocaleDateString('en-US', {
                weekday: 'long',
                month: 'short',
                day: 'numeric'
              })}
            </span>
          </div>
        </div>
      </div>

      {/* Academic Year Card */}
      <AcademicYearCard />

      {/* Stats Grid */}
      {loading ? (
        <div className="grid grid-cols-1 sm:grid-cols-2 lg:grid-cols-4 gap-6">
          {[1, 2, 3, 4].map((i) => (
            <div key={i} className="bg-white rounded-xl p-6 shadow-sm border border-gray-100 animate-pulse">
              <div className="h-12 bg-gray-200 rounded mb-4"></div>
              <div className="h-8 bg-gray-200 rounded mb-2"></div>
              <div className="h-4 bg-gray-200 rounded"></div>
            </div>
          ))}
        </div>
      ) : (
        <div className="grid grid-cols-1 sm:grid-cols-2 lg:grid-cols-4 gap-6">
          {statCards.map((stat, index) => {
            const Icon = stat.icon;
            return (
              <button
                key={index}
                onClick={stat.onClick}
                className="bg-white rounded-xl p-6 shadow-sm border border-gray-100 hover:shadow-md transition-all duration-200 hover:scale-105 text-left"
              >
                <div className="flex items-center justify-between mb-4">
                  <div className={`p-2 rounded-lg ${stat.color}`}>
                    <Icon className="h-6 w-6 text-white" />
                  </div>
                </div>
                <h3 className="text-2xl font-bold text-gray-900 mb-1">{stat.value}</h3>
                <p className="text-sm font-medium text-gray-600 mb-1">{stat.name}</p>
                <p className="text-xs text-gray-500">{stat.change}</p>
              </button>
            );
          })}
        </div>
      )}

      <div className="grid grid-cols-1 lg:grid-cols-2 gap-6">
        {/* Upcoming Assignment Deadlines */}
        <div>
          <div className="flex items-center justify-between mb-4">
            <h2 className="text-xl font-semibold text-gray-900">Upcoming Deadlines</h2>
            <button
              onClick={() => onNavigate('assignments')}
              className="text-sm text-blue-600 hover:text-blue-700 font-medium"
            >
              View All →
            </button>
          </div>
          <div className="bg-white rounded-xl shadow-sm border border-gray-100">
            {assignments.length === 0 ? (
              <div className="p-8 text-center">
                <BookOpen className="h-12 w-12 text-gray-300 mx-auto mb-3" />
                <p className="text-gray-500 text-sm">No assignments yet</p>
                <button
                  onClick={() => onNavigate('assignments')}
                  className="mt-3 text-sm text-blue-600 hover:text-blue-700 font-medium"
                >
                  Create your first assignment
                </button>
              </div>
            ) : (
              <div className="divide-y divide-gray-100">
                {assignments
                  .slice(0, 6) // Show more assignments
                  .sort((a: any, b: any) => {
                    // Sort by priority: urgent -> high -> medium -> normal -> low
                    const priorityOrder = { urgent: 0, high: 1, medium: 2, normal: 3, low: 4 };
                    const aPriority = getDeadlineStatus(a.dueDate).priority;
                    const bPriority = getDeadlineStatus(b.dueDate).priority;
                    return priorityOrder[aPriority] - priorityOrder[bPriority];
                  })
                  .map((assignment: any, index: number) => {
                    const deadline = getDeadlineStatus(assignment.dueDate);
                    const isUrgent = deadline.priority === 'urgent' || deadline.priority === 'high';

                    return (
                      <div
                        key={index}
                        className={`p-4 hover:bg-gray-50 transition-colors ${isUrgent ? 'border-l-4 border-red-400 bg-red-50' : ''
                          }`}
                      >
                        <div className="flex items-start justify-between">
                          <div className="flex-1">
                            <div className="flex items-center gap-2 mb-1">
                              <h4 className="font-medium text-gray-900 text-sm">
                                {assignment.title || assignment.subject || 'Untitled Assignment'}
                              </h4>
                              {isUrgent && (
                                <AlertCircle className="h-4 w-4 text-red-500" />
                              )}
                            </div>
                            <div className="flex items-center space-x-3 text-xs text-gray-500 mb-2">
                              {assignment.subject && (
                                <span className="flex items-center">
                                  <BookOpen className="h-3 w-3 mr-1" />
                                  {assignment.subject}
                                </span>
                              )}
                              {(assignment.class || assignment.section) && (
                                <span className="flex items-center">
                                  <Users className="h-3 w-3 mr-1" />
                                  {assignment.class ? `Class ${assignment.class}` : ''}
                                  {assignment.class && assignment.section ? '-' : ''}
                                  {assignment.section || ''}
                                </span>
                              )}
                              <span className="flex items-center">
                                <Calendar className="h-3 w-3 mr-1" />
                                {assignment.dueDate ? new Date(assignment.dueDate).toLocaleDateString('en-US', {
                                  month: 'short',
                                  day: 'numeric'
                                }) : 'No due date'}
                              </span>
                            </div>
                          </div>
                          <div className="flex flex-col items-end gap-1">
                            <span className={`px-2 py-1 rounded-full text-xs font-medium ${deadline.bgColor} ${deadline.color}`}>
                              {deadline.text}
                            </span>
                            {isUrgent && (
                              <span className="text-xs text-red-600 font-medium">
                                Action Required
                              </span>
                            )}
                          </div>
                        </div>
                      </div>
                    );
                  })}
              </div>
            )}
          </div>
        </div>

        {/* Recent Messages */}
        <div>
          <div className="flex items-center justify-between mb-4">
            <h2 className="text-xl font-semibold text-gray-900">Recent Messages</h2>
            <button
              onClick={() => onNavigate('messages')}
              className="text-sm text-blue-600 hover:text-blue-700 font-medium"
            >
              View All →
            </button>
          </div>
          <div className="bg-white rounded-xl shadow-sm border border-gray-100">
            {!latestMessage ? (
              <div className="p-6 text-center">
                <MessageSquare className="h-10 w-10 text-gray-300 mx-auto mb-2" />
                <p className="text-gray-500 text-xs">No messages yet</p>
                <button
                  onClick={() => onNavigate('messages')}
                  className="mt-2 text-xs text-blue-600 hover:text-blue-700 font-medium"
                >
                  Send a message
                </button>
              </div>
            ) : (
              <div className="p-4 hover:bg-gray-50 transition-colors cursor-pointer" onClick={() => onNavigate('messages')}>
                <div className="flex items-start space-x-3">
                  <div className="flex-shrink-0">
                    <div className="w-10 h-10 rounded-full bg-gradient-to-br from-blue-500 to-blue-600 flex items-center justify-center">
                      <span className="text-white font-semibold text-sm">
                        {latestMessage.senderName?.charAt(0).toUpperCase() || 'U'}
                      </span>
                    </div>
                  </div>
                  <div className="flex-1 min-w-0">
                    <div className="flex items-center justify-between mb-1">
                      <p className="text-sm font-semibold text-gray-900 truncate">
                        {latestMessage.senderName || 'Unknown Sender'}
                      </p>
                      <span className="text-xs text-gray-500">
                        {new Date(latestMessage.createdAt).toLocaleDateString('en-US', {
                          month: 'short',
                          day: 'numeric',
                          hour: '2-digit',
                          minute: '2-digit'
                        })}
                      </span>
                    </div>
                    <p className="text-sm font-medium text-gray-700 mb-1">
                      {latestMessage.subject}
                    </p>
                    <p className="text-xs text-gray-500 line-clamp-2">
                      {latestMessage.message}
                    </p>
                    {latestMessage.recipientType && (
                      <span className="inline-block mt-2 px-2 py-1 bg-blue-50 text-blue-700 text-xs rounded-full">
                        To: {latestMessage.recipientType}
                      </span>
                    )}
                  </div>
                </div>
              </div>
            )}
          </div>
        </div>
      </div>

      {/* Leave Status & Quick Info */}
      <div>
        <h2 className="text-xl font-semibold text-gray-900 mb-4">Leave Status</h2>
        <div className="space-y-4">
          {/* Pending Leaves */}
          {stats.leaveRequests.pending > 0 && (
            <div className="bg-yellow-50 rounded-xl p-4 border-2 border-yellow-200">
              <div className="flex items-start space-x-3">
                <div className="p-2 rounded-lg bg-yellow-100">
                  <Clock className="h-5 w-5 text-yellow-600" />
                </div>
                <div className="flex-1">
                  <h3 className="font-semibold text-yellow-900 text-sm">
                    {stats.leaveRequests.pending} Pending Leave Request{stats.leaveRequests.pending > 1 ? 's' : ''}
                  </h3>
                  <p className="text-xs text-yellow-700 mt-1">
                    Awaiting admin approval
                  </p>
                  <button
                    onClick={() => onNavigate('leave-request')}
                    className="mt-2 text-xs text-yellow-800 hover:text-yellow-900 font-medium"
                  >
                    View Details →
                  </button>
                </div>
              </div>
            </div>
          )}

          {/* Recent Leave Requests */}
          <div className="bg-white rounded-xl shadow-sm border border-gray-100">
            <div className="p-4 border-b border-gray-100">
              <h3 className="font-semibold text-gray-900 text-sm">Recent Leave Requests</h3>
            </div>
            {leaveRequests.length === 0 ? (
              <div className="p-6 text-center">
                <Calendar className="h-10 w-10 text-gray-300 mx-auto mb-2" />
                <p className="text-gray-500 text-xs">No leave requests</p>
                <button
                  onClick={() => onNavigate('leave-request')}
                  className="mt-2 text-xs text-blue-600 hover:text-blue-700 font-medium"
                >
                  Apply for leave
                </button>
              </div>
            ) : (
              <div className="divide-y divide-gray-100">
                {leaveRequests.slice(0, 3).map((leave: any, index: number) => (
                  <div key={index} className="p-3">
                    <div className="flex items-center justify-between">
                      <div className="flex-1">
                        <p className="text-sm font-medium text-gray-900">{leave.subjectLine}</p>
                        <p className="text-xs text-gray-500 mt-1">
                          {new Date(leave.startDate).toLocaleDateString('en-US', { month: 'short', day: 'numeric' })} - {new Date(leave.endDate).toLocaleDateString('en-US', { month: 'short', day: 'numeric' })}
                          <span className="mx-1">•</span>
                          {leave.numberOfDays} day{leave.numberOfDays > 1 ? 's' : ''}
                        </p>
                      </div>
                      <span className={`px-2 py-1 rounded-full text-xs font-medium ${leave.status === 'approved' ? 'bg-green-100 text-green-700' :
                          leave.status === 'rejected' ? 'bg-red-100 text-red-700' :
                            'bg-yellow-100 text-yellow-700'
                        }`}>
                        {leave.status.charAt(0).toUpperCase() + leave.status.slice(1)}
                      </span>
                    </div>
                  </div>
                ))}
              </div>
            )}
          </div>
        </div>
      </div>
    </div>
  );
};

export default Dashboard;<|MERGE_RESOLUTION|>--- conflicted
+++ resolved
@@ -68,7 +68,7 @@
         const assignmentsRes = await api.get('/assignments?limit=100');
         assignmentsData = assignmentsRes.data;
         console.log('✅ Assignments data:', assignmentsData);
-        
+
         // Also try direct endpoint if main endpoint fails or returns empty
         if (!assignmentsData || (!assignmentsData.data && !assignmentsData.assignments && !Array.isArray(assignmentsData))) {
           console.log('🔄 Trying direct assignments endpoint...');
@@ -123,7 +123,7 @@
         keys: Object.keys(assignmentsData || {}),
         type: typeof assignmentsData
       });
-      
+
       if (assignmentsData.data && Array.isArray(assignmentsData.data)) {
         assignmentsArray = assignmentsData.data;
         console.log('📦 Using assignmentsData.data:', assignmentsArray.length);
@@ -141,7 +141,7 @@
           console.log(`📦 Using ${arrayProps[0]}:`, assignmentsArray.length);
         }
       }
-      
+
       // Filter out placeholder and invalid assignments
       const validAssignments = assignmentsArray.filter((assignment: any) => {
         if (!assignment || typeof assignment !== 'object') return false;
@@ -155,10 +155,10 @@
         }
         return true;
       });
-      
+
       console.log('📊 Valid assignments for dashboard:', validAssignments.length);
       assignmentsArray = validAssignments;
-      
+
       const leaveRequestsArray = leaveData.data?.leaveRequests || [];
 
       console.log('📦 Extracted assignments:', assignmentsArray.length);
@@ -175,13 +175,10 @@
         today.setHours(0, 0, 0, 0);
         return dueDate >= today;
       }).length;
-<<<<<<< HEAD
-=======
-      
+
       const totalLeaves = leaveRequestsArray.length;
       const pendingLeaves = leaveRequestsArray.filter((l: any) => l.status === 'pending').length;
       const approvedLeaves = leaveRequestsArray.filter((l: any) => l.status === 'approved').length;
->>>>>>> 2f3e886a
 
       // Filter leave requests for current year
       const currentYear = new Date().getFullYear();
@@ -271,7 +268,7 @@
   const getDeadlineStatus = (dueDate: string) => {
     // Add debugging to identify NaN issues
     console.log('🔍 DEBUG: Processing dueDate:', dueDate, 'Type:', typeof dueDate);
-    
+
     if (!dueDate) {
       console.warn('⚠️ WARNING: dueDate is null, undefined, or empty');
       return {
@@ -284,7 +281,7 @@
 
     const due = new Date(dueDate);
     const today = new Date();
-    
+
     // Check if date is valid
     if (isNaN(due.getTime())) {
       console.error('❌ ERROR: Invalid date format:', dueDate);
@@ -295,13 +292,13 @@
         priority: 'urgent'
       };
     }
-    
+
     today.setHours(0, 0, 0, 0); // Reset time to start of day for accurate comparison
     due.setHours(23, 59, 59, 999); // Set to end of due date
 
     const diffTime = due.getTime() - today.getTime();
     const diffDays = Math.ceil(diffTime / (1000 * 60 * 60 * 24));
-    
+
     console.log('🔍 DEBUG: Calculated diffDays:', diffDays, 'for assignment due:', due.toDateString());
 
     if (diffDays < 0) {
@@ -633,8 +630,8 @@
                         </p>
                       </div>
                       <span className={`px-2 py-1 rounded-full text-xs font-medium ${leave.status === 'approved' ? 'bg-green-100 text-green-700' :
-                          leave.status === 'rejected' ? 'bg-red-100 text-red-700' :
-                            'bg-yellow-100 text-yellow-700'
+                        leave.status === 'rejected' ? 'bg-red-100 text-red-700' :
+                          'bg-yellow-100 text-yellow-700'
                         }`}>
                         {leave.status.charAt(0).toUpperCase() + leave.status.slice(1)}
                       </span>
