import React, { useState, useEffect } from 'react';
import { Users, User, MessageCircle, Clock, Calendar } from 'lucide-react';
import { useAuth } from '../../../../auth/AuthContext';
import { useAcademicYear } from '../../../../contexts/AcademicYearContext';
import { toast } from 'react-hot-toast';
import api from '../../../../api/axios';

interface Message {
  id: string;
  class: string;
  section: string;
  adminId: string;
  title: string;
  subject: string;
  message: string;
  content: string;
  createdAt: string;
  timestamp: string;
  schoolId: string;
  messageAge: string;
  type: 'individual' | 'group';
  isRead: boolean;
  sender: string;
  recipient: string[];
}

const Messages: React.FC = () => {
  const { token, user } = useAuth();
  const { currentAcademicYear } = useAcademicYear();
  const [messages, setMessages] = useState<Message[]>([]);
  const [loading, setLoading] = useState(true);

  // Fetch messages from backend
  useEffect(() => {
    fetchMessages();
  }, [currentAcademicYear]); // Refetch when academic year changes

  const fetchMessages = async () => {
    setLoading(true);
    try {
<<<<<<< HEAD
      // Get school code from localStorage or user context
      const schoolCode = localStorage.getItem('erp.schoolCode') || user?.schoolCode || '';
      
      const response = await api.get('/messages/teacher/messages');
      const data = response.data;
      
      if (data.success) {
        // Handle both data.messages and data.data.messages formats
        const messages = data.data?.messages || data.messages || [];
        setMessages(messages);
        console.log('✅ Fetched messages:', messages);
        
        if (messages.length === 0) {
          console.log('ℹ️ No messages found for teacher');
        }
=======
      console.log('🔍 Fetching messages from teacher endpoint');

      const response = await fetch('/api/messages/teacher/messages', {
        headers: {
          'Authorization': `Bearer ${token}`,
          'Content-Type': 'application/json'
        }
      });

      if (!response.ok) {
        throw new Error('Failed to fetch messages');
      }

      const data = await response.json();
      
      if (data.success) {
        // Backend returns messages in both data.messages and data.data.messages
        const fetchedMessages = data.messages || data.data?.messages || [];
        setMessages(fetchedMessages);
        console.log('✅ Fetched messages for academic year:', currentAcademicYear);
        console.log('✅ Total messages:', fetchedMessages.length);
        console.log('✅ Messages:', fetchedMessages);
>>>>>>> 2f3e886a
      } else {
        toast.error(data.message || 'Failed to fetch messages');
      }
    } catch (error: any) {
      console.error('Error fetching messages:', error);
      toast.error(error.message || 'Failed to load messages');
    } finally {
      setLoading(false);
    }
  };

  const formatTimestamp = (timestamp: string) => {
    const date = new Date(timestamp);
    const now = new Date();
    const diffInHours = Math.floor((now.getTime() - date.getTime()) / (1000 * 60 * 60));
    
    if (diffInHours < 1) return 'Just now';
    if (diffInHours < 24) return `${diffInHours}h ago`;
    if (diffInHours < 48) return 'Yesterday';
    return date.toLocaleDateString();
  };

  return (
    <div className="space-y-4 sm:space-y-6 p-4 sm:p-6">
      <div className="flex flex-col sm:flex-row items-start sm:items-center justify-between gap-4">
        <div>
<<<<<<< HEAD
          <h1 className="text-xl sm:text-2xl font-bold text-gray-900 mb-2">Messages</h1>
          <p className="text-sm sm:text-base text-gray-600">View your messages</p>
=======
          <h1 className="text-2xl font-bold text-gray-900 mb-2">School Messages</h1>
          <p className="text-gray-600">Messages sent by admins to students</p>
        </div>
        
        {/* Academic Year Badge */}
        <div className="flex items-center space-x-2 bg-gradient-to-r from-indigo-500 to-purple-600 text-white px-4 py-2 rounded-lg shadow-md mt-4 sm:mt-0">
          <Calendar className="h-5 w-5" />
          <div className="flex flex-col">
            <span className="text-xs opacity-90">Academic Year</span>
            <span className="font-bold text-sm">
              {currentAcademicYear || 'Loading...'}
            </span>
          </div>
>>>>>>> 2f3e886a
        </div>
      </div>

      <div className="grid grid-cols-1 gap-4 sm:gap-6">
        {/* Message List */}
        <div>
          <div className="bg-white rounded-xl shadow-sm border border-gray-200">
<<<<<<< HEAD
            <div className="p-4 sm:p-6 border-b border-gray-200">
              <h2 className="text-base sm:text-lg font-semibold text-gray-900">Recent Messages</h2>
=======
            <div className="p-6 border-b border-gray-200">
              <h2 className="text-lg font-semibold text-gray-900">Messages from Admin</h2>
              <p className="text-sm text-gray-500 mt-1">
                Viewing messages for academic year: <span className="font-semibold text-indigo-600">{currentAcademicYear}</span>
              </p>
>>>>>>> 2f3e886a
            </div>

            {loading ? (
              <div className="p-8 sm:p-12 text-center">
                <div className="animate-spin h-8 w-8 sm:h-12 sm:w-12 border-4 border-blue-500 border-t-transparent rounded-full mx-auto mb-4"></div>
                <p className="text-sm sm:text-base text-gray-600">Loading messages...</p>
              </div>
            ) : messages.length > 0 ? (
              <div className="p-3 sm:p-6 space-y-3 sm:space-y-4">
                {messages.map((message) => (
                  <div 
                    key={message.id} 
                    className="bg-gradient-to-r from-blue-50 to-purple-50 rounded-xl p-3 sm:p-5 border border-blue-100 hover:shadow-md transition-all duration-200"
                  >
                    {/* Header */}
                    <div className="flex flex-col sm:flex-row sm:items-start justify-between mb-3 sm:mb-4 gap-2 sm:gap-4">
                      <div className="flex-1 min-w-0">
                        <h3 className="text-base sm:text-lg font-bold text-gray-900 mb-1 break-words">{message.title}</h3>
                        <div className="flex flex-col sm:flex-row sm:items-center space-y-1 sm:space-y-0 sm:space-x-2 text-xs sm:text-sm">
                          <span className="inline-flex items-center px-2 sm:px-2.5 py-0.5 rounded-full text-xs font-medium bg-blue-100 text-blue-800 w-fit">
                            Class {message.class}-{message.section}
                          </span>
                          <span className="text-gray-500 hidden sm:inline">•</span>
                          <span className="text-gray-600 font-medium break-words">{message.subject}</span>
                        </div>
                      </div>
                      <div className="flex flex-row sm:flex-col items-start sm:items-end gap-2 sm:gap-0">
                        <div className="flex items-center text-xs text-gray-500 bg-white px-2 py-1 rounded-md shadow-sm">
                          <Clock className="h-3 w-3 sm:h-3.5 sm:w-3.5 mr-1" />
                          <span className="whitespace-nowrap">{formatTimestamp(message.timestamp)}</span>
                        </div>
                        <span className="text-xs text-gray-400 sm:mt-1 whitespace-nowrap">
                          {new Date(message.createdAt).toLocaleDateString('en-US', { 
                            month: 'short', 
                            day: 'numeric', 
                            year: 'numeric' 
                          })}
                        </span>
                      </div>
                    </div>
                    
                    {/* Message Content */}
                    <div className="bg-white rounded-lg p-3 sm:p-4 shadow-sm border border-gray-100">
                      <p className="text-gray-700 text-xs sm:text-sm leading-relaxed whitespace-pre-wrap break-words">
                        {message.content || message.message}
                      </p>
                    </div>
                    
                    {/* Footer */}
                    <div className="flex flex-col sm:flex-row sm:items-center justify-between mt-3 pt-3 border-t border-blue-100 gap-2 sm:gap-0">
                      <div className="flex items-center space-x-2">
                        <div className="flex items-center text-xs text-gray-600">
                          <div className="w-2 h-2 bg-green-500 rounded-full mr-1.5"></div>
                          From Admin
                        </div>
                      </div>
                      <span className="text-xs text-gray-500 italic">
                        {message.messageAge}
                      </span>
                    </div>
                  </div>
                ))}
              </div>
            ) : (
              <div className="p-8 sm:p-12 text-center">
                <MessageCircle className="h-8 w-8 sm:h-12 sm:w-12 text-gray-400 mx-auto mb-4" />
                <h3 className="text-base sm:text-lg font-medium text-gray-900 mb-2">No messages yet</h3>
                <p className="text-sm sm:text-base text-gray-600">Messages will appear here when available</p>
              </div>
            )}
          </div>
        </div>
      </div>
    </div>
  );
};

export default Messages;<|MERGE_RESOLUTION|>--- conflicted
+++ resolved
@@ -38,26 +38,9 @@
   const fetchMessages = async () => {
     setLoading(true);
     try {
-<<<<<<< HEAD
-      // Get school code from localStorage or user context
-      const schoolCode = localStorage.getItem('erp.schoolCode') || user?.schoolCode || '';
-      
-      const response = await api.get('/messages/teacher/messages');
-      const data = response.data;
-      
-      if (data.success) {
-        // Handle both data.messages and data.data.messages formats
-        const messages = data.data?.messages || data.messages || [];
-        setMessages(messages);
-        console.log('✅ Fetched messages:', messages);
-        
-        if (messages.length === 0) {
-          console.log('ℹ️ No messages found for teacher');
-        }
-=======
       console.log('🔍 Fetching messages from teacher endpoint');
 
-      const response = await fetch('/api/messages/teacher/messages', {
+      const response = await api.get('/messages/teacher/messages', {
         headers: {
           'Authorization': `Bearer ${token}`,
           'Content-Type': 'application/json'
@@ -69,7 +52,7 @@
       }
 
       const data = await response.json();
-      
+
       if (data.success) {
         // Backend returns messages in both data.messages and data.data.messages
         const fetchedMessages = data.messages || data.data?.messages || [];
@@ -77,7 +60,6 @@
         console.log('✅ Fetched messages for academic year:', currentAcademicYear);
         console.log('✅ Total messages:', fetchedMessages.length);
         console.log('✅ Messages:', fetchedMessages);
->>>>>>> 2f3e886a
       } else {
         toast.error(data.message || 'Failed to fetch messages');
       }
@@ -93,7 +75,7 @@
     const date = new Date(timestamp);
     const now = new Date();
     const diffInHours = Math.floor((now.getTime() - date.getTime()) / (1000 * 60 * 60));
-    
+
     if (diffInHours < 1) return 'Just now';
     if (diffInHours < 24) return `${diffInHours}h ago`;
     if (diffInHours < 48) return 'Yesterday';
@@ -104,14 +86,10 @@
     <div className="space-y-4 sm:space-y-6 p-4 sm:p-6">
       <div className="flex flex-col sm:flex-row items-start sm:items-center justify-between gap-4">
         <div>
-<<<<<<< HEAD
-          <h1 className="text-xl sm:text-2xl font-bold text-gray-900 mb-2">Messages</h1>
-          <p className="text-sm sm:text-base text-gray-600">View your messages</p>
-=======
           <h1 className="text-2xl font-bold text-gray-900 mb-2">School Messages</h1>
           <p className="text-gray-600">Messages sent by admins to students</p>
         </div>
-        
+
         {/* Academic Year Badge */}
         <div className="flex items-center space-x-2 bg-gradient-to-r from-indigo-500 to-purple-600 text-white px-4 py-2 rounded-lg shadow-md mt-4 sm:mt-0">
           <Calendar className="h-5 w-5" />
@@ -121,7 +99,6 @@
               {currentAcademicYear || 'Loading...'}
             </span>
           </div>
->>>>>>> 2f3e886a
         </div>
       </div>
 
@@ -129,16 +106,11 @@
         {/* Message List */}
         <div>
           <div className="bg-white rounded-xl shadow-sm border border-gray-200">
-<<<<<<< HEAD
-            <div className="p-4 sm:p-6 border-b border-gray-200">
-              <h2 className="text-base sm:text-lg font-semibold text-gray-900">Recent Messages</h2>
-=======
             <div className="p-6 border-b border-gray-200">
               <h2 className="text-lg font-semibold text-gray-900">Messages from Admin</h2>
               <p className="text-sm text-gray-500 mt-1">
                 Viewing messages for academic year: <span className="font-semibold text-indigo-600">{currentAcademicYear}</span>
               </p>
->>>>>>> 2f3e886a
             </div>
 
             {loading ? (
@@ -149,8 +121,8 @@
             ) : messages.length > 0 ? (
               <div className="p-3 sm:p-6 space-y-3 sm:space-y-4">
                 {messages.map((message) => (
-                  <div 
-                    key={message.id} 
+                  <div
+                    key={message.id}
                     className="bg-gradient-to-r from-blue-50 to-purple-50 rounded-xl p-3 sm:p-5 border border-blue-100 hover:shadow-md transition-all duration-200"
                   >
                     {/* Header */}
@@ -171,22 +143,22 @@
                           <span className="whitespace-nowrap">{formatTimestamp(message.timestamp)}</span>
                         </div>
                         <span className="text-xs text-gray-400 sm:mt-1 whitespace-nowrap">
-                          {new Date(message.createdAt).toLocaleDateString('en-US', { 
-                            month: 'short', 
-                            day: 'numeric', 
-                            year: 'numeric' 
+                          {new Date(message.createdAt).toLocaleDateString('en-US', {
+                            month: 'short',
+                            day: 'numeric',
+                            year: 'numeric'
                           })}
                         </span>
                       </div>
                     </div>
-                    
+
                     {/* Message Content */}
                     <div className="bg-white rounded-lg p-3 sm:p-4 shadow-sm border border-gray-100">
                       <p className="text-gray-700 text-xs sm:text-sm leading-relaxed whitespace-pre-wrap break-words">
                         {message.content || message.message}
                       </p>
                     </div>
-                    
+
                     {/* Footer */}
                     <div className="flex flex-col sm:flex-row sm:items-center justify-between mt-3 pt-3 border-t border-blue-100 gap-2 sm:gap-0">
                       <div className="flex items-center space-x-2">
