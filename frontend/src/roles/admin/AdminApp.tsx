import React from 'react'
import { Routes, Route, Navigate } from 'react-router-dom'
import AdminLayout from './components/AdminLayout'
import Dashboard from './pages/Dashboard'
import ManageUsers from './pages/ManageUsers'
import SchoolSettings from './pages/SchoolSettings'
import AcademicDetails from './pages/AcademicDetails'
import IDCardTemplatePreview from '../../pages/Settings/IDCardTemplatePreview'
import AcademicDetailsSimple from './pages/AcademicDetailsSimple'
import AttendanceHome from './pages/AttendanceHome'
import MarkAttendance from './pages/MarkAttendance'
import ViewAttendanceRecords from './pages/ViewAttendanceRecords'
import Assignments from './pages/Assignments'
import Results from './pages/Results'
import TestComponent from './pages/TestComponent'
import AcademicResultsEntry from './pages/AcademicResultsEntry'
import MessagesPage from './pages/MessagesPage'
import FeesPage from './pages/FeesPage'
import ReportsPage from './pages/ReportsPage'
import ErrorBoundary from '../../components/ErrorBoundary'
<<<<<<< HEAD
import LogoTestPage from '../../pages/test/LogoTestPage'

export function AdminApp() {
  return (
    <AdminLayout>
      <Routes>
        <Route index element={<Dashboard />} />
        <Route path="users" element={<ManageUsers />} />
        <Route path="manage-users" element={<ManageUsers />} />
        <Route path="settings" element={<SchoolSettings />} />
        <Route path="school-settings" element={<SchoolSettings />} />
        <Route path="academic-details" element={
          <ErrorBoundary>
            <AcademicDetails />
          </ErrorBoundary>
        } />
        <Route path="attendance/mark" element={<MarkAttendance />} />
        <Route path="assignments" element={
          <ErrorBoundary>
            <Assignments />
          </ErrorBoundary>
        } />
        <Route path="results" element={<Results />} />
        <Route path="results/entry" element={
          <ErrorBoundary>
            <AcademicResultsEntry />
          </ErrorBoundary>
        } />
        <Route path="messages" element={<MessagesPage />} />
        <Route path="fees/structure" element={<FeesPage />} />
        <Route path="fees/payments" element={<FeesPage />} />
        <Route path="reports" element={<ReportsPage />} />
        <Route path="test-logo" element={<LogoTestPage />} />
        <Route path="*" element={<Navigate to="/admin" />} />
      </Routes>
    </AdminLayout>
=======
import { PermissionGuard } from '../../components/PermissionGuard'
import { PermissionProvider } from '../../hooks/usePermissions'

export function AdminApp() {
  return (
    <PermissionProvider>
      <AdminLayout>
        <Routes>
          <Route index element={<Dashboard />} />
          
          {/* User Management - Requires manageUsers permission */}
          <Route path="users" element={
            <PermissionGuard permission="manageUsers" permissionName="User Management">
              <ManageUsers />
            </PermissionGuard>
          } />
          <Route path="manage-users" element={
            <PermissionGuard permission="manageUsers" permissionName="User Management">
              <ManageUsers />
            </PermissionGuard>
          } />
          
          {/* School Settings - Requires manageSchoolSettings permission */}
          <Route path="settings" element={
            <PermissionGuard permission="manageSchoolSettings" permissionName="School Settings">
              <SchoolSettings />
            </PermissionGuard>
          } />
          <Route path="school-settings" element={
            <PermissionGuard permission="manageSchoolSettings" permissionName="School Settings">
              <SchoolSettings />
            </PermissionGuard>
          } />
          <Route path="settings/idcard-templates" element={
            <PermissionGuard permission="manageSchoolSettings" permissionName="ID Card Templates">
              <IDCardTemplatePreview />
            </PermissionGuard>
          } />
          
          {/* Academic Details - Requires viewAcademicDetails permission */}
          <Route path="academic-details" element={
            <PermissionGuard permission="viewAcademicDetails" permissionName="Academic Details">
              <ErrorBoundary>
                <AcademicDetails />
              </ErrorBoundary>
            </PermissionGuard>
          } />
          
          {/* Attendance - Requires viewAttendance permission */}
          <Route path="attendance" element={
            <PermissionGuard permission="viewAttendance" permissionName="Attendance">
              <AttendanceHome />
            </PermissionGuard>
          } />
          <Route path="attendance/mark" element={
            <PermissionGuard permission="viewAttendance" permissionName="Mark Attendance">
              <AttendanceHome />
            </PermissionGuard>
          } />
          <Route path="attendance/view" element={
            <PermissionGuard permission="viewAttendance" permissionName="View Attendance">
              <AttendanceHome />
            </PermissionGuard>
          } />
          
          {/* Assignments - Requires viewAssignments permission */}
          <Route path="assignments" element={
            <PermissionGuard permission="viewAssignments" permissionName="Assignments">
              <ErrorBoundary>
                <Assignments />
              </ErrorBoundary>
            </PermissionGuard>
          } />
          
          {/* Results - Requires viewResults permission */}
          <Route path="results" element={
            <PermissionGuard permission="viewResults" permissionName="Results">
              <Results />
            </PermissionGuard>
          } />
          <Route path="results/entry" element={
            <PermissionGuard permission="viewResults" permissionName="Results Entry">
              <ErrorBoundary>
                <AcademicResultsEntry />
              </ErrorBoundary>
            </PermissionGuard>
          } />
          
          {/* Messages - Requires messageStudentsParents permission */}
          <Route path="messages" element={
            <PermissionGuard permission="messageStudentsParents" permissionName="Messages">
              <MessagesPage />
            </PermissionGuard>
          } />
          
          {/* Fees - Requires viewFees permission */}
          <Route path="fees/structure" element={
            <PermissionGuard permission="viewFees" permissionName="Fee Structure">
              <FeesPage />
            </PermissionGuard>
          } />
          <Route path="fees/payments" element={
            <PermissionGuard permission="viewFees" permissionName="Fee Payments">
              <FeesPage />
            </PermissionGuard>
          } />
          
          {/* Reports - Requires viewReports permission */}
          <Route path="reports" element={
            <PermissionGuard permission="viewReports" permissionName="Reports">
              <ReportsPage />
            </PermissionGuard>
          } />
          
          <Route path="*" element={<Navigate to="/admin" />} />
        </Routes>
      </AdminLayout>
    </PermissionProvider>
>>>>>>> 5678e0a4
  )
}<|MERGE_RESOLUTION|>--- conflicted
+++ resolved
@@ -18,8 +18,6 @@
 import FeesPage from './pages/FeesPage'
 import ReportsPage from './pages/ReportsPage'
 import ErrorBoundary from '../../components/ErrorBoundary'
-<<<<<<< HEAD
-import LogoTestPage from '../../pages/test/LogoTestPage'
 
 export function AdminApp() {
   return (
@@ -51,129 +49,8 @@
         <Route path="fees/structure" element={<FeesPage />} />
         <Route path="fees/payments" element={<FeesPage />} />
         <Route path="reports" element={<ReportsPage />} />
-        <Route path="test-logo" element={<LogoTestPage />} />
         <Route path="*" element={<Navigate to="/admin" />} />
       </Routes>
     </AdminLayout>
-=======
-import { PermissionGuard } from '../../components/PermissionGuard'
-import { PermissionProvider } from '../../hooks/usePermissions'
-
-export function AdminApp() {
-  return (
-    <PermissionProvider>
-      <AdminLayout>
-        <Routes>
-          <Route index element={<Dashboard />} />
-          
-          {/* User Management - Requires manageUsers permission */}
-          <Route path="users" element={
-            <PermissionGuard permission="manageUsers" permissionName="User Management">
-              <ManageUsers />
-            </PermissionGuard>
-          } />
-          <Route path="manage-users" element={
-            <PermissionGuard permission="manageUsers" permissionName="User Management">
-              <ManageUsers />
-            </PermissionGuard>
-          } />
-          
-          {/* School Settings - Requires manageSchoolSettings permission */}
-          <Route path="settings" element={
-            <PermissionGuard permission="manageSchoolSettings" permissionName="School Settings">
-              <SchoolSettings />
-            </PermissionGuard>
-          } />
-          <Route path="school-settings" element={
-            <PermissionGuard permission="manageSchoolSettings" permissionName="School Settings">
-              <SchoolSettings />
-            </PermissionGuard>
-          } />
-          <Route path="settings/idcard-templates" element={
-            <PermissionGuard permission="manageSchoolSettings" permissionName="ID Card Templates">
-              <IDCardTemplatePreview />
-            </PermissionGuard>
-          } />
-          
-          {/* Academic Details - Requires viewAcademicDetails permission */}
-          <Route path="academic-details" element={
-            <PermissionGuard permission="viewAcademicDetails" permissionName="Academic Details">
-              <ErrorBoundary>
-                <AcademicDetails />
-              </ErrorBoundary>
-            </PermissionGuard>
-          } />
-          
-          {/* Attendance - Requires viewAttendance permission */}
-          <Route path="attendance" element={
-            <PermissionGuard permission="viewAttendance" permissionName="Attendance">
-              <AttendanceHome />
-            </PermissionGuard>
-          } />
-          <Route path="attendance/mark" element={
-            <PermissionGuard permission="viewAttendance" permissionName="Mark Attendance">
-              <AttendanceHome />
-            </PermissionGuard>
-          } />
-          <Route path="attendance/view" element={
-            <PermissionGuard permission="viewAttendance" permissionName="View Attendance">
-              <AttendanceHome />
-            </PermissionGuard>
-          } />
-          
-          {/* Assignments - Requires viewAssignments permission */}
-          <Route path="assignments" element={
-            <PermissionGuard permission="viewAssignments" permissionName="Assignments">
-              <ErrorBoundary>
-                <Assignments />
-              </ErrorBoundary>
-            </PermissionGuard>
-          } />
-          
-          {/* Results - Requires viewResults permission */}
-          <Route path="results" element={
-            <PermissionGuard permission="viewResults" permissionName="Results">
-              <Results />
-            </PermissionGuard>
-          } />
-          <Route path="results/entry" element={
-            <PermissionGuard permission="viewResults" permissionName="Results Entry">
-              <ErrorBoundary>
-                <AcademicResultsEntry />
-              </ErrorBoundary>
-            </PermissionGuard>
-          } />
-          
-          {/* Messages - Requires messageStudentsParents permission */}
-          <Route path="messages" element={
-            <PermissionGuard permission="messageStudentsParents" permissionName="Messages">
-              <MessagesPage />
-            </PermissionGuard>
-          } />
-          
-          {/* Fees - Requires viewFees permission */}
-          <Route path="fees/structure" element={
-            <PermissionGuard permission="viewFees" permissionName="Fee Structure">
-              <FeesPage />
-            </PermissionGuard>
-          } />
-          <Route path="fees/payments" element={
-            <PermissionGuard permission="viewFees" permissionName="Fee Payments">
-              <FeesPage />
-            </PermissionGuard>
-          } />
-          
-          {/* Reports - Requires viewReports permission */}
-          <Route path="reports" element={
-            <PermissionGuard permission="viewReports" permissionName="Reports">
-              <ReportsPage />
-            </PermissionGuard>
-          } />
-          
-          <Route path="*" element={<Navigate to="/admin" />} />
-        </Routes>
-      </AdminLayout>
-    </PermissionProvider>
->>>>>>> 5678e0a4
   )
 }