--- conflicted
+++ resolved
@@ -15,11 +15,6 @@
 import IDCardTemplatePreview from '../../pages/Settings/IDCardTemplatePreview'
 
 import AcademicDetailsSimple from './pages/AcademicDetailsSimple'
-<<<<<<< HEAD
-import AttendanceHome from './pages/AttendanceHome'
-import MarkAttendance from './pages/MarkAttendance'
-import ViewAttendanceRecords from './pages/ViewAttendanceRecords'
-=======
 
 import AttendanceHome from './pages/AttendanceHome'
 
@@ -27,7 +22,6 @@
 
 import ViewAttendanceRecords from './pages/ViewAttendanceRecords'
 
->>>>>>> 7d4198c7
 import Assignments from './pages/Assignments'
 
 import Results from './pages/Results'
@@ -54,41 +48,6 @@
 export function AdminApp() {
 
   return (
-<<<<<<< HEAD
-    <AdminLayout>
-      <Routes>
-        <Route index element={<Dashboard />} />
-        <Route path="users" element={<ManageUsers />} />
-        <Route path="manage-users" element={<ManageUsers />} />
-        <Route path="settings" element={<SchoolSettings />} />
-        <Route path="school-settings" element={<SchoolSettings />} />
-        <Route path="academic-details" element={
-          <ErrorBoundary>
-            <AcademicDetails />
-          </ErrorBoundary>
-        } />
-        <Route path="attendance" element={<AttendanceHome />} />
-        <Route path="attendance/mark" element={<AttendanceHome />} />
-        <Route path="attendance/view" element={<AttendanceHome />} />
-        <Route path="assignments" element={
-          <ErrorBoundary>
-            <Assignments />
-          </ErrorBoundary>
-        } />
-        <Route path="results" element={<Results />} />
-        <Route path="results/entry" element={
-          <ErrorBoundary>
-            <AcademicResultsEntry />
-          </ErrorBoundary>
-        } />
-        <Route path="messages" element={<MessagesPage />} />
-        <Route path="fees/structure" element={<FeesPage />} />
-        <Route path="fees/payments" element={<FeesPage />} />
-        <Route path="reports" element={<ReportsPage />} />
-        <Route path="*" element={<Navigate to="/admin" />} />
-      </Routes>
-    </AdminLayout>
-=======
     <PermissionProvider>
       <AdminLayout>
         <Routes>
@@ -101,7 +60,7 @@
             </PermissionGuard>
 
           } />
-          
+
           <Route path="manage-users" element={
             <PermissionGuard permission="manageUsers" permissionName="User Management">
               <ManageUsers />
@@ -109,7 +68,7 @@
 
           } />
 
-          
+
 
           {/* School Settings - Requires manageSchoolSettings permission */}
           <Route path="settings" element={
@@ -229,7 +188,6 @@
       </AdminLayout>
     </PermissionProvider>
 
->>>>>>> 7d4198c7
   )
 
 }