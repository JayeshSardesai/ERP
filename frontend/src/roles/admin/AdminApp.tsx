--- conflicted
+++ resolved
@@ -38,274 +38,41 @@
 
 import ErrorBoundary from '../../components/ErrorBoundary'
 
-import { PermissionGuard } from '../../components/PermissionGuard'
-
-import { PermissionProvider } from '../../hooks/usePermissions'
-<<<<<<< HEAD
- 
 export function AdminApp() {
 
   return (
-<PermissionProvider>
-<AdminLayout>
-<Routes>
-<Route index element={<Dashboard />} />
-
-          {/* User Management - Requires manageUsers permission */}
-<Route path="users" element={
-<PermissionGuard permission="manageUsers" permissionName="User Management">
-<ManageUsers />
-</PermissionGuard>
-
-          } />
-<Route path="manage-users" element={
-<PermissionGuard permission="manageUsers" permissionName="User Management">
-<ManageUsers />
-</PermissionGuard>
-=======
-
-export function AdminApp() {
-
-  return (
-    <PermissionProvider>
-      <AdminLayout>
-        <Routes>
-          <Route index element={<Dashboard />} />
-
-          {/* User Management - Requires manageUsers permission */}
-          <Route path="users" element={
-            <PermissionGuard permission="manageUsers" permissionName="User Management">
-              <ManageUsers />
-            </PermissionGuard>
-
-          } />
-          <Route path="manage-users" element={
-            <PermissionGuard permission="manageUsers" permissionName="User Management">
-              <ManageUsers />
-            </PermissionGuard>
->>>>>>> 6b985619
-
-          } />
-
-          {/* School Settings - Requires manageSchoolSettings permission */}
-<<<<<<< HEAD
-<Route path="settings" element={
-<PermissionGuard permission="manageSchoolSettings" permissionName="School Settings">
-<SchoolSettings />
-</PermissionGuard>
-
-          } />
-<Route path="school-settings" element={
-<PermissionGuard permission="manageSchoolSettings" permissionName="School Settings">
-<SchoolSettings />
-</PermissionGuard>
-
-          } />
-<Route path="settings/idcard-templates" element={
-<PermissionGuard permission="manageSchoolSettings" permissionName="ID Card Templates">
-<IDCardTemplatePreview />
-</PermissionGuard>
-=======
-          <Route path="settings" element={
-            <PermissionGuard permission="manageSchoolSettings" permissionName="School Settings">
-              <SchoolSettings />
-            </PermissionGuard>
-
-          } />
-          <Route path="school-settings" element={
-            <PermissionGuard permission="manageSchoolSettings" permissionName="School Settings">
-              <SchoolSettings />
-            </PermissionGuard>
-
-          } />
-          <Route path="settings/idcard-templates" element={
-            <PermissionGuard permission="manageSchoolSettings" permissionName="ID Card Templates">
-              <IDCardTemplatePreview />
-            </PermissionGuard>
->>>>>>> 6b985619
-
-          } />
-
-          {/* Academic Details - Requires viewAcademicDetails permission */}
-<<<<<<< HEAD
-<Route path="academic-details" element={
-<PermissionGuard permission="viewAcademicDetails" permissionName="Academic Details">
-<ErrorBoundary>
-<AcademicDetails />
-</ErrorBoundary>
-</PermissionGuard>
-=======
-          <Route path="academic-details" element={
-            <PermissionGuard permission="viewAcademicDetails" permissionName="Academic Details">
-              <ErrorBoundary>
-                <AcademicDetails />
-              </ErrorBoundary>
-            </PermissionGuard>
->>>>>>> 6b985619
-
-          } />
-
-          {/* Attendance - Requires viewAttendance permission */}
-<<<<<<< HEAD
-<Route path="attendance" element={
-<PermissionGuard permission="viewAttendance" permissionName="Attendance">
-<AttendanceHome />
-</PermissionGuard>
-
-          } />
-<Route path="attendance/mark" element={
-<PermissionGuard permission="viewAttendance" permissionName="Mark Attendance">
-<AttendanceHome />
-</PermissionGuard>
-
-          } />
-<Route path="attendance/view" element={
-<PermissionGuard permission="viewAttendance" permissionName="View Attendance">
-<AttendanceHome />
-</PermissionGuard>
-=======
-          <Route path="attendance" element={
-            <PermissionGuard permission="viewAttendance" permissionName="Attendance">
-              <AttendanceHome />
-            </PermissionGuard>
-
-          } />
-          <Route path="attendance/mark" element={
-            <PermissionGuard permission="viewAttendance" permissionName="Mark Attendance">
-              <AttendanceHome />
-            </PermissionGuard>
-
-          } />
-          <Route path="attendance/view" element={
-            <PermissionGuard permission="viewAttendance" permissionName="View Attendance">
-              <AttendanceHome />
-            </PermissionGuard>
->>>>>>> 6b985619
-
-          } />
-
-          {/* Assignments - Requires viewAssignments permission */}
-<<<<<<< HEAD
-<Route path="assignments" element={
-<PermissionGuard permission="viewAssignments" permissionName="Assignments">
-<ErrorBoundary>
-<Assignments />
-</ErrorBoundary>
-</PermissionGuard>
-=======
-          <Route path="assignments" element={
-            <PermissionGuard permission="viewAssignments" permissionName="Assignments">
-              <ErrorBoundary>
-                <Assignments />
-              </ErrorBoundary>
-            </PermissionGuard>
->>>>>>> 6b985619
-
-          } />
-
-          {/* Results - Requires viewResults permission */}
-<<<<<<< HEAD
-<Route path="results" element={
-<PermissionGuard permission="viewResults" permissionName="Results">
-<Results />
-</PermissionGuard>
-
-          } />
-<Route path="results/entry" element={
-<PermissionGuard permission="viewResults" permissionName="Results Entry">
-<ErrorBoundary>
-<AcademicResultsEntry />
-</ErrorBoundary>
-</PermissionGuard>
-=======
-          <Route path="results" element={
-            <PermissionGuard permission="viewResults" permissionName="Results">
-              <Results />
-            </PermissionGuard>
-
-          } />
-          <Route path="results/entry" element={
-            <PermissionGuard permission="viewResults" permissionName="Results Entry">
-              <ErrorBoundary>
-                <AcademicResultsEntry />
-              </ErrorBoundary>
-            </PermissionGuard>
->>>>>>> 6b985619
-
-          } />
-
-          {/* Messages - Requires messageStudentsParents permission */}
-<<<<<<< HEAD
-<Route path="messages" element={
-<PermissionGuard permission="messageStudentsParents" permissionName="Messages">
-<MessagesPage />
-</PermissionGuard>
-=======
-          <Route path="messages" element={
-            <PermissionGuard permission="messageStudentsParents" permissionName="Messages">
-              <MessagesPage />
-            </PermissionGuard>
->>>>>>> 6b985619
-
-          } />
-
-          {/* Fees - Requires viewFees permission */}
-<<<<<<< HEAD
-<Route path="fees/structure" element={
-<PermissionGuard permission="viewFees" permissionName="Fee Structure">
-<FeesPage />
-</PermissionGuard>
-
-          } />
-<Route path="fees/payments" element={
-<PermissionGuard permission="viewFees" permissionName="Fee Payments">
-<FeesPage />
-</PermissionGuard>
-=======
-          <Route path="fees/structure" element={
-            <PermissionGuard permission="viewFees" permissionName="Fee Structure">
-              <FeesPage />
-            </PermissionGuard>
-
-          } />
-          <Route path="fees/payments" element={
-            <PermissionGuard permission="viewFees" permissionName="Fee Payments">
-              <FeesPage />
-            </PermissionGuard>
->>>>>>> 6b985619
-
-          } />
-
-          {/* Reports - Requires viewReports permission */}
-<<<<<<< HEAD
-<Route path="reports" element={
-<PermissionGuard permission="viewReports" permissionName="Reports">
-<ReportsPage />
-</PermissionGuard>
-
-          } />
-<Route path="*" element={<Navigate to="/admin" />} />
-</Routes>
-</AdminLayout>
-</PermissionProvider>
-
+    <AdminLayout>
+      <Routes>
+        <Route index element={<Dashboard />} />
+        <Route path="users" element={<ManageUsers />} />
+        <Route path="manage-users" element={<ManageUsers />} />
+        <Route path="settings" element={<SchoolSettings />} />
+        <Route path="school-settings" element={<SchoolSettings />} />
+        <Route path="academic-details" element={
+          <ErrorBoundary>
+            <AcademicDetails />
+          </ErrorBoundary>
+        } />
+        <Route path="attendance/mark" element={<MarkAttendance />} />
+        <Route path="assignments" element={
+          <ErrorBoundary>
+            <Assignments />
+          </ErrorBoundary>
+        } />
+        <Route path="results" element={<Results />} />
+        <Route path="results/entry" element={
+          <ErrorBoundary>
+            <AcademicResultsEntry />
+          </ErrorBoundary>
+        } />
+        <Route path="messages" element={<MessagesPage />} />
+        <Route path="fees/structure" element={<FeesPage />} />
+        <Route path="fees/payments" element={<FeesPage />} />
+        <Route path="reports" element={<ReportsPage />} />
+        <Route path="*" element={<Navigate to="/admin" />} />
+      </Routes>
+    </AdminLayout>
   )
 
 }
- 
-=======
-          <Route path="reports" element={
-            <PermissionGuard permission="viewReports" permissionName="Reports">
-              <ReportsPage />
-            </PermissionGuard>
-
-          } />
-          <Route path="*" element={<Navigate to="/admin" />} />
-        </Routes>
-      </AdminLayout>
-    </PermissionProvider>
-
-  )
-
-}
->>>>>>> 6b985619
+ 