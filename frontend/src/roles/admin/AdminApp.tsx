--- conflicted
+++ resolved
@@ -23,87 +23,6 @@
 
 export function AdminApp() {
   return (
-<<<<<<< HEAD
-    <PermissionProvider>
-      <AdminLayout>
-        <Routes>
-          <Route index element={<Dashboard />} />
-          <Route path="users" element={
-            <PermissionGuard permission="manageUsers" permissionName="Manage Users">
-              <ManageUsers />
-            </PermissionGuard>
-          } />
-          <Route path="manage-users" element={
-            <PermissionGuard permission="manageUsers" permissionName="Manage Users">
-              <ManageUsers />
-            </PermissionGuard>
-          } />
-          <Route path="settings" element={
-            <PermissionGuard permission="manageSchoolSettings" permissionName="School Settings">
-              <SchoolSettings />
-            </PermissionGuard>
-          } />
-          <Route path="school-settings" element={
-            <PermissionGuard permission="manageSchoolSettings" permissionName="School Settings">
-              <SchoolSettings />
-            </PermissionGuard>
-          } />
-          <Route path="academic-details" element={
-            <PermissionGuard permission="viewAcademicDetails" permissionName="Academic Details">
-              <ErrorBoundary>
-                <AcademicDetails />
-              </ErrorBoundary>
-            </PermissionGuard>
-          } />
-          <Route path="attendance/mark" element={
-            <PermissionGuard permission="viewAttendance" permissionName="Attendance">
-              <MarkAttendance />
-            </PermissionGuard>
-          } />
-          <Route path="assignments" element={
-            <PermissionGuard permission="viewAssignments" permissionName="Assignments">
-              <ErrorBoundary>
-                <Assignments />
-              </ErrorBoundary>
-            </PermissionGuard>
-          } />
-          <Route path="results" element={
-            <PermissionGuard permission="viewResults" permissionName="Results">
-              <Results />
-            </PermissionGuard>
-          } />
-          <Route path="results/entry" element={
-            <PermissionGuard permission="viewResults" permissionName="Results">
-              <ErrorBoundary>
-                <AcademicResultsEntry />
-              </ErrorBoundary>
-            </PermissionGuard>
-          } />
-          <Route path="messages" element={
-            <PermissionGuard permission="messageStudentsParents" permissionName="Messages">
-              <MessagesPage />
-            </PermissionGuard>
-          } />
-          <Route path="fees/structure" element={
-            <PermissionGuard permission="viewFees" permissionName="Fees">
-              <FeesPage />
-            </PermissionGuard>
-          } />
-          <Route path="fees/payments" element={
-            <PermissionGuard permission="viewFees" permissionName="Fees">
-              <FeesPage />
-            </PermissionGuard>
-          } />
-          <Route path="reports" element={
-            <PermissionGuard permission="viewReports" permissionName="Reports">
-              <ReportsPage />
-            </PermissionGuard>
-          } />
-          <Route path="*" element={<Navigate to="/admin" />} />
-        </Routes>
-      </AdminLayout>
-    </PermissionProvider>
-=======
     <AdminLayout>
       <Routes>
         <Route index element={<Dashboard />} />
@@ -138,6 +57,5 @@
         <Route path="*" element={<Navigate to="/admin" />} />
       </Routes>
     </AdminLayout>
->>>>>>> 8ea2bafc
   )
 }