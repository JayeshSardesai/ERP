import React, { useState } from 'react';
import { Link, useLocation, useNavigate } from 'react-router-dom';
import {
  Menu,
  X,
  Home,
  Users,
  Settings,
  Calendar,
  UserCheck,
  BookOpen,
  BarChart3,
  Bell,
  User,
  LogOut,
  GraduationCap,
  MessageSquare,
  CreditCard,
  FileText
} from 'lucide-react';
import { usePermissions, PermissionKey } from '../../../hooks/usePermissions';
import { PermissionDeniedModal } from '../../../components/PermissionDeniedModal';

const AdminLayout: React.FC<{ children: React.ReactNode }> = ({ children }) => {
  const [sidebarOpen, setSidebarOpen] = useState(false);
  const location = useLocation();
  const navigate = useNavigate();
  const { hasPermission, showPermissionDenied, setShowPermissionDenied, deniedPermissionName, checkAndNavigate } = usePermissions();

  // Define navigation with permission requirements
  const navigation = [
    { name: 'Dashboard', href: '/admin/', icon: Home },
    { name: 'Manage Users', href: '/admin/users', icon: Users },
    { name: 'School Settings', href: '/admin/settings', icon: Settings },
    { name: 'Academic Details', href: '/admin/academic-details', icon: GraduationCap },
    { name: 'Attendance', href: '/admin/attendance', icon: UserCheck },
    { name: 'Assignments', href: '/admin/assignments', icon: BookOpen },
    { name: 'Results', href: '/admin/results', icon: BarChart3 },
<<<<<<< HEAD
=======
    { name: 'Leave Management', href: '/admin/leave-management', icon: Calendar },
>>>>>>> cffc3d02
    { name: 'Messages', href: '/admin/messages', icon: MessageSquare },
    { name: 'Fees', href: '/admin/fees/structure', icon: CreditCard },
    { name: 'Reports', href: '/admin/reports', icon: FileText },
  ];

  const handleNavClick = (e: React.MouseEvent, href: string, permission: PermissionKey | null, name: string) => {
    if (permission && !hasPermission(permission)) {
      e.preventDefault();
      checkAndNavigate(permission, name, () => navigate(href));
    }
  };

  const isActive = (href: string) => location.pathname === href;

  return (
    <div className="flex min-h-screen bg-gray-50">
      {/* Sidebar */}
      <div className="w-64 bg-white shadow-lg hidden lg:flex flex-col">
        <div className="h-16 px-6 flex items-center bg-blue-600">
          <h1 className="text-xl font-bold text-white">ERP Admin Portal</h1>
        </div>
        <nav className="mt-8 px-4 space-y-2">
          {navigation.map((item) => (
            <Link
              key={item.name}
              to={item.href}
              className={`flex items-center px-4 py-2 text-sm font-medium rounded-lg transition-colors ${
                isActive(item.href) || location.pathname.startsWith(item.href + '/')
                  ? 'bg-blue-100 text-blue-700'
                  : 'text-gray-700 hover:bg-gray-100'
              }`}
            >
              <item.icon className="mr-3 h-5 w-5" />
              {item.name}
            </Link>
          ))}
        </nav>
      </div>

      {/* Mobile Sidebar */}
      {sidebarOpen && (
        <div className="fixed inset-0 z-40 bg-gray-600 bg-opacity-75 lg:hidden" onClick={() => setSidebarOpen(false)} />
      )}
      <div
        className={`fixed inset-y-0 left-0 z-50 w-64 bg-white shadow-lg transform transition-transform duration-300 ease-in-out lg:hidden ${
          sidebarOpen ? 'translate-x-0' : '-translate-x-full'
        }`}
      >
        <div className="h-16 px-6 flex items-center justify-between bg-blue-600">
          <h1 className="text-xl font-bold text-white">ERP Admin Portal</h1>
          <button
            onClick={() => setSidebarOpen(false)}
            className="text-white hover:bg-blue-700 p-1 rounded"
          >
            <X className="h-5 w-5" />
          </button>
        </div>
        <nav className="mt-8 px-4 space-y-2">
          {navigation.map((item) => (
            <Link
              key={item.name}
              to={item.href}
              onClick={() => setSidebarOpen(false)}
              className={`flex items-center px-4 py-2 text-sm font-medium rounded-lg transition-colors ${
                isActive(item.href) || location.pathname.startsWith(item.href + '/')
                  ? 'bg-blue-100 text-blue-700'
                  : 'text-gray-700 hover:bg-gray-100'
              }`}
            >
              <item.icon className="mr-3 h-5 w-5" />
              {item.name}
            </Link>
          ))}
        </nav>
      </div>

      {/* Permission Denied Modal */}
      <PermissionDeniedModal
        isOpen={showPermissionDenied}
        onClose={() => setShowPermissionDenied(false)}
        permissionName={deniedPermissionName}
      />

      {/* Main content */}
      <div className="flex-1 flex flex-col">
        {/* Header */}
        <header className="bg-white shadow-sm border-b border-gray-200">
          <div className="flex items-center justify-between h-16 px-6">
            <button
              onClick={() => setSidebarOpen(true)}
              className="lg:hidden text-gray-500 hover:text-gray-700"
            >
              <Menu className="h-6 w-6" />
            </button>

            <div className="flex items-center space-x-4">
              <button className="text-gray-500 hover:text-gray-700 p-2 rounded-full hover:bg-gray-100">
                <Bell className="h-5 w-5" />
              </button>
              <div className="flex items-center space-x-2">
                <div className="h-8 w-8 bg-blue-600 rounded-full flex items-center justify-center">
                  <User className="h-4 w-4 text-white" />
                </div>
                <span className="text-sm font-medium text-gray-700">Admin User</span>
                <button className="text-gray-500 hover:text-gray-700 p-1 rounded">
                  <LogOut className="h-4 w-4" />
                </button>
              </div>
            </div>
          </div>
        </header>

        {/* Page Content */}
        <main className="p-6 flex-1">
          {children}
        </main>
      </div>
    </div>
  );
};

export default AdminLayout;<|MERGE_RESOLUTION|>--- conflicted
+++ resolved
@@ -36,10 +36,7 @@
     { name: 'Attendance', href: '/admin/attendance', icon: UserCheck },
     { name: 'Assignments', href: '/admin/assignments', icon: BookOpen },
     { name: 'Results', href: '/admin/results', icon: BarChart3 },
-<<<<<<< HEAD
-=======
     { name: 'Leave Management', href: '/admin/leave-management', icon: Calendar },
->>>>>>> cffc3d02
     { name: 'Messages', href: '/admin/messages', icon: MessageSquare },
     { name: 'Fees', href: '/admin/fees/structure', icon: CreditCard },
     { name: 'Reports', href: '/admin/reports', icon: FileText },
