import React, { useState } from 'react';
import { Link, useLocation, useNavigate } from 'react-router-dom';
import {
  Menu,
  X,
  Home,
  Users,
  Settings,
  Calendar,
  UserCheck,
  BookOpen,
  BarChart3,
  User,
  GraduationCap,
  MessageSquare,
  CreditCard,
  FileText
} from 'lucide-react';
<<<<<<< HEAD
import { useAuth } from '../../../auth/AuthContext';
=======
import { usePermissions, PermissionKey } from '../../../hooks/usePermissions';
import { PermissionDeniedModal } from '../../../components/PermissionDeniedModal';
>>>>>>> 7d4198c7

const AdminLayout: React.FC<{ children: React.ReactNode }> = ({ children }) => {
  const [sidebarOpen, setSidebarOpen] = useState(false);
  const location = useLocation();
  const navigate = useNavigate();
<<<<<<< HEAD
  const { logout } = useAuth();
=======
  const { hasPermission, showPermissionDenied, setShowPermissionDenied, deniedPermissionName, checkAndNavigate } = usePermissions();
>>>>>>> 7d4198c7

  // Define navigation with permission requirements
  const navigation = [
    { name: 'Dashboard', href: '/admin/', icon: Home },
    { name: 'Manage Users', href: '/admin/users', icon: Users },
    { name: 'School Settings', href: '/admin/settings', icon: Settings },
    { name: 'Academic Details', href: '/admin/academic-details', icon: GraduationCap },
    { name: 'Attendance', href: '/admin/attendance', icon: UserCheck },
    { name: 'Assignments', href: '/admin/assignments', icon: BookOpen },
    { name: 'Results', href: '/admin/results', icon: BarChart3 },
<<<<<<< HEAD
=======
    { name: 'Leave Management', href: '/admin/leave-management', icon: Calendar },
>>>>>>> 7d4198c7
    { name: 'Messages', href: '/admin/messages', icon: MessageSquare },
    { name: 'Fees', href: '/admin/fees/structure', icon: CreditCard },
    { name: 'Reports', href: '/admin/reports', icon: FileText },
  ];

  const handleNavClick = (e: React.MouseEvent, href: string, permission: PermissionKey | null, name: string) => {
    if (permission && !hasPermission(permission)) {
      e.preventDefault();
      checkAndNavigate(permission, name, () => navigate(href));
    }
  };

  const isActive = (href: string) => location.pathname === href;

  return (
    <div className="flex min-h-screen bg-gray-50">
      {/* Sidebar */}
      <div className="w-64 bg-white shadow-lg hidden lg:flex flex-col">
        <div className="h-16 px-6 flex items-center bg-blue-600">
          <h1 className="text-xl font-bold text-white">ERP Admin Portal</h1>
        </div>
        <nav className="mt-8 px-4 space-y-2">
          {navigation.map((item) => (
            <Link
              key={item.name}
              to={item.href}
              className={`flex items-center px-4 py-2 text-sm font-medium rounded-lg transition-colors ${
                isActive(item.href) || location.pathname.startsWith(item.href + '/')
                  ? 'bg-blue-100 text-blue-700'
                  : 'text-gray-700 hover:bg-gray-100'
              }`}
            >
              <item.icon className="mr-3 h-5 w-5" />
              {item.name}
            </Link>
          ))}
        </nav>
      </div>

      {/* Mobile Sidebar */}
      {sidebarOpen && (
        <div className="fixed inset-0 z-40 bg-gray-600 bg-opacity-75 lg:hidden" onClick={() => setSidebarOpen(false)} />
      )}
      <div
        className={`fixed inset-y-0 left-0 z-50 w-64 bg-white shadow-lg transform transition-transform duration-300 ease-in-out lg:hidden ${
          sidebarOpen ? 'translate-x-0' : '-translate-x-full'
        }`}
      >
        <div className="h-16 px-6 flex items-center justify-between bg-blue-600">
          <h1 className="text-xl font-bold text-white">ERP Admin Portal</h1>
          <button
            onClick={() => setSidebarOpen(false)}
            className="text-white hover:bg-blue-700 p-1 rounded"
          >
            <X className="h-5 w-5" />
          </button>
        </div>
        <nav className="mt-8 px-4 space-y-2">
          {navigation.map((item) => (
            <Link
              key={item.name}
              to={item.href}
              onClick={() => setSidebarOpen(false)}
              className={`flex items-center px-4 py-2 text-sm font-medium rounded-lg transition-colors ${
                isActive(item.href) || location.pathname.startsWith(item.href + '/')
                  ? 'bg-blue-100 text-blue-700'
                  : 'text-gray-700 hover:bg-gray-100'
              }`}
            >
              <item.icon className="mr-3 h-5 w-5" />
              {item.name}
            </Link>
          ))}
        </nav>
      </div>

      {/* Permission Denied Modal */}
      <PermissionDeniedModal
        isOpen={showPermissionDenied}
        onClose={() => setShowPermissionDenied(false)}
        permissionName={deniedPermissionName}
      />

      {/* Main content */}
      <div className="flex-1 flex flex-col">
        {/* Header */}
        <header className="bg-white shadow-sm border-b border-gray-200">
          <div className="flex items-center justify-between h-16 px-6">
            <button
              onClick={() => setSidebarOpen(true)}
              className="lg:hidden text-gray-500 hover:text-gray-700"
            >
              <Menu className="h-6 w-6" />
            </button>

            <div className="flex items-center space-x-4">
              <div className="flex items-center space-x-2">
                <div className="h-8 w-8 bg-blue-600 rounded-full flex items-center justify-center">
                  <User className="h-4 w-4 text-white" />
                </div>
                <span className="text-sm font-medium text-gray-700">Admin User</span>
<<<<<<< HEAD
                <button 
                  onClick={() => {
                    logout();
                    navigate('/login', { replace: true });
                  }}
                  className="text-gray-500 hover:text-gray-700 p-1 rounded"
                  title="Logout"
                >
                  <LogOut className="h-4 w-4" />
                </button>
=======
>>>>>>> 7d4198c7
              </div>
            </div>
          </div>
        </header>

        {/* Page Content */}
        <main className="p-6 flex-1">
          {children}
        </main>
      </div>
    </div>
  );
};

export default AdminLayout;<|MERGE_RESOLUTION|>--- conflicted
+++ resolved
@@ -16,22 +16,14 @@
   CreditCard,
   FileText
 } from 'lucide-react';
-<<<<<<< HEAD
-import { useAuth } from '../../../auth/AuthContext';
-=======
 import { usePermissions, PermissionKey } from '../../../hooks/usePermissions';
 import { PermissionDeniedModal } from '../../../components/PermissionDeniedModal';
->>>>>>> 7d4198c7
 
 const AdminLayout: React.FC<{ children: React.ReactNode }> = ({ children }) => {
   const [sidebarOpen, setSidebarOpen] = useState(false);
   const location = useLocation();
   const navigate = useNavigate();
-<<<<<<< HEAD
-  const { logout } = useAuth();
-=======
   const { hasPermission, showPermissionDenied, setShowPermissionDenied, deniedPermissionName, checkAndNavigate } = usePermissions();
->>>>>>> 7d4198c7
 
   // Define navigation with permission requirements
   const navigation = [
@@ -42,10 +34,7 @@
     { name: 'Attendance', href: '/admin/attendance', icon: UserCheck },
     { name: 'Assignments', href: '/admin/assignments', icon: BookOpen },
     { name: 'Results', href: '/admin/results', icon: BarChart3 },
-<<<<<<< HEAD
-=======
     { name: 'Leave Management', href: '/admin/leave-management', icon: Calendar },
->>>>>>> 7d4198c7
     { name: 'Messages', href: '/admin/messages', icon: MessageSquare },
     { name: 'Fees', href: '/admin/fees/structure', icon: CreditCard },
     { name: 'Reports', href: '/admin/reports', icon: FileText },
@@ -72,11 +61,10 @@
             <Link
               key={item.name}
               to={item.href}
-              className={`flex items-center px-4 py-2 text-sm font-medium rounded-lg transition-colors ${
-                isActive(item.href) || location.pathname.startsWith(item.href + '/')
+              className={`flex items-center px-4 py-2 text-sm font-medium rounded-lg transition-colors ${isActive(item.href) || location.pathname.startsWith(item.href + '/')
                   ? 'bg-blue-100 text-blue-700'
                   : 'text-gray-700 hover:bg-gray-100'
-              }`}
+                }`}
             >
               <item.icon className="mr-3 h-5 w-5" />
               {item.name}
@@ -90,9 +78,8 @@
         <div className="fixed inset-0 z-40 bg-gray-600 bg-opacity-75 lg:hidden" onClick={() => setSidebarOpen(false)} />
       )}
       <div
-        className={`fixed inset-y-0 left-0 z-50 w-64 bg-white shadow-lg transform transition-transform duration-300 ease-in-out lg:hidden ${
-          sidebarOpen ? 'translate-x-0' : '-translate-x-full'
-        }`}
+        className={`fixed inset-y-0 left-0 z-50 w-64 bg-white shadow-lg transform transition-transform duration-300 ease-in-out lg:hidden ${sidebarOpen ? 'translate-x-0' : '-translate-x-full'
+          }`}
       >
         <div className="h-16 px-6 flex items-center justify-between bg-blue-600">
           <h1 className="text-xl font-bold text-white">ERP Admin Portal</h1>
@@ -109,11 +96,10 @@
               key={item.name}
               to={item.href}
               onClick={() => setSidebarOpen(false)}
-              className={`flex items-center px-4 py-2 text-sm font-medium rounded-lg transition-colors ${
-                isActive(item.href) || location.pathname.startsWith(item.href + '/')
+              className={`flex items-center px-4 py-2 text-sm font-medium rounded-lg transition-colors ${isActive(item.href) || location.pathname.startsWith(item.href + '/')
                   ? 'bg-blue-100 text-blue-700'
                   : 'text-gray-700 hover:bg-gray-100'
-              }`}
+                }`}
             >
               <item.icon className="mr-3 h-5 w-5" />
               {item.name}
@@ -147,19 +133,6 @@
                   <User className="h-4 w-4 text-white" />
                 </div>
                 <span className="text-sm font-medium text-gray-700">Admin User</span>
-<<<<<<< HEAD
-                <button 
-                  onClick={() => {
-                    logout();
-                    navigate('/login', { replace: true });
-                  }}
-                  className="text-gray-500 hover:text-gray-700 p-1 rounded"
-                  title="Logout"
-                >
-                  <LogOut className="h-4 w-4" />
-                </button>
-=======
->>>>>>> 7d4198c7
               </div>
             </div>
           </div>
