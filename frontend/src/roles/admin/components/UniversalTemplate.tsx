--- conflicted
+++ resolved
@@ -8,10 +8,6 @@
   InvoiceTemplate,
   CertificateTemplate,
   AdmitCardTemplate,
-<<<<<<< HEAD
-  IDCardTemplate,
-=======
->>>>>>> 8ea2bafc
   TemplateSettings
 } from '../../../components/templates';
 
@@ -81,186 +77,6 @@
           signatory: 'Principal Name',
           signatoryTitle: 'Principal'
         };
-<<<<<<< HEAD
-      default:
-        return {};
-    }
-  };
-
-  const handleSaveTemplate = async () => {
-    try {
-      localStorage.setItem('universalTemplate', JSON.stringify(templateSettings));
-      toast.success('Template settings saved successfully!');
-    } catch (error) {
-      toast.error('Failed to save template settings');
-    }
-  };
-
-  const handlePrintPreview = () => {
-    const printWindow = window.open('', '_blank', 'width=800,height=600');
-    if (!printWindow) {
-      alert('Please allow popups to print template');
-      return;
-    }
-
-    // Generate component HTML using renderToString
-    let componentHTML = '';
-
-    try {
-      switch (templateType) {
-        case 'invoice':
-          const invoiceData = getSampleData() as any;
-          componentHTML = renderToString(
-            React.createElement(InvoiceTemplate, {
-              settings: templateSettings,
-              invoiceData: invoiceData,
-              mode: 'print'
-            })
-          );
-          break;
-        case 'certificate':
-          const certificateData = getSampleData() as any;
-          componentHTML = renderToString(
-            React.createElement(CertificateTemplate, {
-              settings: templateSettings,
-              certificateData: certificateData,
-              mode: 'print'
-            })
-          );
-          break;
-        case 'admit_card':
-          const admitCardData = getSampleData() as any;
-          componentHTML = renderToString(
-            React.createElement(AdmitCardTemplate, {
-              settings: templateSettings,
-              student: admitCardData.student,
-              subjects: admitCardData.subjects,
-              testName: admitCardData.testName,
-              enableRoomNumbers: admitCardData.enableRoomNumbers,
-              instructions: [
-                'Bring this admit card to the examination hall',
-                'Arrive at least 30 minutes before the exam starts',
-                'Carry a valid ID proof along with this admit card',
-                'Mobile phones and electronic devices are not allowed',
-                'Follow all examination rules and regulations'
-              ],
-              mode: 'print'
-            })
-          );
-          break;
-        default:
-          componentHTML = `
-            <div style="font-family: Arial, sans-serif; padding: 40px; text-align: center;">
-              <h1>Custom Template</h1>
-              <p>Your content will appear here</p>
-            </div>
-          `;
-      }
-    } catch (error) {
-      console.error('Error rendering component:', error);
-      componentHTML = `
-        <div style="font-family: Arial, sans-serif; padding: 40px; text-align: center;">
-          <h1>Template Preview Error</h1>
-          <p>There was an error rendering the template preview.</p>
-        </div>
-      `;
-    }
-
-    // Create complete HTML document
-    const htmlContent = `
-      <!DOCTYPE html>
-      <html>
-        <head>
-          <title>Template Preview - ${templateType.replace('_', ' ').toUpperCase()}</title>
-          <style>
-            @media print {
-              body { margin: 0; padding: 0; }
-              .no-print { display: none !important; }
-            }
-            @page {
-              size: A4;
-              margin: 0;
-            }
-            body {
-              margin: 0;
-              padding: 0;
-              font-family: Arial, sans-serif;
-            }
-          </style>
-        </head>
-        <body>
-          ${componentHTML}
-          <script>
-            window.onload = function() {
-              setTimeout(function() {
-                window.print();
-              }, 500);
-            };
-          </script>
-        </body>
-      </html>
-    `;
-
-    printWindow.document.write(htmlContent);
-    printWindow.document.close();
-  };
-
-  const loadTemplateSettings = () => {
-    try {
-      const saved = localStorage.getItem('universalTemplate');
-      if (saved) {
-        setTemplateSettings(JSON.parse(saved));
-      }
-    } catch (error) {
-      console.error('Failed to load template settings:', error);
-    }
-  };
-
-  // Fetch school data from database (simplified version)
-  const fetchSchoolData = async () => {
-    if (!user?.schoolCode && !user?.schoolId) return;
-
-    try {
-      setLoading(true);
-      const schoolIdentifier = user?.schoolId || user?.schoolCode;
-      if (schoolIdentifier) {
-        const response = await api.get(`/schools/${schoolIdentifier}/info`);
-        const data = response?.data?.data || response?.data;
-
-        if (data && (data.name || data.schoolName)) {
-          let logoUrl = '';
-          if (data.logoUrl || data.logo) {
-            const rawLogoUrl = data.logoUrl || data.logo;
-            if (rawLogoUrl.startsWith('/uploads')) {
-              const envBase = (import.meta.env.VITE_API_BASE_URL as string) || 'http://localhost:5050/api';
-              const baseUrl = envBase.replace(/\/api\/?$/, '');
-              logoUrl = `${baseUrl}${rawLogoUrl}`;
-            } else {
-              logoUrl = rawLogoUrl;
-            }
-          }
-
-          // Format address from object to string
-          let formattedAddress = '123 School Street, City, State 12345';
-          if (data.address) {
-            if (typeof data.address === 'string') {
-              formattedAddress = data.address;
-            } else if (typeof data.address === 'object') {
-              const addr = data.address;
-              const addressParts = [
-                addr.street || addr.area,
-                addr.city,
-                addr.district || addr.taluka,
-                addr.state,
-                addr.pinCode || addr.zipCode
-              ].filter(Boolean);
-              
-              if (addressParts.length > 0) {
-                formattedAddress = addressParts.join(', ');
-              }
-            }
-          }
-=======
       case 'id_card_landscape_front':
       case 'id_card_landscape_back':
       case 'id_card_portrait_front':
@@ -499,7 +315,6 @@
               }
             }
           }
->>>>>>> 8ea2bafc
 
           setTemplateSettings(prev => ({
             ...prev,
@@ -537,7 +352,6 @@
               invoiceData={sampleData}
               mode="preview"
             />
-<<<<<<< HEAD
           </div>
         );
       case 'certificate':
@@ -570,39 +384,6 @@
             />
           </div>
         );
-=======
-          </div>
-        );
-      case 'certificate':
-        return (
-          <div className="transform scale-75 origin-top-left">
-            <CertificateTemplate
-              settings={templateSettings}
-              certificateData={sampleData}
-              mode="preview"
-            />
-          </div>
-        );
-      case 'admit_card':
-        return (
-          <div className="transform scale-75 origin-top-left">
-            <AdmitCardTemplate
-              settings={templateSettings}
-              student={sampleData.student}
-              subjects={sampleData.subjects}
-              testName={sampleData.testName}
-              enableRoomNumbers={sampleData.enableRoomNumbers}
-              instructions={[
-                'Bring this admit card to the examination hall',
-                'Arrive at least 30 minutes before the exam starts',
-                'Carry a valid ID proof along with this admit card',
-                'Mobile phones and electronic devices are not allowed',
-                'Follow all examination rules and regulations'
-              ]}
-              mode="preview"
-            />
-          </div>
-        );
       case 'id_card_landscape_front':
         return (
           <div className="bg-gray-50 p-6 rounded-lg border border-gray-200">
@@ -675,7 +456,6 @@
             <p className="text-sm text-gray-600 mt-3">Template file: <code className="bg-gray-100 px-2 py-1 rounded">portrait-back.png</code></p>
           </div>
         );
->>>>>>> 8ea2bafc
       default:
         return (
           <div className="transform scale-75 origin-top-left">
