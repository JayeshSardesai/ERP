--- conflicted
+++ resolved
@@ -54,16 +54,6 @@
     try {
       setLoading(true);
       setError(null);
-<<<<<<< HEAD
-
-      const response = await classesAPI.getSchoolClasses(targetSchoolCode);
-
-      if (response.success && response.data?.classes) {
-        setClasses(response.data.classes);
-
-        // If current selections are invalid, reset them
-        const validClasses = response.data.classes.map((c: ClassData) => c.className);
-=======
       
       const response = await classesAPI.getSchoolClasses(targetSchoolId);
       
@@ -73,7 +63,6 @@
         
         // If current selections are invalid, reset them
         const validClasses = payload.map((c: ClassData) => c.className);
->>>>>>> 16e12710
         if (valueClass !== 'ALL' && !validClasses.includes(valueClass)) {
           onClassChange('ALL');
           onSectionChange('ALL');
@@ -254,29 +243,6 @@
               </span>
             </button>
 
-<<<<<<< HEAD
-          {isSectionDropdownOpen && (
-            <div className="absolute z-10 mt-1 w-full bg-white shadow-lg max-h-60 rounded-md py-1 text-base ring-1 ring-black ring-opacity-5 overflow-auto focus:outline-none">
-              {includeAllOptions && (
-                <div
-                  className="cursor-pointer select-none relative py-2 pl-3 pr-9 hover:bg-blue-50"
-                  onClick={() => handleSectionChange('ALL')}
-                >
-                  <span className="font-normal block truncate">All Sections</span>
-                </div>
-              )}
-              {getAvailableSections().map((section) => (
-                <div
-                  key={section}
-                  className="cursor-pointer select-none relative py-2 pl-3 pr-9 hover:bg-blue-50"
-                  onClick={() => handleSectionChange(section)}
-                >
-                  <span className="font-normal block truncate">Section {section}</span>
-                </div>
-              ))}
-            </div>
-          )}
-=======
             {isSectionDropdownOpen && (
               <div className="absolute z-10 mt-1 w-full bg-white shadow-lg max-h-60 rounded-md py-1 text-base ring-1 ring-black ring-opacity-5 overflow-auto focus:outline-none">
                 {includeAllOptions && (
@@ -299,7 +265,6 @@
               </div>
             )}
           </div>
->>>>>>> 16e12710
         </div>
       ) : null}
     </div>
