import React, { useState, useEffect } from 'react';
import { ChevronDown, AlertCircle, RefreshCw } from 'lucide-react';
import { classesAPI } from '../../../services/api';
import { useAuth } from '../../../auth/AuthContext';

interface ClassSectionSelectProps {
  schoolCode?: string; // Optional - if omitted use auth.user.schoolCode
  valueClass: string;
  valueSection: string;
  onClassChange: (classValue: string) => void;
  onSectionChange: (sectionValue: string) => void;
  includeAllOptions?: boolean; // Default true
  disabled?: boolean;
  showSection?: boolean; // Default true. When false, hide section UI and force 'ALL'
}

interface ClassData {
  _id: string;
  className: string;
  sections: { sectionId: string; sectionName: string }[];
  displayName: string;
}

const ClassSectionSelect: React.FC<ClassSectionSelectProps> = ({
  schoolCode,
  valueClass,
  valueSection,
  onClassChange,
  onSectionChange,
  includeAllOptions = true,
  disabled = false,
  showSection = true
}) => {

  const { user } = useAuth();
  const [isClassDropdownOpen, setIsClassDropdownOpen] = useState(false);
  const [isSectionDropdownOpen, setIsSectionDropdownOpen] = useState(false);

  // Data state
  const [classes, setClasses] = useState<ClassData[]>([]);
  const [loading, setLoading] = useState(false);
  const [error, setError] = useState<string | null>(null);

  // Get the school code to use
  const targetSchoolCode = schoolCode || user?.schoolCode;

  // Fetch classes and sections from API
  const fetchClasses = async () => {
    if (!targetSchoolCode) {
      setError('No school code available');
      return;
    }

    try {
      setLoading(true);
      setError(null);
      
<<<<<<< HEAD
      const response = await classesAPI.getSchoolClasses(targetSchoolCode);
      
      if (response.data?.success && response.data?.data) {
        const apiData = response.data.data;
        const rawClasses = (apiData?.classes || []) as any[];
        // Normalize sections to objects with id+name for UI
        const normalized: ClassData[] = rawClasses.map((c: any) => ({
          _id: String(c._id),
          className: String(c.className),
          displayName: c.displayName || `Class ${c.className}`,
          sections: (Array.isArray(c.sections) ? c.sections : []).map((sec: any, idx: number) => {
            if (typeof sec === 'string') {
              return { sectionId: `${c.className}-${sec}-${idx}` , sectionName: sec };
            }
            // If backend returns objects already
            return {
              sectionId: String(sec.sectionId || `${c.className}-${sec.sectionName || idx}`),
              sectionName: String(sec.sectionName || sec.section || '')
            };
          })
        }));
        setClasses(normalized);
=======
      console.log('🔍 Fetching classes for school code:', targetSchoolCode);
      const response = await classesAPI.getSchoolClasses(targetSchoolCode);
      
      console.log('📥 Classes API Response:', response);
      
      // Handle different response structures
      let payload: ClassData[] = [];
      
      if (response?.data?.success && response.data?.data) {
        const data = response.data.data;
        // Check if data has classes array
        if (data.classes && Array.isArray(data.classes)) {
          payload = data.classes;
        } else if (Array.isArray(data)) {
          payload = data;
        }
      } else if (response?.data?.success && response.data?.classes) {
        payload = response.data.classes;
      } else if (response?.success && response?.data) {
        const data = response.data;
        if (data.classes && Array.isArray(data.classes)) {
          payload = data.classes;
        } else if (Array.isArray(data)) {
          payload = data;
        }
      } else if (response?.success && response?.classes) {
        payload = response.classes;
      } else if (response?.data?.classes && Array.isArray(response.data.classes)) {
        payload = response.data.classes;
      } else if (Array.isArray(response?.data)) {
        payload = response.data;
      } else if (Array.isArray(response)) {
        payload = response;
      }
      
      console.log('📋 Processed payload:', payload);
      
      if (payload && Array.isArray(payload) && payload.length > 0) {
        setClasses(payload);
>>>>>>> 548859a7
        
        // If current selections are invalid, reset them
        const validClasses = normalized.map((c: ClassData) => c.className);
        if (valueClass !== 'ALL' && !validClasses.includes(valueClass)) {
          onClassChange('ALL');
          onSectionChange('ALL');
        }
      } else {
        console.warn('⚠️ No classes found in response');
        setClasses([]);
      }

    } catch (error: any) {
      console.error('Error fetching classes:', error);
      setError('Failed to load classes and sections');
      setClasses([]);
    } finally {
      setLoading(false);
    }
  };

  // Fetch classes on mount and when schoolCode changes
  useEffect(() => {
    fetchClasses();
  }, [targetSchoolCode]);

  // Handle class change
  const handleClassChange = (className: string) => {
    onClassChange(className);

    // Reset section when class changes
    if (className === 'ALL') {
      onSectionChange('ALL');
    } else {
      // Find the selected class and its sections
      const selectedClass = classes.find(c => c.className === className);
      if (selectedClass) {
        const validSections = selectedClass.sections;
        if (valueSection !== 'ALL' && !validSections.includes(valueSection)) {
          onSectionChange('ALL');
        }
      } else {
        onSectionChange('ALL');
      }
    }
    setIsClassDropdownOpen(false);
  };

  // Handle section change
  const handleSectionChange = (sectionName: string) => {
    onSectionChange(sectionName);
    setIsSectionDropdownOpen(false);
  };

  // Get available sections for the selected class
  const getAvailableSections = () => {
    if (valueClass === 'ALL') {
      return ['ALL'];
    }

    const selectedClass = classes.find(c => c.className === valueClass);
    return selectedClass ? selectedClass.sections : [];
  };

  // Render loading state
  if (loading) {
    return (
      <div className="grid grid-cols-1 md:grid-cols-2 gap-4">
        <div className="flex items-center justify-center py-4">
          <RefreshCw className="h-5 w-5 animate-spin text-blue-600 mr-2" />
          <span className="text-sm text-gray-600">Loading classes...</span>
        </div>
      </div>
    );
  }

  // Render error state
  if (error) {
    return (
      <div className="grid grid-cols-1 md:grid-cols-2 gap-4">
        <div className="col-span-2 bg-red-50 border border-red-200 text-red-800 px-4 py-3 rounded flex items-center">
          <AlertCircle className="h-5 w-5 mr-2" />
          <span className="text-sm">{error}</span>
          <button
            onClick={fetchClasses}
            className="ml-auto text-red-600 hover:text-red-800 underline text-sm"
          >
            Retry
          </button>
        </div>
      </div>
    );
  }

  // Render no data state
  if (classes.length === 0) {
    return (
      <div className="grid grid-cols-1 md:grid-cols-2 gap-4">
        <div className="col-span-2 bg-yellow-50 border border-yellow-200 text-yellow-800 px-4 py-3 rounded flex items-center">
          <AlertCircle className="h-5 w-5 mr-2" />
          <span className="text-sm">
            No classes defined for this school. Ask Super Admin to add classes/sections.
          </span>
          <button
            onClick={fetchClasses}
            className="ml-auto text-yellow-600 hover:text-yellow-800 underline text-sm"
          >
            Refresh
          </button>
        </div>
      </div>
    );
  }

  return (
    <div className={`grid grid-cols-1 ${showSection ? 'md:grid-cols-2' : 'md:grid-cols-1'} gap-4`}>
      {/* Class Selection */}
      <div className="relative">
        <label className="block text-sm font-medium text-gray-700 mb-2">
          Class
        </label>
        <div className="relative">
          <button
            type="button"
            onClick={() => setIsClassDropdownOpen(!isClassDropdownOpen)}
            disabled={disabled}
            className="relative w-full bg-white border border-gray-300 rounded-md shadow-sm pl-3 pr-10 py-2 text-left cursor-pointer focus:outline-none focus:ring-1 focus:ring-blue-500 focus:border-blue-500 disabled:bg-gray-100 disabled:cursor-not-allowed"
          >
            <span className="block truncate">
              {valueClass === 'ALL' ? 'All Classes' : `Class ${valueClass}`}
            </span>
            <span className="absolute inset-y-0 right-0 flex items-center pr-2 pointer-events-none">
              <ChevronDown className="h-5 w-5 text-gray-400" />
            </span>
          </button>

          {isClassDropdownOpen && (
            <div className="absolute z-10 mt-1 w-full bg-white shadow-lg max-h-60 rounded-md py-1 text-base ring-1 ring-black ring-opacity-5 overflow-auto focus:outline-none">
              {includeAllOptions && (
                <div
                  className="cursor-pointer select-none relative py-2 pl-3 pr-9 hover:bg-blue-50"
                  onClick={() => handleClassChange('ALL')}
                >
                  <span className="font-normal block truncate">All Classes</span>
                </div>
              )}
              {classes.map((classData) => (
                <div
                  key={classData._id}
                  className="cursor-pointer select-none relative py-2 pl-3 pr-9 hover:bg-blue-50"
                  onClick={() => handleClassChange(classData.className)}
                >
                  <span className="font-normal block truncate">Class {classData.className}</span>
                  <span className="text-xs text-gray-500 block">
                    {classData.sections.length} section{classData.sections.length !== 1 ? 's' : ''}
                  </span>
                </div>
              ))}
            </div>
          )}
        </div>
      </div>

      {/* Section Selection (optional) */}
      {showSection ? (
        <div className="relative">
          <label className="block text-sm font-medium text-gray-700 mb-2">
            Section
          </label>
          <div className="relative">
            <button
              type="button"
              onClick={() => setIsSectionDropdownOpen(!isSectionDropdownOpen)}
              disabled={disabled || valueClass === 'ALL'}
              className="relative w-full bg-white border border-gray-300 rounded-md shadow-sm pl-3 pr-10 py-2 text-left cursor-pointer focus:outline-none focus:ring-1 focus:ring-blue-500 focus:border-blue-500 disabled:bg-gray-100 disabled:cursor-not-allowed"
            >
              <span className="block truncate">
                {valueSection === 'ALL' ? 'All Sections' : `Section ${valueSection}`}
              </span>
              <span className="absolute inset-y-0 right-0 flex items-center pr-2 pointer-events-none">
                <ChevronDown className="h-5 w-5 text-gray-400" />
              </span>
            </button>

            {isSectionDropdownOpen && (
              <div className="absolute z-10 mt-1 w-full bg-white shadow-lg max-h-60 rounded-md py-1 text-base ring-1 ring-black ring-opacity-5 overflow-auto focus:outline-none">
                {includeAllOptions && (
                  <div
                    className="cursor-pointer select-none relative py-2 pl-3 pr-9 hover:bg-blue-50"
                    onClick={() => handleSectionChange('ALL')}
                  >
                    <span className="font-normal block truncate">All Sections</span>
                  </div>
                )}
                {getAvailableSections().filter(section => section !== 'ALL').map((section) => (
                  <div
                    key={section}
                    className="cursor-pointer select-none relative py-2 pl-3 pr-9 hover:bg-blue-50"
                    onClick={() => handleSectionChange(section)}
                  >
                    <span className="font-normal block truncate">Section {section}</span>
                  </div>
                ))}
              </div>
            )}
          </div>
        </div>
      ) : null}
    </div>
  );
};

export default ClassSectionSelect;<|MERGE_RESOLUTION|>--- conflicted
+++ resolved
@@ -55,70 +55,11 @@
       setLoading(true);
       setError(null);
       
-<<<<<<< HEAD
-      const response = await classesAPI.getSchoolClasses(targetSchoolCode);
+      const response = await classesAPI.getSchoolClasses(targetSchoolId);
       
       if (response.data?.success && response.data?.data) {
-        const apiData = response.data.data;
-        const rawClasses = (apiData?.classes || []) as any[];
-        // Normalize sections to objects with id+name for UI
-        const normalized: ClassData[] = rawClasses.map((c: any) => ({
-          _id: String(c._id),
-          className: String(c.className),
-          displayName: c.displayName || `Class ${c.className}`,
-          sections: (Array.isArray(c.sections) ? c.sections : []).map((sec: any, idx: number) => {
-            if (typeof sec === 'string') {
-              return { sectionId: `${c.className}-${sec}-${idx}` , sectionName: sec };
-            }
-            // If backend returns objects already
-            return {
-              sectionId: String(sec.sectionId || `${c.className}-${sec.sectionName || idx}`),
-              sectionName: String(sec.sectionName || sec.section || '')
-            };
-          })
-        }));
-        setClasses(normalized);
-=======
-      console.log('🔍 Fetching classes for school code:', targetSchoolCode);
-      const response = await classesAPI.getSchoolClasses(targetSchoolCode);
-      
-      console.log('📥 Classes API Response:', response);
-      
-      // Handle different response structures
-      let payload: ClassData[] = [];
-      
-      if (response?.data?.success && response.data?.data) {
-        const data = response.data.data;
-        // Check if data has classes array
-        if (data.classes && Array.isArray(data.classes)) {
-          payload = data.classes;
-        } else if (Array.isArray(data)) {
-          payload = data;
-        }
-      } else if (response?.data?.success && response.data?.classes) {
-        payload = response.data.classes;
-      } else if (response?.success && response?.data) {
-        const data = response.data;
-        if (data.classes && Array.isArray(data.classes)) {
-          payload = data.classes;
-        } else if (Array.isArray(data)) {
-          payload = data;
-        }
-      } else if (response?.success && response?.classes) {
-        payload = response.classes;
-      } else if (response?.data?.classes && Array.isArray(response.data.classes)) {
-        payload = response.data.classes;
-      } else if (Array.isArray(response?.data)) {
-        payload = response.data;
-      } else if (Array.isArray(response)) {
-        payload = response;
-      }
-      
-      console.log('📋 Processed payload:', payload);
-      
-      if (payload && Array.isArray(payload) && payload.length > 0) {
+        const payload = response.data.data as ClassData[];
         setClasses(payload);
->>>>>>> 548859a7
         
         // If current selections are invalid, reset them
         const validClasses = normalized.map((c: ClassData) => c.className);
