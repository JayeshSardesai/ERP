--- conflicted
+++ resolved
@@ -1,21 +1,6 @@
 import React, { useState, useEffect } from 'react';
-<<<<<<< HEAD
-import { renderToString } from 'react-dom/server';
-import {
-  Plus, Trash2, BookOpen, ChevronDown, ChevronRight, FileText, Search, Calendar, MapPin, CreditCard
-} from 'lucide-react';
-import { toast } from 'react-hot-toast';
-import { useAuth } from '../../../auth/AuthContext';
-import {
-  AdmitCardTemplate,
-  IDCardTemplate,
-  useTemplateData,
-  TEMPLATE_COLORS
-} from '../../../components/templates';
-=======
 import { BookOpen, Users, FileText, Search, Calendar, Clock, MapPin, CreditCard, Download, ChevronDown, ChevronRight, Plus, Trash2, RectangleHorizontal, RectangleVertical } from 'lucide-react';
 import toast from 'react-hot-toast';
->>>>>>> 8ea2bafc
 import { useSchoolClasses } from '../../../hooks/useSchoolClasses';
 import { renderToString } from 'react-dom/server';
 import AdmitCardTemplate from '../../../components/templates/AdmitCardTemplate';
@@ -138,24 +123,6 @@
   // ID Card Orientation Options
   const idCardOrientations = [
     {
-<<<<<<< HEAD
-      id: 'template2',
-      name: 'Modern Green Template',
-      description: 'Contemporary green design with rounded corners',
-      preview: 'Green gradient header, modern typography'
-    },
-    {
-      id: 'template3',
-      name: 'Elegant Purple Template',
-      description: 'Sophisticated purple theme with elegant borders',
-      preview: 'Purple accents, elegant border design'
-    },
-    {
-      id: 'template4',
-      name: 'Vibrant Orange Template',
-      description: 'Energetic orange design with dynamic layout',
-      preview: 'Orange header, vibrant and youthful design'
-=======
       id: 'landscape',
       name: 'Landscape',
       description: 'Horizontal ID card (85.6mm × 54mm)',
@@ -166,7 +133,6 @@
       name: 'Portrait',
       description: 'Vertical ID card (54mm × 85.6mm)',
       preview: 'Vertical layout with larger photo'
->>>>>>> 8ea2bafc
     }
   ];
 
@@ -743,22 +709,14 @@
                 profileImage: (() => {
                   const rawImageUrl = student.profileImage || student.profilePicture;
                   if (!rawImageUrl) return null;
-<<<<<<< HEAD
-                  
-=======
-
->>>>>>> 8ea2bafc
+
                   // If it starts with /uploads, construct full URL
                   if (rawImageUrl.startsWith('/uploads')) {
                     const envBase = (import.meta.env.VITE_API_BASE_URL as string) || 'http://localhost:5050/api';
                     const baseUrl = envBase.replace(/\/api\/?$/, '');
                     return `${baseUrl}${rawImageUrl}`;
                   }
-<<<<<<< HEAD
-                  
-=======
-
->>>>>>> 8ea2bafc
+
                   // Otherwise return as is (for external URLs or full URLs)
                   return rawImageUrl;
                 })()
@@ -821,22 +779,14 @@
                 profileImage: (() => {
                   const rawImageUrl = student.profileImage || student.profilePicture;
                   if (!rawImageUrl) return null;
-<<<<<<< HEAD
-                  
-=======
-
->>>>>>> 8ea2bafc
+
                   // If it starts with /uploads, construct full URL
                   if (rawImageUrl.startsWith('/uploads')) {
                     const envBase = (import.meta.env.VITE_API_BASE_URL as string) || 'http://localhost:5050/api';
                     const baseUrl = envBase.replace(/\/api\/?$/, '');
                     return `${baseUrl}${rawImageUrl}`;
                   }
-<<<<<<< HEAD
-                  
-=======
-
->>>>>>> 8ea2bafc
+
                   // Otherwise return as is (for external URLs or full URLs)
                   return rawImageUrl;
                 })()
@@ -1507,488 +1457,6 @@
         testName
       });
 
-<<<<<<< HEAD
-  } catch (error: any) {
-    console.error('Error generating admit cards:', error);
-    toast.dismiss(loadingToast);
-    toast.error('Failed to generate admit cards');
-  }
-};
-
-// Generate ID Cards function
-const generateIdCards = async () => {
-  if (!selectedTemplate) {
-    toast.error('Please select a template first');
-    return;
-  }
-
-  if (idCardStudents.length === 0) {
-    toast.error('No students found. Please select class and section first');
-    return;
-  }
-
-  const loadingToast = toast.loading('Generating ID cards...');
-
-  try {
-    const schoolCode = localStorage.getItem('erp.schoolCode') || user?.schoolCode || '';
-    const token = localStorage.getItem('erp.authToken');
-
-    // Get school data (same as hall tickets)
-    let templateSettings = {
-      schoolName: 'School Name',
-      schoolCode: 'SCH001',
-      address: '123 School Street, City, State 12345',
-      phone: '+91-XXXXXXXXXX',
-      email: 'info@school.com',
-      website: 'www.school.com',
-      logoUrl: '',
-      headerColor: '#1E40AF',
-      accentColor: '#3B82F6'
-    };
-
-    // Get saved template data (same as hall tickets)
-    const savedTemplate = localStorage.getItem('universalTemplate');
-    if (savedTemplate) {
-      try {
-        const templateData = JSON.parse(savedTemplate);
-        templateSettings = { ...templateSettings, ...templateData };
-        console.log('✅ Using saved UniversalTemplate settings for ID cards:', templateSettings);
-      } catch (e) {
-        console.log('❌ Failed to parse saved template data:', e);
-      }
-    }
-
-    // Try to fetch fresh school data from API (same as hall tickets)
-    try {
-      const schoolResponse = await fetch(`http://localhost:5050/api/schools/profile`, {
-        headers: {
-          'Authorization': `Bearer ${token}`,
-          'X-School-Code': schoolCode,
-          'Content-Type': 'application/json'
-        }
-      });
-
-      if (schoolResponse.ok) {
-        const schoolData = await schoolResponse.json();
-        console.log('🏫 Fetched fresh school data for ID cards:', schoolData);
-
-        if (schoolData.success && schoolData.data) {
-          const data = schoolData.data;
-          let logoUrl = '';
-
-          if (data.logo) {
-            if (data.logo.startsWith('/uploads')) {
-              const envBase = (import.meta.env.VITE_API_BASE_URL as string) || 'http://localhost:5050/api';
-              const baseUrl = envBase.replace(/\/api\/?$/, '');
-              logoUrl = `${baseUrl}${data.logo}`;
-            } else {
-              logoUrl = data.logo;
-            }
-          }
-
-          templateSettings = {
-            ...templateSettings,
-            schoolName: data.name || data.schoolName || templateSettings.schoolName,
-            schoolCode: data.code || data.schoolCode || templateSettings.schoolCode,
-            address: data.address || templateSettings.address,
-            phone: data.phone || data.contact?.phone || templateSettings.phone,
-            email: data.email || data.contact?.email || templateSettings.email,
-            logoUrl: logoUrl || templateSettings.logoUrl
-          };
-          console.log('✅ Updated template settings with fresh school data:', templateSettings);
-        }
-      }
-    } catch (error: any) {
-      console.log('Failed to fetch fresh school data for ID cards:', error.message);
-    }
-
-    // Convert logo to base64 if available
-    let logoBase64 = '';
-    if (templateSettings.logoUrl) {
-      try {
-        logoBase64 = await convertImageToBase64(templateSettings.logoUrl);
-      } catch (error) {
-        console.log('Failed to convert logo to base64');
-      }
-    }
-
-    // Get template colors based on selection
-    const getTemplateColors = (templateId: string) => {
-      switch (templateId) {
-        case 'template1':
-          return { primary: '#1E40AF', secondary: '#3B82F6', accent: '#DBEAFE' };
-        case 'template2':
-          return { primary: '#059669', secondary: '#10B981', accent: '#D1FAE5' };
-        case 'template3':
-          return { primary: '#7C3AED', secondary: '#8B5CF6', accent: '#EDE9FE' };
-        case 'template4':
-          return { primary: '#EA580C', secondary: '#F97316', accent: '#FED7AA' };
-        default:
-          return { primary: '#1E40AF', secondary: '#3B82F6', accent: '#DBEAFE' };
-      }
-    };
-
-    const colors = getTemplateColors(selectedTemplate);
-
-    // Generate ID cards HTML using IDCardTemplate component
-    const idCardsHtml = idCardStudents.map((student: any, index: number) => {
-      try {
-        return renderToString(
-          React.createElement(IDCardTemplate, {
-            settings: templateSettings,
-            student: student,
-            templateId: selectedTemplate as 'template1' | 'template2' | 'template3' | 'template4',
-            mode: 'print'
-          })
-        );
-      } catch (error) {
-        console.error('Error rendering IDCardTemplate:', error);
-        // Fallback to a simple HTML structure
-        return `
-          <div style="
-            width: 3.375in; 
-            height: 2.125in; 
-            background: white; 
-            border-radius: 8px; 
-            box-shadow: 0 4px 6px rgba(0,0,0,0.1);
-            margin: 10px;
-            page-break-inside: avoid;
-            display: inline-block;
-            vertical-align: top;
-            position: relative;
-            overflow: hidden;
-            padding: 20px;
-            font-family: Arial, sans-serif;
-          ">
-            <h3>${templateSettings.schoolName}</h3>
-            <h4>STUDENT ID CARD</h4>
-            <p><strong>Name:</strong> ${student.name}</p>
-            <p><strong>Class:</strong> ${student.className}-${student.section}</p>
-            <p><strong>Roll No:</strong> ${student.rollNumber}</p>
-            <p>Error rendering template. Please try again.</p>
-          </div>
-        `;
-      }
-    }).join('');
-
-    // Complete HTML document
-    const htmlContent = 
-      '<!DOCTYPE html>' +
-      '<html>' +
-      '<head>' +
-      '<title>ID Cards - Class ' + idCardClass + ' Section ' + idCardSection + '</title>' +
-      '<style>' +
-      '@media print { body { margin: 0; padding: 0; } .no-print { display: none !important; } }' +
-      '@page { size: A4 landscape; margin: 10mm; }' +
-      'body { margin: 0; padding: 0; font-family: Arial, sans-serif; text-align: center; }' +
-      '</style>' +
-      '</head>' +
-      '<body>' +
-      idCardsHtml +
-      '<script>' +
-      'window.onload = function() { setTimeout(function() { window.print(); }, 500); };' +
-      '</script>' +
-      '</body>' +
-      '</html>';
-
-    // Open in new window and print
-    const printWindow = window.open('', '_blank');
-    if (printWindow) {
-      printWindow.document.write(htmlContent);
-      printWindow.document.close();
-    }
-
-    toast.dismiss(loadingToast);
-    toast.success(`Generated ID cards for ${idCardStudents.length} students`);
-
-    console.log('ID cards generated successfully:', {
-      students: idCardStudents.length,
-      template: selectedTemplate,
-      class: idCardClass,
-      section: idCardSection
-    });
-
-  } catch (error) {
-    console.error('Error generating ID cards:', error);
-    toast.dismiss(loadingToast);
-    toast.error('Failed to generate ID cards');
-  }
-};
-
-return (
-  <div className="min-h-screen bg-gray-50 p-6">
-    <div className="max-w-6xl mx-auto">
-      {/* Header */}
-      <div className="bg-white rounded-lg shadow-md p-6 mb-6">
-        <div className="flex items-center gap-3 mb-4">
-          <BookOpen className="h-6 w-6 text-blue-600" />
-          <h1 className="text-2xl font-bold text-gray-800">Academic Management</h1>
-        </div>
-        <p className="text-gray-600">Manage subjects and generate hall tickets for your school</p>
-      </div>
-
-      {/* Tab Navigation */}
-      <div className="bg-white rounded-lg shadow-md mb-6">
-        <div className="border-b border-gray-200">
-          <nav className="flex space-x-8 px-6">
-            <button
-              onClick={() => setActiveTab('subjects')}
-              className={`py-4 px-1 border-b-2 font-medium text-sm ${activeTab === 'subjects'
-                ? 'border-blue-500 text-blue-600'
-                : 'border-transparent text-gray-500 hover:text-gray-700 hover:border-gray-300'
-                }`}
-            >
-              <div className="flex items-center gap-2">
-                <BookOpen className="h-4 w-4" />
-                Class Subjects Management
-              </div>
-            </button>
-            <button
-              onClick={() => setActiveTab('hallticket')}
-              className={`py-4 px-1 border-b-2 font-medium text-sm ${activeTab === 'hallticket'
-                ? 'border-blue-500 text-blue-600'
-                : 'border-transparent text-gray-500 hover:text-gray-700 hover:border-gray-300'
-                }`}
-            >
-              <div className="flex items-center gap-2">
-                <FileText className="h-4 w-4" />
-                Hall Ticket Generation
-              </div>
-            </button>
-            <button
-              onClick={() => setActiveTab('idcard')}
-              className={`py-4 px-1 border-b-2 font-medium text-sm ${activeTab === 'idcard'
-                ? 'border-blue-500 text-blue-600'
-                : 'border-transparent text-gray-500 hover:text-gray-700 hover:border-gray-300'
-                }`}
-            >
-              <div className="flex items-center gap-2">
-                <CreditCard className="h-4 w-4" />
-                School ID Card Generation
-              </div>
-            </button>
-          </nav>
-        </div>
-      </div>
-
-      {/* Show error if classes failed to load */}
-      {classesError && (
-        <div className="bg-red-50 border border-red-200 rounded-lg p-4 mb-6">
-          <p className="text-red-800 text-sm">
-            Error loading classes: {classesError}
-          </p>
-        </div>
-      )}
-
-      {/* Show message if no classes are configured */}
-      {!classesLoading && !hasClasses() && (
-        <div className="bg-yellow-50 border border-yellow-200 rounded-lg p-4 mb-6">
-          <p className="text-yellow-800 text-sm">
-            No classes have been configured for your school yet. Please contact your super admin to add classes.
-          </p>
-        </div>
-      )}
-
-      {/* Tab Content */}
-      {activeTab === 'subjects' && (
-        <div>
-
-          {/* Add Subject Section */}
-          <div className="bg-white rounded-lg shadow-md p-6 mb-6">
-            <h2 className="text-lg font-semibold text-gray-800 mb-4">Add New Subject</h2>
-            <div className="grid grid-cols-1 md:grid-cols-2 lg:grid-cols-4 gap-4">
-              {/* Class Selection */}
-              <div>
-                <label className="block text-sm font-medium text-gray-700 mb-2">
-                  Select Class <span className="text-red-500">*</span>
-                </label>
-                <select
-                  value={selectedClass}
-                  onChange={(e) => setSelectedClass(e.target.value)}
-                  className="w-full px-3 py-2 border border-gray-300 rounded-md focus:outline-none focus:ring-2 focus:ring-blue-500"
-                >
-                  <option value="">Choose a class...</option>
-                  {classList.map(cls => (
-                    <option key={cls} value={cls}>
-                      Class {cls}
-                    </option>
-                  ))}
-                </select>
-              </div>
-
-              {/* Section Selection */}
-              <div>
-                <label className="block text-sm font-medium text-gray-700 mb-2">
-                  Select Section <span className="text-red-500">*</span>
-                </label>
-                <select
-                  value={selectedSection}
-                  onChange={(e) => setSelectedSection(e.target.value)}
-                  disabled={!selectedClass || availableSections.length === 0}
-                  className="w-full px-3 py-2 border border-gray-300 rounded-md focus:outline-none focus:ring-2 focus:ring-blue-500 disabled:bg-gray-100 disabled:cursor-not-allowed"
-                >
-                  <option value="">Choose section...</option>
-                  {availableSections.map(section => (
-                    <option key={section.value} value={section.value}>
-                      Section {section.section}
-                    </option>
-                  ))}
-                </select>
-              </div>
-
-              {/* Subject Name Input */}
-              <div>
-                <label className="block text-sm font-medium text-gray-700 mb-2">
-                  Subject Name <span className="text-red-500">*</span>
-                </label>
-                <input
-                  type="text"
-                  value={newSubjectName}
-                  onChange={(e) => setNewSubjectName(e.target.value)}
-                  onKeyPress={handleKeyPress}
-                  placeholder="Enter subject name..."
-                  className="w-full px-3 py-2 border border-gray-300 rounded-md focus:outline-none focus:ring-2 focus:ring-blue-500"
-                />
-              </div>
-
-              {/* Add Button */}
-              <div className="flex items-end">
-                <button
-                  onClick={addSubject}
-                  disabled={!selectedClass || !selectedSection || !newSubjectName.trim()}
-                  className="w-full px-4 py-2 bg-blue-600 text-white rounded-md hover:bg-blue-700 disabled:bg-gray-400 disabled:cursor-not-allowed flex items-center justify-center gap-2"
-                >
-                  <Plus className="h-4 w-4" />
-                  Add Subject
-                </button>
-              </div>
-            </div>
-          </div>
-
-          {/* Classes List */}
-          <div className="bg-white rounded-lg shadow-md p-6">
-            <h2 className="text-lg font-semibold text-gray-800 mb-4">Classes & Subjects</h2>
-
-            {loading || classesLoading ? (
-              <div className="text-center py-8">
-                <div className="animate-spin rounded-full h-8 w-8 border-b-2 border-blue-600 mx-auto"></div>
-                <p className="text-gray-600 mt-2">Loading classes...</p>
-              </div>
-            ) : classList.length === 0 ? (
-              <div className="text-center py-8">
-                <p className="text-gray-500">No classes configured. Please contact your super admin.</p>
-              </div>
-            ) : (
-              <div className="space-y-3">
-                {classList.map(className => {
-                  const isClassExpanded = expandedClass === className;
-                  const classSections = classesData?.sectionsByClass?.[className] || [];
-
-                  return (
-                    <div key={className} className="border border-gray-200 rounded-lg">
-                      {/* Class Header */}
-                      <div
-                        onClick={() => toggleClassExpansion(className)}
-                        className="flex items-center justify-between p-4 cursor-pointer hover:bg-gray-50"
-                      >
-                        <div className="flex items-center gap-3">
-                          {isClassExpanded ? (
-                            <ChevronDown className="h-4 w-4 text-gray-600" />
-                          ) : (
-                            <ChevronRight className="h-4 w-4 text-gray-600" />
-                          )}
-                          <h3 className="text-lg font-medium text-gray-800">
-                            Class {className}
-                          </h3>
-                          <span className="bg-blue-100 text-blue-800 text-sm px-2 py-1 rounded-full">
-                            {classSections.length} section{classSections.length !== 1 ? 's' : ''}
-                          </span>
-                        </div>
-                      </div>
-
-                      {/* Sections List */}
-                      {isClassExpanded && (
-                        <div className="border-t border-gray-200 bg-gray-50">
-                          {classSections.length === 0 ? (
-                            <p className="text-gray-500 text-center py-4">
-                              No sections configured for Class {className}
-                            </p>
-                          ) : (
-                            <div className="space-y-2 p-4">
-                              {classSections.map((sectionObj: any) => {
-                                const section = sectionObj.section;
-                                const sectionKey = `${className}-${section}`;
-                                const isSectionExpanded = expandedSection === sectionKey;
-                                const subjects = getClassSectionSubjects(className, section);
-
-                                return (
-                                  <div key={sectionKey} className="border border-gray-300 rounded-lg bg-white">
-                                    {/* Section Header */}
-                                    <div
-                                      onClick={() => toggleSectionExpansion(className, section)}
-                                      className="flex items-center justify-between p-3 cursor-pointer hover:bg-gray-50"
-                                    >
-                                      <div className="flex items-center gap-2">
-                                        {isSectionExpanded ? (
-                                          <ChevronDown className="h-3 w-3 text-gray-600" />
-                                        ) : (
-                                          <ChevronRight className="h-3 w-3 text-gray-600" />
-                                        )}
-                                        <h4 className="text-base font-medium text-gray-700">
-                                          Section {section}
-                                        </h4>
-                                        <span className="bg-green-100 text-green-800 text-xs px-2 py-0.5 rounded-full">
-                                          {subjects.length} subject{subjects.length !== 1 ? 's' : ''}
-                                        </span>
-                                      </div>
-                                    </div>
-
-                                    {/* Subjects for this section */}
-                                    {isSectionExpanded && (
-                                      <div className="border-t border-gray-200 p-3">
-                                        {subjects.length === 0 ? (
-                                          <p className="text-gray-500 text-center py-3 text-sm">
-                                            No subjects added yet for Class {className} Section {section}
-                                          </p>
-                                        ) : (
-                                          <div className="grid grid-cols-1 md:grid-cols-2 lg:grid-cols-3 gap-2">
-                                            {subjects.map((subject, index) => (
-                                              <div
-                                                key={index}
-                                                className="flex items-center justify-between p-2 bg-gray-50 rounded-lg border border-gray-200"
-                                              >
-                                                <span className="text-gray-800 font-medium text-sm">
-                                                  {subject.name}
-                                                </span>
-                                                <button
-                                                  onClick={(e) => {
-                                                    e.stopPropagation();
-                                                    removeSubject(className, section, subject.name);
-                                                  }}
-                                                  className="p-1 text-red-600 hover:bg-red-100 rounded"
-                                                  title="Remove subject"
-                                                >
-                                                  <Trash2 className="h-3 w-3" />
-                                                </button>
-                                              </div>
-                                            ))}
-                                          </div>
-                                        )}
-                                      </div>
-                                    )}
-                                  </div>
-                                );
-                              })}
-                            </div>
-                          )}
-                        </div>
-                      )}
-                    </div>
-                  );
-                })}
-              </div>
-            )}
-=======
     } catch (error: any) {
       console.error('Error generating admit cards:', error);
       toast.dismiss(loadingToast);
@@ -2183,38 +1651,9 @@
           <div className="flex items-center gap-3 mb-4">
             <BookOpen className="h-6 w-6 text-blue-600" />
             <h1 className="text-2xl font-bold text-gray-800">Academic Management</h1>
->>>>>>> 8ea2bafc
           </div>
+          <p className="text-gray-600">Manage subjects and generate hall tickets for your school</p>
         </div>
-<<<<<<< HEAD
-      )}
-
-      {activeTab === 'hallticket' && (
-        <div>
-          {/* Debug Information */}
-          {classesData && (
-            <div className="bg-yellow-50 border border-yellow-200 rounded-lg p-4 mb-6">
-              <h3 className="text-sm font-medium text-yellow-800 mb-2">Debug Info:</h3>
-              <div className="text-xs text-yellow-700 space-y-1">
-                <p>Classes Data Loaded: ✅</p>
-                <p>Total Tests: {classesData.tests?.length || 0}</p>
-                <p>Tests by Class Keys: {Object.keys(classesData.testsByClass || {}).join(', ')}</p>
-                <p>Selected Class: {hallTicketClass}</p>
-                <p>Selected Section: {hallTicketSection}</p>
-                <p>Available Tests: {availableTests.length}</p>
-                <p>Selected Test: {selectedTest}</p>
-                <p>Subjects Found: {subjectExams.length}</p>
-              </div>
-              {hallTicketClass && hallTicketSection && subjectExams.length === 0 && (
-                <div className="mt-3 p-2 bg-red-50 border border-red-200 rounded">
-                  <p className="text-xs text-red-700">
-                    ⚠️ No subjects found for Class {hallTicketClass} Section {hallTicketSection}.
-                    Please add subjects in the "Class Subjects Management" tab first.
-                  </p>
-                  <p className="text-xs text-red-600 mt-1">
-                    💡 Available classes in database: Check console for details
-                  </p>
-=======
 
         {/* Tab Navigation */}
         <div className="bg-white rounded-lg shadow-md mb-6">
@@ -2254,27 +1693,46 @@
                 <div className="flex items-center gap-2">
                   <CreditCard className="h-4 w-4" />
                   School ID Card Generation
->>>>>>> 8ea2bafc
                 </div>
-              )}
-            </div>
-          )}
-
-          {/* Hall Ticket Generation Content */}
-          <div className="space-y-6">
-            {/* Class, Section, and Test Selection */}
-            <div className="bg-white rounded-lg shadow-md p-6">
-              <h2 className="text-lg font-semibold text-gray-800 mb-4">Generate Hall Tickets</h2>
-
-              <div className="grid grid-cols-1 md:grid-cols-3 gap-4 mb-4">
+              </button>
+            </nav>
+          </div>
+        </div>
+
+        {/* Show error if classes failed to load */}
+        {classesError && (
+          <div className="bg-red-50 border border-red-200 rounded-lg p-4 mb-6">
+            <p className="text-red-800 text-sm">
+              Error loading classes: {classesError}
+            </p>
+          </div>
+        )}
+
+        {/* Show message if no classes are configured */}
+        {!classesLoading && !hasClasses() && (
+          <div className="bg-yellow-50 border border-yellow-200 rounded-lg p-4 mb-6">
+            <p className="text-yellow-800 text-sm">
+              No classes have been configured for your school yet. Please contact your super admin to add classes.
+            </p>
+          </div>
+        )}
+
+        {/* Tab Content */}
+        {activeTab === 'subjects' && (
+          <div>
+
+            {/* Add Subject Section */}
+            <div className="bg-white rounded-lg shadow-md p-6 mb-6">
+              <h2 className="text-lg font-semibold text-gray-800 mb-4">Add New Subject</h2>
+              <div className="grid grid-cols-1 md:grid-cols-2 lg:grid-cols-4 gap-4">
                 {/* Class Selection */}
                 <div>
                   <label className="block text-sm font-medium text-gray-700 mb-2">
                     Select Class <span className="text-red-500">*</span>
                   </label>
                   <select
-                    value={hallTicketClass}
-                    onChange={(e) => setHallTicketClass(e.target.value)}
+                    value={selectedClass}
+                    onChange={(e) => setSelectedClass(e.target.value)}
                     className="w-full px-3 py-2 border border-gray-300 rounded-md focus:outline-none focus:ring-2 focus:ring-blue-500"
                   >
                     <option value="">Choose a class...</option>
@@ -2292,13 +1750,13 @@
                     Select Section <span className="text-red-500">*</span>
                   </label>
                   <select
-                    value={hallTicketSection}
-                    onChange={(e) => setHallTicketSection(e.target.value)}
-                    disabled={!hallTicketClass || hallTicketSections.length === 0}
+                    value={selectedSection}
+                    onChange={(e) => setSelectedSection(e.target.value)}
+                    disabled={!selectedClass || availableSections.length === 0}
                     className="w-full px-3 py-2 border border-gray-300 rounded-md focus:outline-none focus:ring-2 focus:ring-blue-500 disabled:bg-gray-100 disabled:cursor-not-allowed"
                   >
                     <option value="">Choose section...</option>
-                    {hallTicketSections.map(section => (
+                    {availableSections.map(section => (
                       <option key={section.value} value={section.value}>
                         Section {section.section}
                       </option>
@@ -2306,235 +1764,406 @@
                   </select>
                 </div>
 
-                {/* Test Name Selection */}
+                {/* Subject Name Input */}
                 <div>
                   <label className="block text-sm font-medium text-gray-700 mb-2">
-                    Test Name <span className="text-red-500">*</span>
+                    Subject Name <span className="text-red-500">*</span>
                   </label>
-                  <select
-                    value={selectedTest}
-                    onChange={(e) => setSelectedTest(e.target.value)}
-                    disabled={!hallTicketClass || !hallTicketSection || availableTests.length === 0}
-                    className="w-full px-3 py-2 border border-gray-300 rounded-md focus:outline-none focus:ring-2 focus:ring-blue-500 disabled:bg-gray-100 disabled:cursor-not-allowed"
-                  >
-                    <option value="">Choose test...</option>
-                    {availableTests.map(test => (
-                      <option key={test.id} value={test.id}>
-                        {test.name}
-                      </option>
-                    ))}
-                  </select>
-                </div>
-              </div>
-
-              {/* Room Number Toggle */}
-              <div className="mb-4">
-                <div className="flex items-center gap-3">
-                  <input
-                    type="checkbox"
-                    id="enableRoomNumbers"
-                    checked={enableRoomNumbers}
-                    onChange={(e) => setEnableRoomNumbers(e.target.checked)}
-                    className="h-4 w-4 text-blue-600 focus:ring-blue-500 border-gray-300 rounded"
-                  />
-                  <label htmlFor="enableRoomNumbers" className="text-sm font-medium text-gray-700">
-                    Include Room Numbers in Hall Tickets
-                  </label>
-                </div>
-                <p className="text-xs text-gray-500 mt-1 ml-7">
-                  {enableRoomNumbers
-                    ? "Room numbers will be required and displayed in the hall tickets"
-                    : "Room numbers will be optional and not displayed in the hall tickets"
-                  }
-                </p>
-              </div>
-
-              {/* Instructions Management */}
-              <div className="bg-gray-50 rounded-lg p-4 mb-4">
-                <h3 className="text-sm font-semibold text-gray-800 mb-3">Manage Hall Ticket Instructions</h3>
-
-                {/* Add New Instruction */}
-                <div className="flex gap-2 mb-3">
                   <input
                     type="text"
-                    value={newInstruction}
-                    onChange={(e) => setNewInstruction(e.target.value)}
-                    placeholder="Enter new instruction..."
-                    className="flex-1 px-3 py-2 text-sm border border-gray-300 rounded-md focus:outline-none focus:ring-2 focus:ring-blue-500"
-                    onKeyPress={(e) => e.key === 'Enter' && addInstruction()}
+                    value={newSubjectName}
+                    onChange={(e) => setNewSubjectName(e.target.value)}
+                    onKeyPress={handleKeyPress}
+                    placeholder="Enter subject name..."
+                    className="w-full px-3 py-2 border border-gray-300 rounded-md focus:outline-none focus:ring-2 focus:ring-blue-500"
                   />
-                  <button
-                    onClick={addInstruction}
-                    disabled={!newInstruction.trim()}
-                    className="px-4 py-2 bg-blue-600 text-white text-sm rounded-md hover:bg-blue-700 disabled:bg-gray-400 disabled:cursor-not-allowed"
-                  >
-                    Add
-                  </button>
                 </div>
 
-                {/* Current Instructions */}
-                <div className="space-y-2 mb-3">
-                  <p className="text-xs text-gray-600 font-medium">Current Instructions:</p>
-                  {customInstructions.map((instruction, index) => (
-                    <div key={index} className="flex items-center justify-between bg-white p-2 rounded border">
-                      <span className="text-xs text-gray-700 flex-1">{instruction}</span>
-                      <button
-                        onClick={() => removeInstruction(index)}
-                        className="ml-2 px-2 py-1 bg-red-100 text-red-600 text-xs rounded hover:bg-red-200"
-                      >
-                        Remove
-                      </button>
-                    </div>
-                  ))}
-                </div>
-
-                {/* Reset Button */}
-                <button
-                  onClick={resetToDefaultInstructions}
-                  className="px-3 py-1 bg-gray-600 text-white text-xs rounded-md hover:bg-gray-700"
-                >
-                  Reset to Default Instructions
-                </button>
-              </div>
-
-              <div className="grid grid-cols-1 gap-4">
-                {/* Search Button */}
+                {/* Add Button */}
                 <div className="flex items-end">
                   <button
-                    onClick={fetchSubjects}
-                    disabled={!hallTicketClass || !hallTicketSection || !selectedTest}
+                    onClick={addSubject}
+                    disabled={!selectedClass || !selectedSection || !newSubjectName.trim()}
                     className="w-full px-4 py-2 bg-blue-600 text-white rounded-md hover:bg-blue-700 disabled:bg-gray-400 disabled:cursor-not-allowed flex items-center justify-center gap-2"
                   >
-                    <Search className="h-4 w-4" />
-                    Search Subjects
+                    <Plus className="h-4 w-4" />
+                    Add Subject
                   </button>
                 </div>
               </div>
             </div>
+
+            {/* Classes List */}
+            <div className="bg-white rounded-lg shadow-md p-6">
+              <h2 className="text-lg font-semibold text-gray-800 mb-4">Classes & Subjects</h2>
+
+              {loading || classesLoading ? (
+                <div className="text-center py-8">
+                  <div className="animate-spin rounded-full h-8 w-8 border-b-2 border-blue-600 mx-auto"></div>
+                  <p className="text-gray-600 mt-2">Loading classes...</p>
+                </div>
+              ) : classList.length === 0 ? (
+                <div className="text-center py-8">
+                  <p className="text-gray-500">No classes configured. Please contact your super admin.</p>
+                </div>
+              ) : (
+                <div className="space-y-3">
+                  {classList.map(className => {
+                    const isClassExpanded = expandedClass === className;
+                    const classSections = classesData?.sectionsByClass?.[className] || [];
+
+                    return (
+                      <div key={className} className="border border-gray-200 rounded-lg">
+                        {/* Class Header */}
+                        <div
+                          onClick={() => toggleClassExpansion(className)}
+                          className="flex items-center justify-between p-4 cursor-pointer hover:bg-gray-50"
+                        >
+                          <div className="flex items-center gap-3">
+                            {isClassExpanded ? (
+                              <ChevronDown className="h-4 w-4 text-gray-600" />
+                            ) : (
+                              <ChevronRight className="h-4 w-4 text-gray-600" />
+                            )}
+                            <h3 className="text-lg font-medium text-gray-800">
+                              Class {className}
+                            </h3>
+                            <span className="bg-blue-100 text-blue-800 text-sm px-2 py-1 rounded-full">
+                              {classSections.length} section{classSections.length !== 1 ? 's' : ''}
+                            </span>
+                          </div>
+                        </div>
+
+                        {/* Sections List */}
+                        {isClassExpanded && (
+                          <div className="border-t border-gray-200 bg-gray-50">
+                            {classSections.length === 0 ? (
+                              <p className="text-gray-500 text-center py-4">
+                                No sections configured for Class {className}
+                              </p>
+                            ) : (
+                              <div className="space-y-2 p-4">
+                                {classSections.map((sectionObj: any) => {
+                                  const section = sectionObj.section;
+                                  const sectionKey = `${className}-${section}`;
+                                  const isSectionExpanded = expandedSection === sectionKey;
+                                  const subjects = getClassSectionSubjects(className, section);
+
+                                  return (
+                                    <div key={sectionKey} className="border border-gray-300 rounded-lg bg-white">
+                                      {/* Section Header */}
+                                      <div
+                                        onClick={() => toggleSectionExpansion(className, section)}
+                                        className="flex items-center justify-between p-3 cursor-pointer hover:bg-gray-50"
+                                      >
+                                        <div className="flex items-center gap-2">
+                                          {isSectionExpanded ? (
+                                            <ChevronDown className="h-3 w-3 text-gray-600" />
+                                          ) : (
+                                            <ChevronRight className="h-3 w-3 text-gray-600" />
+                                          )}
+                                          <h4 className="text-base font-medium text-gray-700">
+                                            Section {section}
+                                          </h4>
+                                          <span className="bg-green-100 text-green-800 text-xs px-2 py-0.5 rounded-full">
+                                            {subjects.length} subject{subjects.length !== 1 ? 's' : ''}
+                                          </span>
+                                        </div>
+                                      </div>
+
+                                      {/* Subjects for this section */}
+                                      {isSectionExpanded && (
+                                        <div className="border-t border-gray-200 p-3">
+                                          {subjects.length === 0 ? (
+                                            <p className="text-gray-500 text-center py-3 text-sm">
+                                              No subjects added yet for Class {className} Section {section}
+                                            </p>
+                                          ) : (
+                                            <div className="grid grid-cols-1 md:grid-cols-2 lg:grid-cols-3 gap-2">
+                                              {subjects.map((subject, index) => (
+                                                <div
+                                                  key={index}
+                                                  className="flex items-center justify-between p-2 bg-gray-50 rounded-lg border border-gray-200"
+                                                >
+                                                  <span className="text-gray-800 font-medium text-sm">
+                                                    {subject.name}
+                                                  </span>
+                                                  <button
+                                                    onClick={(e) => {
+                                                      e.stopPropagation();
+                                                      removeSubject(className, section, subject.name);
+                                                    }}
+                                                    className="p-1 text-red-600 hover:bg-red-100 rounded"
+                                                    title="Remove subject"
+                                                  >
+                                                    <Trash2 className="h-3 w-3" />
+                                                  </button>
+                                                </div>
+                                              ))}
+                                            </div>
+                                          )}
+                                        </div>
+                                      )}
+                                    </div>
+                                  );
+                                })}
+                              </div>
+                            )}
+                          </div>
+                        )}
+                      </div>
+                    );
+                  })}
+                </div>
+              )}
+            </div>
           </div>
-
-          {/* Subjects and Students List */}
-          {subjectExams.length > 0 && (
+        )}
+
+        {activeTab === 'hallticket' && (
+          <div>
+            {/* Debug Information */}
+            {classesData && (
+              <div className="bg-yellow-50 border border-yellow-200 rounded-lg p-4 mb-6">
+                <h3 className="text-sm font-medium text-yellow-800 mb-2">Debug Info:</h3>
+                <div className="text-xs text-yellow-700 space-y-1">
+                  <p>Classes Data Loaded: ✅</p>
+                  <p>Total Tests: {classesData.tests?.length || 0}</p>
+                  <p>Tests by Class Keys: {Object.keys(classesData.testsByClass || {}).join(', ')}</p>
+                  <p>Selected Class: {hallTicketClass}</p>
+                  <p>Selected Section: {hallTicketSection}</p>
+                  <p>Available Tests: {availableTests.length}</p>
+                  <p>Selected Test: {selectedTest}</p>
+                  <p>Subjects Found: {subjectExams.length}</p>
+                </div>
+                {hallTicketClass && hallTicketSection && subjectExams.length === 0 && (
+                  <div className="mt-3 p-2 bg-red-50 border border-red-200 rounded">
+                    <p className="text-xs text-red-700">
+                      ⚠️ No subjects found for Class {hallTicketClass} Section {hallTicketSection}.
+                      Please add subjects in the "Class Subjects Management" tab first.
+                    </p>
+                    <p className="text-xs text-red-600 mt-1">
+                      💡 Available classes in database: Check console for details
+                    </p>
+                  </div>
+                )}
+              </div>
+            )}
+
+            {/* Hall Ticket Generation Content */}
             <div className="space-y-6">
-              {/* Subjects Table */}
+              {/* Class, Section, and Test Selection */}
               <div className="bg-white rounded-lg shadow-md p-6">
-                <div className="flex justify-between items-center mb-4">
-                  <h2 className="text-lg font-semibold text-gray-800">
-                    Subjects for {availableTests.find(test => test.id === selectedTest)?.name} - Class {hallTicketClass} Section {hallTicketSection}
-                  </h2>
+                <h2 className="text-lg font-semibold text-gray-800 mb-4">Generate Hall Tickets</h2>
+
+                <div className="grid grid-cols-1 md:grid-cols-3 gap-4 mb-4">
+                  {/* Class Selection */}
+                  <div>
+                    <label className="block text-sm font-medium text-gray-700 mb-2">
+                      Select Class <span className="text-red-500">*</span>
+                    </label>
+                    <select
+                      value={hallTicketClass}
+                      onChange={(e) => setHallTicketClass(e.target.value)}
+                      className="w-full px-3 py-2 border border-gray-300 rounded-md focus:outline-none focus:ring-2 focus:ring-blue-500"
+                    >
+                      <option value="">Choose a class...</option>
+                      {classList.map(cls => (
+                        <option key={cls} value={cls}>
+                          Class {cls}
+                        </option>
+                      ))}
+                    </select>
+                  </div>
+
+                  {/* Section Selection */}
+                  <div>
+                    <label className="block text-sm font-medium text-gray-700 mb-2">
+                      Select Section <span className="text-red-500">*</span>
+                    </label>
+                    <select
+                      value={hallTicketSection}
+                      onChange={(e) => setHallTicketSection(e.target.value)}
+                      disabled={!hallTicketClass || hallTicketSections.length === 0}
+                      className="w-full px-3 py-2 border border-gray-300 rounded-md focus:outline-none focus:ring-2 focus:ring-blue-500 disabled:bg-gray-100 disabled:cursor-not-allowed"
+                    >
+                      <option value="">Choose section...</option>
+                      {hallTicketSections.map(section => (
+                        <option key={section.value} value={section.value}>
+                          Section {section.section}
+                        </option>
+                      ))}
+                    </select>
+                  </div>
+
+                  {/* Test Name Selection */}
+                  <div>
+                    <label className="block text-sm font-medium text-gray-700 mb-2">
+                      Test Name <span className="text-red-500">*</span>
+                    </label>
+                    <select
+                      value={selectedTest}
+                      onChange={(e) => setSelectedTest(e.target.value)}
+                      disabled={!hallTicketClass || !hallTicketSection || availableTests.length === 0}
+                      className="w-full px-3 py-2 border border-gray-300 rounded-md focus:outline-none focus:ring-2 focus:ring-blue-500 disabled:bg-gray-100 disabled:cursor-not-allowed"
+                    >
+                      <option value="">Choose test...</option>
+                      {availableTests.map(test => (
+                        <option key={test.id} value={test.id}>
+                          {test.name}
+                        </option>
+                      ))}
+                    </select>
+                  </div>
+                </div>
+
+                {/* Room Number Toggle */}
+                <div className="mb-4">
+                  <div className="flex items-center gap-3">
+                    <input
+                      type="checkbox"
+                      id="enableRoomNumbers"
+                      checked={enableRoomNumbers}
+                      onChange={(e) => setEnableRoomNumbers(e.target.checked)}
+                      className="h-4 w-4 text-blue-600 focus:ring-blue-500 border-gray-300 rounded"
+                    />
+                    <label htmlFor="enableRoomNumbers" className="text-sm font-medium text-gray-700">
+                      Include Room Numbers in Hall Tickets
+                    </label>
+                  </div>
+                  <p className="text-xs text-gray-500 mt-1 ml-7">
+                    {enableRoomNumbers
+                      ? "Room numbers will be required and displayed in the hall tickets"
+                      : "Room numbers will be optional and not displayed in the hall tickets"
+                    }
+                  </p>
+                </div>
+
+                {/* Instructions Management */}
+                <div className="bg-gray-50 rounded-lg p-4 mb-4">
+                  <h3 className="text-sm font-semibold text-gray-800 mb-3">Manage Hall Ticket Instructions</h3>
+
+                  {/* Add New Instruction */}
+                  <div className="flex gap-2 mb-3">
+                    <input
+                      type="text"
+                      value={newInstruction}
+                      onChange={(e) => setNewInstruction(e.target.value)}
+                      placeholder="Enter new instruction..."
+                      className="flex-1 px-3 py-2 text-sm border border-gray-300 rounded-md focus:outline-none focus:ring-2 focus:ring-blue-500"
+                      onKeyPress={(e) => e.key === 'Enter' && addInstruction()}
+                    />
+                    <button
+                      onClick={addInstruction}
+                      disabled={!newInstruction.trim()}
+                      className="px-4 py-2 bg-blue-600 text-white text-sm rounded-md hover:bg-blue-700 disabled:bg-gray-400 disabled:cursor-not-allowed"
+                    >
+                      Add
+                    </button>
+                  </div>
+
+                  {/* Current Instructions */}
+                  <div className="space-y-2 mb-3">
+                    <p className="text-xs text-gray-600 font-medium">Current Instructions:</p>
+                    {customInstructions.map((instruction, index) => (
+                      <div key={index} className="flex items-center justify-between bg-white p-2 rounded border">
+                        <span className="text-xs text-gray-700 flex-1">{instruction}</span>
+                        <button
+                          onClick={() => removeInstruction(index)}
+                          className="ml-2 px-2 py-1 bg-red-100 text-red-600 text-xs rounded hover:bg-red-200"
+                        >
+                          Remove
+                        </button>
+                      </div>
+                    ))}
+                  </div>
+
+                  {/* Reset Button */}
                   <button
-                    onClick={generateHallTickets}
-                    className="px-4 py-2 bg-green-600 text-white rounded-md hover:bg-green-700 flex items-center gap-2"
+                    onClick={resetToDefaultInstructions}
+                    className="px-3 py-1 bg-gray-600 text-white text-xs rounded-md hover:bg-gray-700"
                   >
-                    <FileText className="h-4 w-4" />
-                    Generate Hall Tickets
+                    Reset to Default Instructions
                   </button>
                 </div>
 
-                {loadingSubjects ? (
-                  <div className="text-center py-8">
-                    <div className="animate-spin rounded-full h-8 w-8 border-b-2 border-blue-600 mx-auto"></div>
-                    <p className="text-gray-600 mt-2">Loading subjects...</p>
+                <div className="grid grid-cols-1 gap-4">
+                  {/* Search Button */}
+                  <div className="flex items-end">
+                    <button
+                      onClick={fetchSubjects}
+                      disabled={!hallTicketClass || !hallTicketSection || !selectedTest}
+                      className="w-full px-4 py-2 bg-blue-600 text-white rounded-md hover:bg-blue-700 disabled:bg-gray-400 disabled:cursor-not-allowed flex items-center justify-center gap-2"
+                    >
+                      <Search className="h-4 w-4" />
+                      Search Subjects
+                    </button>
                   </div>
-                ) : (
-                  <div className="overflow-x-auto">
-                    <table className="min-w-full divide-y divide-gray-200">
-                      <thead className="bg-gray-50">
-                        <tr>
-                          <th className="px-6 py-3 text-left text-xs font-medium text-gray-500 uppercase tracking-wider">
-                            Subject Name
-                          </th>
-                          <th className="px-6 py-3 text-left text-xs font-medium text-gray-500 uppercase tracking-wider">
-                            Exam Date
-                          </th>
-                          <th className="px-6 py-3 text-left text-xs font-medium text-gray-500 uppercase tracking-wider">
-                            Exam Time
-                          </th>
-                          {enableRoomNumbers && (
+                </div>
+              </div>
+            </div>
+
+            {/* Subjects and Students List */}
+            {subjectExams.length > 0 && (
+              <div className="space-y-6">
+                {/* Subjects Table */}
+                <div className="bg-white rounded-lg shadow-md p-6">
+                  <div className="flex justify-between items-center mb-4">
+                    <h2 className="text-lg font-semibold text-gray-800">
+                      Subjects for {availableTests.find(test => test.id === selectedTest)?.name} - Class {hallTicketClass} Section {hallTicketSection}
+                    </h2>
+                    <button
+                      onClick={generateHallTickets}
+                      className="px-4 py-2 bg-green-600 text-white rounded-md hover:bg-green-700 flex items-center gap-2"
+                    >
+                      <FileText className="h-4 w-4" />
+                      Generate Hall Tickets
+                    </button>
+                  </div>
+
+                  {loadingSubjects ? (
+                    <div className="text-center py-8">
+                      <div className="animate-spin rounded-full h-8 w-8 border-b-2 border-blue-600 mx-auto"></div>
+                      <p className="text-gray-600 mt-2">Loading subjects...</p>
+                    </div>
+                  ) : (
+                    <div className="overflow-x-auto">
+                      <table className="min-w-full divide-y divide-gray-200">
+                        <thead className="bg-gray-50">
+                          <tr>
                             <th className="px-6 py-3 text-left text-xs font-medium text-gray-500 uppercase tracking-wider">
-                              Room Number
+                              Subject Name
                             </th>
-                          )}
-                        </tr>
-                      </thead>
-                      <tbody className="bg-white divide-y divide-gray-200">
-                        {subjectExams.map((subject) => (
-                          <tr key={subject.id} className="hover:bg-gray-50">
-                            <td className="px-6 py-4 whitespace-nowrap text-sm font-medium text-gray-900">
-                              {subject.name}
-                            </td>
-                            <td className="px-6 py-4 whitespace-nowrap text-sm text-gray-900">
-                              <div className="flex items-center gap-2">
-                                <Calendar className="h-4 w-4 text-gray-400" />
-                                <input
-                                  type="date"
-                                  value={hallTicketData[subject.id]?.examDate || ''}
-                                  onChange={(e) => updateHallTicketData(subject.id, 'examDate', e.target.value)}
-                                  className="px-2 py-1 border border-gray-300 rounded-md focus:outline-none focus:ring-2 focus:ring-blue-500"
-                                />
-                              </div>
-                            </td>
-                            <td className="px-6 py-4 whitespace-nowrap text-sm text-gray-900">
-                              <div className="flex items-center gap-1">
-                                {/* Hour Dropdown (00, 1-12) */}
-                                <select
-                                  value={hallTicketData[subject.id]?.examHour || '00'}
-                                  onChange={(e) => updateHallTicketData(subject.id, 'examHour', e.target.value)}
-                                  className="px-2 py-1 border border-gray-300 rounded-md focus:outline-none focus:ring-2 focus:ring-blue-500"
-                                  style={{ width: '60px' }}
-                                >
-                                  <option value="00">00</option>
-                                  {[1, 2, 3, 4, 5, 6, 7, 8, 9, 10, 11, 12].map(hour => (
-                                    <option key={hour} value={hour.toString()}>{hour}</option>
-                                  ))}
-                                </select>
-                                <span className="text-gray-500">:</span>
-                                {/* Minute Dropdown (00-59) */}
-                                <select
-                                  value={hallTicketData[subject.id]?.examMinute || '00'}
-                                  onChange={(e) => updateHallTicketData(subject.id, 'examMinute', e.target.value)}
-                                  className="px-2 py-1 border border-gray-300 rounded-md focus:outline-none focus:ring-2 focus:ring-blue-500"
-                                  style={{ width: '60px' }}
-                                >
-                                  {Array.from({ length: 60 }, (_, i) => i.toString().padStart(2, '0')).map(minute => (
-                                    <option key={minute} value={minute}>{minute}</option>
-                                  ))}
-                                </select>
-                                {/* AM/PM Dropdown */}
-                                <select
-                                  value={hallTicketData[subject.id]?.examAmPm || 'AM'}
-                                  onChange={(e) => updateHallTicketData(subject.id, 'examAmPm', e.target.value)}
-                                  className="px-2 py-1 border border-gray-300 rounded-md focus:outline-none focus:ring-2 focus:ring-blue-500"
-                                  style={{ width: '60px' }}
-                                >
-                                  <option value="AM">AM</option>
-                                  <option value="PM">PM</option>
-                                </select>
-                              </div>
-                            </td>
+                            <th className="px-6 py-3 text-left text-xs font-medium text-gray-500 uppercase tracking-wider">
+                              Exam Date
+                            </th>
+                            <th className="px-6 py-3 text-left text-xs font-medium text-gray-500 uppercase tracking-wider">
+                              Exam Time
+                            </th>
                             {enableRoomNumbers && (
+                              <th className="px-6 py-3 text-left text-xs font-medium text-gray-500 uppercase tracking-wider">
+                                Room Number
+                              </th>
+                            )}
+                          </tr>
+                        </thead>
+                        <tbody className="bg-white divide-y divide-gray-200">
+                          {subjectExams.map((subject) => (
+                            <tr key={subject.id} className="hover:bg-gray-50">
+                              <td className="px-6 py-4 whitespace-nowrap text-sm font-medium text-gray-900">
+                                {subject.name}
+                              </td>
                               <td className="px-6 py-4 whitespace-nowrap text-sm text-gray-900">
                                 <div className="flex items-center gap-2">
-                                  <MapPin className="h-4 w-4 text-gray-400" />
+                                  <Calendar className="h-4 w-4 text-gray-400" />
                                   <input
-                                    type="text"
-                                    value={hallTicketData[subject.id]?.roomNumber || ''}
-                                    onChange={(e) => updateHallTicketData(subject.id, 'roomNumber', e.target.value)}
-                                    placeholder="Room No."
+                                    type="date"
+                                    value={hallTicketData[subject.id]?.examDate || ''}
+                                    onChange={(e) => updateHallTicketData(subject.id, 'examDate', e.target.value)}
                                     className="px-2 py-1 border border-gray-300 rounded-md focus:outline-none focus:ring-2 focus:ring-blue-500"
                                   />
                                 </div>
                               </td>
-<<<<<<< HEAD
-                            )}
-                          </tr>
-                        ))}
-                      </tbody>
-                    </table>
-                  </div>
-                )}
-              </div>
-=======
                               <td className="px-6 py-4 whitespace-nowrap text-sm text-gray-900">
                                 <div className="flex items-center gap-1">
                                   {/* Hour Dropdown (00, 1-12) */}
@@ -2654,131 +2283,43 @@
                     ))}
                   </select>
                 </div>
->>>>>>> 8ea2bafc
-
-              {/* Students List */}
-              {students.length > 0 && (
-                <div className="bg-white rounded-lg shadow-md p-6">
-                  <h3 className="text-lg font-semibold text-gray-800 mb-4">
-                    Eligible Students ({students.length})
-                  </h3>
-                  <div className="grid grid-cols-1 md:grid-cols-2 lg:grid-cols-3 gap-4">
-                    {students.map((student) => (
-                      <div key={student.id} className="border border-gray-200 rounded-lg p-4 hover:bg-gray-50">
-                        <div className="flex items-center justify-between">
-                          <div>
-                            <p className="font-medium text-gray-900">{student.name}</p>
-                            <p className="text-sm text-blue-600 font-medium">Sequence ID: {student.sequenceId || student.rollNumber}</p>
-                            <p className="text-xs text-gray-500">Class {student.className} - Section {student.section}</p>
-                          </div>
-                          <div className="w-10 h-10 bg-blue-100 rounded-full flex items-center justify-center">
-                            <span className="text-blue-600 font-bold text-xs">{(student.sequenceId || student.rollNumber).split('-').pop()}</span>
-                          </div>
-                        </div>
-                      </div>
+
+                {/* Section Selection */}
+                <div>
+                  <label className="block text-sm font-medium text-gray-700 mb-2">
+                    Select Section <span className="text-red-500">*</span>
+                  </label>
+                  <select
+                    value={idCardSection}
+                    onChange={(e) => {
+                      setIdCardSection(e.target.value);
+                      setIdCardStudents([]);
+                    }}
+                    disabled={!idCardClass}
+                    className="w-full px-3 py-2 border border-gray-300 rounded-md focus:outline-none focus:ring-2 focus:ring-blue-500 disabled:bg-gray-100 disabled:cursor-not-allowed"
+                  >
+                    <option value="">Choose section...</option>
+                    {idCardClass && getSectionsByClass(idCardClass).map(section => (
+                      <option key={section.value} value={section.value}>
+                        Section {section.section}
+                      </option>
                     ))}
-                  </div>
+                  </select>
                 </div>
-              )}
-            </div>
-          )}
-        </div>
-      )}
-
-      {/* School ID Card Generation Content */}
-      {activeTab === 'idcard' && (
-        <div>
-          {/* Class, Section, and Template Selection */}
-          <div className="bg-white rounded-lg shadow-md p-6 mb-6">
-            <h2 className="text-lg font-semibold text-gray-800 mb-4">Generate School ID Cards</h2>
-
-            <div className="grid grid-cols-1 md:grid-cols-2 gap-4 mb-6">
-              {/* Class Selection */}
-              <div>
-                <label className="block text-sm font-medium text-gray-700 mb-2">
-                  Select Class <span className="text-red-500">*</span>
-                </label>
-                <select
-                  value={idCardClass}
-                  onChange={(e) => {
-                    setIdCardClass(e.target.value);
-                    setIdCardSection('');
-                    setIdCardStudents([]);
-                  }}
-                  className="w-full px-3 py-2 border border-gray-300 rounded-md focus:outline-none focus:ring-2 focus:ring-blue-500"
+              </div>
+
+              {/* Fetch Students Button */}
+              <div className="mb-6">
+                <button
+                  onClick={fetchStudentsForIdCards}
+                  disabled={!idCardClass || !idCardSection}
+                  className="px-4 py-2 bg-blue-600 text-white rounded-md hover:bg-blue-700 disabled:bg-gray-400 disabled:cursor-not-allowed flex items-center gap-2"
                 >
-                  <option value="">Choose a class...</option>
-                  {classList.map(cls => (
-                    <option key={cls} value={cls}>
-                      Class {cls}
-                    </option>
-                  ))}
-                </select>
+                  <Search className="h-4 w-4" />
+                  Load Students
+                </button>
               </div>
 
-              {/* Section Selection */}
-              <div>
-                <label className="block text-sm font-medium text-gray-700 mb-2">
-                  Select Section <span className="text-red-500">*</span>
-                </label>
-                <select
-                  value={idCardSection}
-                  onChange={(e) => {
-                    setIdCardSection(e.target.value);
-                    setIdCardStudents([]);
-                  }}
-                  disabled={!idCardClass}
-                  className="w-full px-3 py-2 border border-gray-300 rounded-md focus:outline-none focus:ring-2 focus:ring-blue-500 disabled:bg-gray-100 disabled:cursor-not-allowed"
-                >
-                  <option value="">Choose section...</option>
-                  {idCardClass && getSectionsByClass(idCardClass).map(section => (
-                    <option key={section.value} value={section.value}>
-                      Section {section.section}
-                    </option>
-                  ))}
-                </select>
-              </div>
-            </div>
-
-<<<<<<< HEAD
-            {/* Fetch Students Button */}
-            <div className="mb-6">
-              <button
-                onClick={fetchStudentsForIdCards}
-                disabled={!idCardClass || !idCardSection}
-                className="px-4 py-2 bg-blue-600 text-white rounded-md hover:bg-blue-700 disabled:bg-gray-400 disabled:cursor-not-allowed flex items-center gap-2"
-              >
-                <Search className="h-4 w-4" />
-                Load Students
-              </button>
-            </div>
-
-            {/* Template Selection */}
-            {idCardStudents.length > 0 && (
-              <div className="mb-6">
-                <h3 className="text-lg font-semibold text-gray-800 mb-4">Choose ID Card Template</h3>
-                <div className="grid grid-cols-1 md:grid-cols-2 lg:grid-cols-4 gap-4">
-                  {idCardTemplates.map(template => (
-                    <div
-                      key={template.id}
-                      onClick={() => setSelectedTemplate(template.id)}
-                      className={`p-4 border-2 rounded-lg cursor-pointer transition-all ${selectedTemplate === template.id
-                        ? 'border-blue-500 bg-blue-50'
-                        : 'border-gray-200 hover:border-gray-300'
-                        }`}
-                    >
-                      <div className="text-center">
-                        <div className={`w-full h-24 rounded-lg mb-3 flex items-center justify-center ${template.id === 'template1' ? 'bg-blue-100' :
-                          template.id === 'template2' ? 'bg-green-100' :
-                            template.id === 'template3' ? 'bg-purple-100' :
-                              'bg-orange-100'
-                          }`}>
-                          <CreditCard className={`h-8 w-8 ${template.id === 'template1' ? 'text-blue-600' :
-                            template.id === 'template2' ? 'text-green-600' :
-                              template.id === 'template3' ? 'text-purple-600' :
-                                'text-orange-600'
-                            }`} />
-=======
               {/* Orientation Selection */}
               {idCardStudents.length > 0 && (
                 <div className="mb-6">
@@ -2851,67 +2392,19 @@
                         </div>
                         <div className="w-10 h-10 bg-blue-100 rounded-full flex items-center justify-center">
                           <span className="text-blue-600 font-bold text-xs">{(student.sequenceId || student.rollNumber).split('-').pop()}</span>
->>>>>>> 8ea2bafc
                         </div>
-                        <h4 className="font-semibold text-sm text-gray-800 mb-1">{template.name}</h4>
-                        <p className="text-xs text-gray-600 mb-2">{template.description}</p>
-                        <p className="text-xs text-gray-500">{template.preview}</p>
                       </div>
                     </div>
                   ))}
                 </div>
               </div>
             )}
-
-            {/* Generate Button */}
-            {idCardStudents.length > 0 && selectedTemplate && (
-              <div className="flex justify-center">
-                <button
-                  onClick={generateIdCards}
-                  className="px-6 py-3 bg-green-600 text-white rounded-md hover:bg-green-700 flex items-center gap-2 text-lg"
-                >
-                  <CreditCard className="h-5 w-5" />
-                  Generate ID Cards ({idCardStudents.length} students)
-                </button>
-              </div>
-            )}
           </div>
-<<<<<<< HEAD
-
-          {/* Students List */}
-          {idCardStudents.length > 0 && (
-            <div className="bg-white rounded-lg shadow-md p-6">
-              <h3 className="text-lg font-semibold text-gray-800 mb-4">
-                Eligible Students ({idCardStudents.length})
-              </h3>
-              <div className="grid grid-cols-1 md:grid-cols-2 lg:grid-cols-3 gap-4">
-                {idCardStudents.map((student) => (
-                  <div key={student.id} className="border border-gray-200 rounded-lg p-4 hover:bg-gray-50">
-                    <div className="flex items-center justify-between">
-                      <div>
-                        <p className="font-medium text-gray-900">{student.name}</p>
-                        <p className="text-sm text-blue-600 font-medium">Sequence ID: {student.sequenceId || student.rollNumber}</p>
-                        <p className="text-xs text-gray-500">Class {student.className} - Section {student.section}</p>
-                      </div>
-                      <div className="w-10 h-10 bg-blue-100 rounded-full flex items-center justify-center">
-                        <span className="text-blue-600 font-bold text-xs">{(student.sequenceId || student.rollNumber).split('-').pop()}</span>
-                      </div>
-                    </div>
-                  </div>
-                ))}
-              </div>
-            </div>
-          )}
-        </div>
-      )}
-=======
         )}
 
       </div>
->>>>>>> 8ea2bafc
     </div>
-  </div>
-);
+  );
 };
 
 export default AcademicDetails;