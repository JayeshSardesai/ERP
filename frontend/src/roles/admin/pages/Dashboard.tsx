import React, { useState, useEffect } from 'react';
import { Link } from 'react-router-dom';
import { BarChart, Bar, XAxis, YAxis, CartesianGrid, Tooltip, ResponsiveContainer, LineChart, Line, PieChart, Pie, Cell } from 'recharts';
import { Users, UserCheck, BookOpen, TrendingUp, Calendar, Clock, AlertCircle, Building, Phone, Mail, MapPin, RefreshCw, Bug, LogOut } from 'lucide-react';
import { schoolAPI } from '../../../services/api';
import { schoolUserAPI } from '../../../api/schoolUsers';
import api from '../../../services/api';
import { useAuth } from '../../../auth/AuthContext';

interface School {
  _id: string;
  name: string;
  code: string;
  logoUrl?: string;
  principalName?: string;
  principalEmail?: string;
  mobile?: string;
  address?: {
    street?: string;
    area?: string;
    city?: string;
    district?: string;
    taluka?: string;
    state?: string;
    stateId?: number;
    districtId?: number;
    talukaId?: number;
    country?: string;
    zipCode?: string;
    pinCode?: string;
  };
  contact?: {
    phone?: string;
    email?: string;
    website?: string;
  };
  bankDetails?: {
    bankName?: string;
    accountNumber?: string;
    ifscCode?: string;
    branch?: string;
    accountHolderName?: string;
  };
  settings?: {
    academicYear?: {
      startDate?: Date;
      endDate?: Date;
      currentYear?: string;
    };
    classes?: string[];
    sections?: string[];
    subjects?: string[];
    workingDays?: string[];
    workingHours?: {
      start?: string;
      end?: string;
    };
    holidays?: Array<{
      date?: Date;
      description?: string;
    }>;
  };
  stats?: {
    totalStudents: number;
    totalTeachers: number;
    totalParents: number;
    totalClasses: number;
  };
  features?: {
    hasTransport?: boolean;
    hasCanteen?: boolean;
    hasLibrary?: boolean;
    hasSports?: boolean;
    hasComputerLab?: boolean;
  };
  schoolType?: string;
  establishedYear?: number;
  affiliationBoard?: string;
  website?: string;
  secondaryContact?: string;
  isActive?: boolean;
  establishedDate?: Date;
  admins?: string[];
  databaseName?: string;
  databaseCreated?: boolean;
  databaseCreatedAt?: Date;
  createdAt?: Date;
  updatedAt?: Date;
}

interface User {
  _id: string;
  name: string;
  email: string;
  role: string;
  isActive: boolean;
}

const Dashboard: React.FC = () => {
  const { user, token, logout } = useAuth();
  const [school, setSchool] = useState<School | null>(null);
  const [users, setUsers] = useState<User[]>([]);
  const [loading, setLoading] = useState(true);
  const [error, setError] = useState<string | null>(null);
  const [debugInfo, setDebugInfo] = useState<any>(null);
  const [showDebug, setShowDebug] = useState(false);
  const [attendanceRate, setAttendanceRate] = useState<string>('0.0%');
  const [dailyAttendance, setDailyAttendance] = useState<Array<{name: string, attendance: number}>>([]);
  const [todayAttendance, setTodayAttendance] = useState<{present: number, absent: number}>({present: 0, absent: 0});
  const [morningAttendance, setMorningAttendance] = useState<{present: number, absent: number}>({present: 0, absent: 0});
  const [afternoonAttendance, setAfternoonAttendance] = useState<{present: number, absent: number}>({present: 0, absent: 0});
  const [classPerformance, setClassPerformance] = useState<Array<{name: string, percentage: number, studentCount: number}>>([]);

  // Get auth token - improved to use AuthContext first
  const getAuthToken = () => {
    // First try the token from AuthContext
    if (token) {
      return token;
    }

    // Then try localStorage with the correct key
    try {
      const authData = localStorage.getItem('erp.auth');
      if (authData) {
        const parsed = JSON.parse(authData);
        return parsed.token;
      }
    } catch (e) {
      console.warn('Failed to parse auth data from localStorage:', e);
    }

    // Fallback to old storage methods
    return localStorage.getItem('token') || sessionStorage.getItem('token');
  };

  useEffect(() => {
    const fetchSchoolAndUsers = async () => {
      try {
        setLoading(true);
        setError(null);

        const debug: any = {
          user: user,
          schoolIdentifier: user?.schoolId || user?.schoolCode,
          token: !!getAuthToken(),
          timestamp: new Date().toISOString()
        };

        console.log('🔍 Starting fetchSchoolAndUsers with debug info:', debug);
        setDebugInfo(debug);

        // Check if we have a valid school identifier
        const schoolIdentifier = user?.schoolId || user?.schoolCode;
        if (!schoolIdentifier) {
          throw new Error(`No school identifier found. Please log out and log back in to refresh your school association.`);
        }

        if (schoolIdentifier) {
          const token = getAuthToken();
          if (!token) {
            throw new Error('No authentication token found. Please log in again.');
          }

          try {
<<<<<<< HEAD
            // Fetch school details using the /info endpoint which bypasses school database connection issues
            console.log('📡 Fetching school details for identifier:', schoolIdentifier);
            const schoolResponse = await api.get(`/schools/${schoolIdentifier}/info`);
            console.log('✅ School response:', schoolResponse);
            setSchool(schoolResponse.data);
=======
            // Try to fetch school details from school_info collection in school's database
            console.log('📡 Fetching school details from school_info collection');
            try {
              const schoolResponse = await api.get('/schools/database/school-info');
              console.log('✅ School response from school_info:', schoolResponse);
              
              // Extract data from nested response structure
              const schoolData = schoolResponse.data?.data || schoolResponse.data;
              console.log('📊 Extracted school data:', schoolData);
              setSchool(schoolData);
>>>>>>> 7d4198c7

              debug.schoolFetch = { success: true, source: 'school_info', schoolName: schoolData?.name };
            } catch (schoolInfoErr: any) {
              // Fallback to main database if school_info collection fails
              console.warn('⚠️ Failed to fetch from school_info, trying main database:', schoolInfoErr.message);
              const fallbackResponse = await api.get(`/schools/${schoolIdentifier}/info`);
              console.log('✅ School response from main database:', fallbackResponse);
              
              const schoolData = fallbackResponse.data?.data || fallbackResponse.data;
              console.log('📊 Extracted school data (fallback):', schoolData);
              setSchool(schoolData);

              debug.schoolFetch = { success: true, source: 'main_database', schoolName: schoolData?.name };
            }
          } catch (schoolErr: any) {
            console.error('❌ Error fetching school:', schoolErr);
            console.error('❌ Error details:', schoolErr.response?.data);
            debug.schoolFetch = {
              success: false,
              error: schoolErr.message,
              status: schoolErr.response?.status,
              data: schoolErr.response?.data
            };
            // Don't set error state yet, continue with users
          }

          try {
            // Fetch school users using the correct API
            // Use schoolCode (P) for the API call, not schoolId (ObjectId)
            const schoolCodeForAPI = user?.schoolCode || 'P';
            console.log('📡 Fetching users for school code:', schoolCodeForAPI);
            const usersResponse = await schoolUserAPI.getAllUsers(schoolCodeForAPI, token);
            console.log('✅ Users response:', usersResponse);

            // Handle the new flat array format
            let allUsers: any[] = [];
            if (usersResponse && usersResponse.data && Array.isArray(usersResponse.data)) {
              // New format: flat array in data field
              allUsers = usersResponse.data;
            } else if (usersResponse && typeof usersResponse === 'object') {
              // Old format: grouped by role (fallback)
              const roles = ['admin', 'teacher', 'student', 'parent'];
              for (const role of roles) {
                if (usersResponse[role] && Array.isArray(usersResponse[role])) {
                  allUsers.push(...usersResponse[role].map((user: any) => ({ ...user, role })));
                }
              }
            }

            // Normalize user objects so `name` is always a string (displayName or first+last)
            const normalized = allUsers.map(u => {
              const userObj: any = { ...u };
              if (userObj.name && typeof userObj.name === 'object') {
                userObj.name = userObj.name.displayName || (((userObj.name.firstName || '') + ' ' + (userObj.name.lastName || '')).trim()) || userObj.email;
              }
              return userObj;
            });
            setUsers(normalized);
            debug.usersFetch = {
              success: true,
              totalUsers: allUsers.length,
              breakdown: allUsers.reduce((acc: Record<string, number>, user: any) => {
                acc[user.role] = (acc[user.role] || 0) + 1;
                return acc;
              }, {})
            };

          } catch (userErr: any) {
            console.error('❌ Error fetching users:', userErr);
            debug.usersFetch = {
              success: false,
              error: userErr.message,
              status: userErr.response?.status,
              data: userErr.response?.data
            };
            throw userErr; // Propagate user fetch errors
          }

          setDebugInfo({ ...debug });

        } else {
          // No school information in user object
          console.log('⚠️  User object:', user);
          debug.noSchoolInfo = true;

          if (user?.role === 'superadmin') {
            // SuperAdmin doesn't need school information
            setError(null);
            setSchool(null);
            setUsers([]);
            debug.superadminMode = true;
          } else {
            setError('No school associated with this account. Please contact support.');
            console.error('❌ No schoolId or schoolCode found in user object:', user);
            debug.missingSchoolAssociation = true;
          }

          setDebugInfo({ ...debug });
        }
      } catch (err: any) {
        console.error('💥 Error in fetchSchoolAndUsers:', err);
        setError(`Failed to load school information: ${err.message}`);
        setDebugInfo({
          ...debugInfo,
          generalError: {
            message: err.message,
            stack: err.stack,
            response: err.response?.data
          }
        });
      } finally {
        setLoading(false);
      }
    };

    fetchSchoolAndUsers();
  }, [user]);
  console.log(user);

  // Fetch today's attendance rate only
  useEffect(() => {
    const fetchAttendanceStats = async () => {
      try {
        const token = getAuthToken();
        if (!token || !user?.schoolCode) return;

        const today = new Date().toISOString().split('T')[0];
        console.log('📊 Fetching today\'s attendance rate for:', today);

        const response = await fetch(
          `http://localhost:5050/api/attendance/stats?date=${today}`,
          {
            headers: {
              'Authorization': `Bearer ${token}`,
              'Content-Type': 'application/json'
            }
          }
        );

        if (response.ok) {
          const data = await response.json();
          console.log('📊 Today\'s attendance data:', data);
          
          if (data.success) {
            const totalStudents = (data.presentCount || 0) + (data.absentCount || 0);
            if (totalStudents > 0) {
              const rate = ((data.presentCount || 0) / totalStudents * 100).toFixed(1);
              setAttendanceRate(`${rate}%`);
            } else {
              setAttendanceRate('0.0%');
            }
          }
        }
      } catch (err) {
        console.error('Error fetching today\'s attendance rate:', err);
        // Keep default value on error
      }
    };

    fetchAttendanceStats();
  }, [user]);

  // Fetch today's attendance for pie chart (both sessions)
  useEffect(() => {
    const fetchTodayAttendance = async () => {
      try {
        const token = getAuthToken();
        if (!token || !user?.schoolCode) return;

        const today = new Date().toISOString().split('T')[0];
        console.log('📊 Fetching today\'s attendance for:', today);

        // Fetch overall today's attendance
        const response = await fetch(
          `http://localhost:5050/api/attendance/stats?date=${today}`,
          {
            headers: {
              'Authorization': `Bearer ${token}`,
              'Content-Type': 'application/json'
            }
          }
        );

        if (response.ok) {
          const data = await response.json();
          console.log('📊 Today\'s attendance data:', data);
          
          if (data.success) {
            setTodayAttendance({
              present: data.presentCount || 0,
              absent: data.absentCount || 0
            });
          }
        }

        // Fetch morning session data
        const morningResponse = await fetch(
          `http://localhost:5050/api/attendance/session-data?date=${today}&session=morning`,
          {
            headers: {
              'Authorization': `Bearer ${token}`,
              'Content-Type': 'application/json'
            }
          }
        );

        if (morningResponse.ok) {
          const morningData = await morningResponse.json();
          console.log('🌅 Morning attendance data:', morningData);
          
          if (morningData.success) {
            setMorningAttendance({
              present: morningData.presentCount || 0,
              absent: morningData.absentCount || 0
            });
          }
        }

        // Fetch afternoon session data
        const afternoonResponse = await fetch(
          `http://localhost:5050/api/attendance/session-data?date=${today}&session=afternoon`,
          {
            headers: {
              'Authorization': `Bearer ${token}`,
              'Content-Type': 'application/json'
            }
          }
        );

        if (afternoonResponse.ok) {
          const afternoonData = await afternoonResponse.json();
          console.log('🌆 Afternoon attendance data:', afternoonData);
          
          if (afternoonData.success) {
            setAfternoonAttendance({
              present: afternoonData.presentCount || 0,
              absent: afternoonData.absentCount || 0
            });
          }
        }
      } catch (err) {
        console.error('Error fetching today\'s attendance:', err);
      }
    };

    fetchTodayAttendance();
  }, [user]);

  // Fetch daily attendance data for the weekly graph
  useEffect(() => {
    const fetchDailyAttendance = async () => {
      try {
        const token = getAuthToken();
        if (!token || !user?.schoolCode) return;

        // Get last 7 days
        const today = new Date();
        const last7Days = [];
        for (let i = 6; i >= 0; i--) {
          const date = new Date(today);
          date.setDate(date.getDate() - i);
          last7Days.push(date);
        }

        console.log('📅 Fetching attendance for last 7 days');

        // Fetch attendance data from backend
        const response = await fetch(
          `http://localhost:5050/api/attendance/daily-stats?schoolCode=${user.schoolCode}`,
          {
            headers: {
              'Authorization': `Bearer ${token}`,
              'Content-Type': 'application/json'
            }
          }
        );

        if (response.ok) {
          const data = await response.json();
          console.log('📅 Daily attendance data:', data);
          
          if (data.success && data.dailyStats) {
            // Format data for the chart
            const formattedData = data.dailyStats.map((day: any) => ({
              name: new Date(day.date).toLocaleDateString('en-US', { weekday: 'short' }),
              attendance: day.attendanceRate || 0,
              date: day.date
            }));
            setDailyAttendance(formattedData);
          } else {
            // Fallback: create chart with last 7 days showing 0%
            const fallbackData = last7Days.map(date => ({
              name: date.toLocaleDateString('en-US', { weekday: 'short' }),
              attendance: 0,
              date: date.toISOString().split('T')[0]
            }));
            setDailyAttendance(fallbackData);
          }
        } else {
          // Fallback data
          const fallbackData = last7Days.map(date => ({
            name: date.toLocaleDateString('en-US', { weekday: 'short' }),
            attendance: 0,
            date: date.toISOString().split('T')[0]
          }));
          setDailyAttendance(fallbackData);
        }
      } catch (err) {
        console.error('Error fetching daily attendance:', err);
        // Fallback to showing last 7 days with 0%
        const today = new Date();
        const fallbackData = [];
        for (let i = 6; i >= 0; i--) {
          const date = new Date(today);
          date.setDate(date.getDate() - i);
          fallbackData.push({
            name: date.toLocaleDateString('en-US', { weekday: 'short' }),
            attendance: 0,
            date: date.toISOString().split('T')[0]
          });
        }
        setDailyAttendance(fallbackData);
      }
    };

    fetchDailyAttendance();
  }, [user]);

  // Fetch class performance data
  useEffect(() => {
    const fetchClassPerformance = async () => {
      try {
        const token = getAuthToken();
        if (!token || !user?.schoolCode) return;

        console.log('📊 Fetching class performance data');

        const response = await fetch(
          `http://localhost:5050/api/results/class-performance-stats`,
          {
            headers: {
              'Authorization': `Bearer ${token}`,
              'Content-Type': 'application/json'
            }
          }
        );

        if (response.ok) {
          const result = await response.json();
          console.log('📊 Class performance data:', result);
          
          if (result.success && result.data) {
            setClassPerformance(result.data);
          }
        }
      } catch (err) {
        console.error('Error fetching class performance:', err);
      }
    };

    fetchClassPerformance();
  }, [user]);


  // Helper function to get full logo URL
  const getLogoUrl = (logoPath: string | undefined): string => {
    if (!logoPath) return '';
    if (logoPath.startsWith('http')) return logoPath;
    if (logoPath.startsWith('/uploads')) {
      const envBase = (import.meta.env.VITE_API_BASE_URL as string) || 'http://localhost:5050/api';
      const baseUrl = envBase.replace(/\/api\/?$/, '');
      return `${baseUrl}${logoPath}`;
    }
    return logoPath;
  };

  // Calculate stats from actual user data
  const totalStudents = users.filter(user => user.role === 'student').length;
  const totalTeachers = users.filter(user => user.role === 'teacher').length;

  // Use real data from the school or fallback to sample data
  const stats = [
    { name: 'Total Students', value: totalStudents.toString(), icon: Users, color: 'bg-blue-500' },
    { name: 'Attendance Rate', value: attendanceRate, icon: UserCheck, color: 'bg-green-500' },
    { name: 'Total Teachers', value: totalTeachers.toString(), icon: BookOpen, color: 'bg-purple-500' },
  ];

  // Use dynamic daily attendance data
  const attendanceData = dailyAttendance.length > 0 ? dailyAttendance : [
    { name: 'Mon', attendance: 0 },
    { name: 'Tue', attendance: 0 },
    { name: 'Wed', attendance: 0 },
    { name: 'Thu', attendance: 0 },
    { name: 'Fri', attendance: 0 },
    { name: 'Sat', attendance: 0 },
    { name: 'Sun', attendance: 0 },
  ];

  // Dynamic pie data for morning session
  const morningPieData = [
    { name: 'Present', value: morningAttendance.present, color: '#10B981' },
    { name: 'Absent', value: morningAttendance.absent, color: '#EF4444' },
  ];

  // Dynamic pie data for afternoon session
  const afternoonPieData = [
    { name: 'Present', value: afternoonAttendance.present, color: '#10B981' },
    { name: 'Absent', value: afternoonAttendance.absent, color: '#EF4444' },
  ];

  return (
    <div className="space-y-6">
      {loading ? (
        <div className="flex justify-center items-center h-64">
          <div className="animate-spin rounded-full h-12 w-12 border-b-2 border-blue-500"></div>
          <span className="ml-4 text-gray-600">Loading school data...</span>
        </div>
      ) : error ? (
        <div className="space-y-4">
          <div className="bg-red-50 border border-red-200 p-4 rounded-md">
            <div className="flex items-center">
              <AlertCircle className="h-5 w-5 text-red-400 mr-2" />
              <p className="text-red-700 font-medium">Error Loading Data</p>
            </div>
            <p className="text-red-600 mt-2">{error}</p>
            <div className="mt-3 flex gap-2">
              <button
                onClick={() => window.location.reload()}
                className="inline-flex items-center px-3 py-2 border border-red-300 rounded-md text-sm font-medium text-red-700 bg-red-50 hover:bg-red-100 focus:outline-none focus:ring-2 focus:ring-red-500"
              >
                <RefreshCw className="h-4 w-4 mr-2" />
                Retry
              </button>
              {!getAuthToken() && (
                <button
                  onClick={() => {
                    logout();
                    window.location.href = '/login';
                  }}
                  className="inline-flex items-center px-3 py-2 border border-red-300 rounded-md text-sm font-medium text-red-700 bg-red-50 hover:bg-red-100 focus:outline-none focus:ring-2 focus:ring-red-500"
                >
                  <LogOut className="h-4 w-4 mr-2" />
                  Login Again
                </button>
              )}
            </div>
          </div>

          {/* Debug Panel */}
          <div className="bg-gray-50 border border-gray-200 p-4 rounded-md">
            <div className="flex items-center justify-between mb-3">
              <div className="flex items-center">
                <Bug className="h-5 w-5 text-gray-500 mr-2" />
                <h3 className="text-sm font-medium text-gray-700">Debug Information</h3>
              </div>
              <button
                onClick={() => setShowDebug(!showDebug)}
                className="text-sm text-gray-500 hover:text-gray-700"
              >
                {showDebug ? 'Hide' : 'Show'} Details
              </button>
            </div>

            {showDebug && debugInfo && (
              <div className="bg-white p-3 rounded border text-xs">
                <pre className="whitespace-pre-wrap overflow-x-auto text-gray-600">
                  {JSON.stringify(debugInfo, null, 2)}
                </pre>
              </div>
            )}

            <div className="text-xs text-gray-500 mt-2">
              <p>User Role: {user?.role}</p>
              <p>School ID: {user?.schoolId || 'Not found'}</p>
              <p>School Code: {user?.schoolCode || 'Not found'}</p>
              <p>Token Available: {!!getAuthToken() ? 'Yes' : 'No'}</p>
            </div>
          </div>
        </div>
      ) : (
        <>
          <div className="flex items-center justify-between">
            <h1 className="text-3xl font-bold text-gray-900">Dashboard</h1>
            <div className="flex items-center gap-4">
              <div className="text-sm text-gray-500">
                Last updated: {new Date().toLocaleDateString()}
              </div>
              <button
                onClick={() => {
                  logout();
                  window.location.href = '/login';
                }}
                className="inline-flex items-center px-4 py-2 border border-transparent rounded-lg text-sm font-medium text-white bg-gradient-to-r from-red-500 to-red-600 hover:from-red-600 hover:to-red-700 focus:outline-none focus:ring-2 focus:ring-offset-2 focus:ring-red-500 shadow-sm transition-all duration-200"
              >
                <LogOut className="h-4 w-4 mr-2" />
                Logout
              </button>
            </div>
          </div>

          {/* School Info Header */}
          <div className="bg-white rounded-xl shadow-sm border border-gray-200">
            <div className="p-6">
              <div className="flex flex-col md:flex-row items-center md:items-start gap-6">
                {/* School Logo */}
                {school?.logoUrl && (
                  <div className="w-24 h-24 border border-gray-200 rounded-lg p-2 flex-shrink-0">
                    <img
                      src={getLogoUrl(school.logoUrl)}
                      alt={`${school.name} logo`}
                      className="w-full h-full object-contain"
                    />
                  </div>
                )}
                
                {/* School Info */}
                <div className="flex-grow text-center md:text-left">
                  <h2 className="text-2xl font-bold text-gray-900 mb-2">{school?.name || user?.schoolName || 'Your School'}</h2>
                  <div className="flex flex-wrap items-center justify-center md:justify-start gap-3 mb-3">
                    <span className="inline-flex items-center px-2.5 py-1 rounded-md text-xs font-medium bg-gray-100 text-gray-700 border border-gray-300">
                      <svg xmlns="http://www.w3.org/2000/svg" width="14" height="14" viewBox="0 0 24 24" fill="none" stroke="currentColor" strokeWidth="2" strokeLinecap="round" strokeLinejoin="round" className="mr-1.5">
                        <path d="M3 9l9-7 9 7v11a2 2 0 0 1-2 2H5a2 2 0 0 1-2-2z"></path>
                        <polyline points="9 22 9 12 15 12 15 22"></polyline>
                      </svg>
                      {school?.code || 'N/A'}
                    </span>
                    {school?.affiliationBoard && (
                      <span className="inline-flex items-center px-2.5 py-1 rounded-md text-xs font-medium bg-gray-100 text-gray-700 border border-gray-300">
                        {school.affiliationBoard}
                      </span>
                    )}
                  </div>
                  
                  {/* Address */}
                  {school?.address && (
                    <div className="flex items-start justify-center md:justify-start text-gray-600 mb-2">
                      <svg xmlns="http://www.w3.org/2000/svg" width="16" height="16" viewBox="0 0 24 24" fill="none" stroke="currentColor" strokeWidth="2" strokeLinecap="round" strokeLinejoin="round" className="mr-2 mt-0.5 flex-shrink-0">
                        <path d="M21 10c0 7-9 13-9 13s-9-6-9-13a9 9 0 0 1 18 0z"></path>
                        <circle cx="12" cy="10" r="3"></circle>
                      </svg>
                      <span className="text-sm">
                        {school.address.street && school.address.city
                          ? `${school.address.street}, ${school.address.city}`
                          : school.address.street || school.address.city || 'Address not available'}
                        {school.address.state && `, ${school.address.state}`}
                        {school.address.pinCode && ` - ${school.address.pinCode}`}
                      </span>
                    </div>
                  )}

                  {/* Contact Info */}
                  <div className="flex flex-wrap items-center justify-center md:justify-start gap-4 text-gray-600 text-sm">
                    {(school?.contact?.phone || school?.mobile) && (
                      <div className="flex items-center">
                        <svg xmlns="http://www.w3.org/2000/svg" width="14" height="14" viewBox="0 0 24 24" fill="none" stroke="currentColor" strokeWidth="2" strokeLinecap="round" strokeLinejoin="round" className="mr-1.5">
                          <path d="M22 16.92v3a2 2 0 0 1-2.18 2 19.79 19.79 0 0 1-8.63-3.07 19.5 19.5 0 0 1-6-6 19.79 19.79 0 0 1-3.07-8.67A2 2 0 0 1 4.11 2h3a2 2 0 0 1 2 1.72 12.84 12.84 0 0 0 .7 2.81 2 2 0 0 1-.45 2.11L8.09 9.91a16 16 0 0 0 6 6l1.27-1.27a2 2 0 0 1 2.11-.45 12.84 12.84 0 0 0 2.81.7A2 2 0 0 1 22 16.92z"></path>
                        </svg>
                        {school.contact?.phone || school.mobile}
                      </div>
                    )}
                    {(school?.contact?.email || school?.principalEmail) && (
                      <div className="flex items-center">
                        <svg xmlns="http://www.w3.org/2000/svg" width="14" height="14" viewBox="0 0 24 24" fill="none" stroke="currentColor" strokeWidth="2" strokeLinecap="round" strokeLinejoin="round" className="mr-1.5">
                          <rect width="20" height="16" x="2" y="4" rx="2"></rect>
                          <path d="m22 7-8.97 5.7a1.94 1.94 0 0 1-2.06 0L2 7"></path>
                        </svg>
                        {school.contact?.email || school.principalEmail}
                      </div>
                    )}
                    {(school?.contact?.website || school?.website) && (
                      <div className="flex items-center">
                        <svg xmlns="http://www.w3.org/2000/svg" width="14" height="14" viewBox="0 0 24 24" fill="none" stroke="currentColor" strokeWidth="2" strokeLinecap="round" strokeLinejoin="round" className="mr-1.5">
                          <circle cx="12" cy="12" r="10"></circle>
                          <line x1="2" x2="22" y1="12" y2="12"></line>
                          <path d="M12 2a15.3 15.3 0 0 1 4 10 15.3 15.3 0 0 1-4 10 15.3 15.3 0 0 1-4-10 15.3 15.3 0 0 1 4-10z"></path>
                        </svg>
                        <a href={(school.contact?.website || school.website)?.startsWith('http') ? (school.contact?.website || school.website) : `https://${school.contact?.website || school.website}`} target="_blank" rel="noopener noreferrer" className="text-blue-600 hover:text-blue-800">
                          {school.contact?.website || school.website}
                        </a>
                      </div>
                    )}
                  </div>
                </div>
              </div>
            </div>
          </div>

          {/* Stats Cards */}
          <div className="grid grid-cols-1 md:grid-cols-2 lg:grid-cols-3 gap-6">
            {stats.map((stat) => (
              <div key={stat.name} className="bg-white p-6 rounded-xl shadow-sm border border-gray-200">
                <div className="flex items-center">
                  <div className={`${stat.color} p-3 rounded-lg`}>
                    <stat.icon className="h-6 w-6 text-white" />
                  </div>
                  <div className="ml-4">
                    <p className="text-sm font-medium text-gray-600">{stat.name}</p>
                    <p className="text-2xl font-bold text-gray-900">{stat.value}</p>
                  </div>
                </div>
              </div>
            ))}
          </div>

          {/* Users Section */}
          <div className="bg-white p-6 rounded-xl shadow-sm border border-gray-200">
            <h3 className="text-lg font-semibold text-gray-900 mb-4">
              Associated Users
              <span className="text-sm font-normal text-gray-500 ml-2">({users.length} total)</span>
            </h3>
            <div className="overflow-x-auto">
              <table className="min-w-full divide-y divide-gray-200">
                <thead className="bg-gray-50">
                  <tr>
                    <th scope="col" className="px-6 py-3 text-left text-xs font-medium text-gray-500 uppercase tracking-wider">
                      Name
                    </th>
                    <th scope="col" className="px-6 py-3 text-left text-xs font-medium text-gray-500 uppercase tracking-wider">
                      Email
                    </th>
                    <th scope="col" className="px-6 py-3 text-left text-xs font-medium text-gray-500 uppercase tracking-wider">
                      Role
                    </th>
                    <th scope="col" className="px-6 py-3 text-left text-xs font-medium text-gray-500 uppercase tracking-wider">
                      Status
                    </th>
                  </tr>
                </thead>
                <tbody className="bg-white divide-y divide-gray-200">
                  {users.length > 0 ? (
                    users.slice(0, 5).map((user) => (
                      <tr key={user._id}>
                        <td className="px-6 py-4 whitespace-nowrap">
                          <div className="text-sm font-medium text-gray-900">
                            {typeof (user as any).name === 'string'
                              ? (user as any).name
                              : ((user as any).name?.displayName || (((user as any).name?.firstName || '') + ' ' + ((user as any).name?.lastName || '')).trim() || user.email || 'Unknown User')}
                          </div>
                        </td>
                        <td className="px-6 py-4 whitespace-nowrap">
                          <div className="text-sm text-gray-500">{user.email}</div>
                        </td>
                        <td className="px-6 py-4 whitespace-nowrap">
                          <span className={`px-2 inline-flex text-xs leading-5 font-semibold rounded-full ${user.role === 'admin' ? 'bg-purple-100 text-purple-800' :
                            user.role === 'teacher' ? 'bg-blue-100 text-blue-800' :
                              user.role === 'student' ? 'bg-green-100 text-green-800' :
                                'bg-gray-100 text-gray-800'
                            }`}>
                            {user.role.charAt(0).toUpperCase() + user.role.slice(1)}
                          </span>
                        </td>
                        <td className="px-6 py-4 whitespace-nowrap">
                          <span className={`px-2 inline-flex text-xs leading-5 font-semibold rounded-full ${user.isActive ? 'bg-green-100 text-green-800' : 'bg-red-100 text-red-800'
                            }`}>
                            {user.isActive ? 'Active' : 'Inactive'}
                          </span>
                        </td>
                      </tr>
                    ))
                  ) : (
                    <tr>
                      <td colSpan={4} className="px-6 py-4 text-center text-sm text-gray-500">
                        No users found for this school
                      </td>
                    </tr>
                  )}
                </tbody>
              </table>
              {users.length > 5 && (
                <div className="px-6 py-4 text-center">
                  <Link to="/admin/users" className="text-sm text-blue-600 hover:text-blue-800">
                    View all {users.length} users
                  </Link>
                </div>
              )}
            </div>
          </div>

          {/* Class Performance */}
          <div className="bg-white p-6 rounded-xl shadow-sm border border-gray-200">
            <h3 className="text-lg font-semibold text-gray-900 mb-4">Class Performance</h3>
            {classPerformance.length > 0 ? (
              <ResponsiveContainer width="100%" height={350}>
                <BarChart data={classPerformance}>
                  <CartesianGrid strokeDasharray="3 3" />
                  <XAxis dataKey="name" />
                  <YAxis domain={[0, 100]} label={{ value: 'Percentage (%)', angle: -90, position: 'insideLeft' }} />
                  <Tooltip 
                    formatter={(value: number, name: string, props: any) => [
                      `${value}%`,
                      `Average: ${value}% (${props.payload.studentCount} students)`
                    ]}
                    contentStyle={{ backgroundColor: 'white', border: '1px solid #e5e7eb', borderRadius: '8px' }}
                  />
                  <Bar dataKey="percentage" fill="#10B981" radius={[4, 4, 0, 0]} />
                </BarChart>
              </ResponsiveContainer>
            ) : (
              <div className="text-center py-8 text-gray-500">
                <p>No performance data available</p>
                <p className="text-sm mt-2">Results will appear here once students' grades are entered</p>
              </div>
            )}
          </div>

          {/* Today's Attendance Section Title */}
          <div className="mt-2">
            <h2 className="text-xl font-semibold text-gray-900 text-center">Today's Attendance</h2>
          </div>

          {/* Today's Attendance - Morning and Afternoon Sessions */}
          <div className="grid grid-cols-1 lg:grid-cols-2 gap-6">
            {/* Morning Session */}
            <div className="bg-white p-6 rounded-xl shadow-sm border border-gray-200">
              <div className="flex items-center justify-center mb-4">
                <div className="bg-yellow-100 p-2 rounded-full mr-2">
                  <svg xmlns="http://www.w3.org/2000/svg" width="20" height="20" viewBox="0 0 24 24" fill="none" stroke="currentColor" strokeWidth="2" strokeLinecap="round" strokeLinejoin="round" className="text-yellow-600">
                    <circle cx="12" cy="12" r="5"/>
                    <line x1="12" y1="1" x2="12" y2="3"/>
                    <line x1="12" y1="21" x2="12" y2="23"/>
                    <line x1="4.22" y1="4.22" x2="5.64" y2="5.64"/>
                    <line x1="18.36" y1="18.36" x2="19.78" y2="19.78"/>
                    <line x1="1" y1="12" x2="3" y2="12"/>
                    <line x1="21" y1="12" x2="23" y2="12"/>
                    <line x1="4.22" y1="19.78" x2="5.64" y2="18.36"/>
                    <line x1="18.36" y1="5.64" x2="19.78" y2="4.22"/>
                  </svg>
                </div>
                <h3 className="text-lg font-semibold text-gray-900">Morning Session</h3>
              </div>
              <ResponsiveContainer width="100%" height={250}>
                <PieChart>
                  <Pie
                    data={morningPieData}
                    cx="50%"
                    cy="50%"
                    innerRadius={50}
                    outerRadius={80}
                    dataKey="value"
                    label={({ name, value, percent }) => `${name}: ${value} (${(percent * 100).toFixed(1)}%)`}
                    labelLine={true}
                  >
                    {morningPieData.map((entry, index) => (
                      <Cell key={`cell-${index}`} fill={entry.color} />
                    ))}
                  </Pie>
                  <Tooltip 
                    formatter={(value: number) => [`${value} students`, 'Count']}
                    contentStyle={{ backgroundColor: 'white', border: '1px solid #e5e7eb', borderRadius: '8px' }}
                  />
                </PieChart>
              </ResponsiveContainer>
              <div className="flex justify-center space-x-6 mt-4">
                {morningPieData.map((item) => (
                  <div key={item.name} className="flex items-center">
                    <div className="w-3 h-3 rounded-full mr-2" style={{ backgroundColor: item.color }}></div>
                    <div>
                      <span className="text-sm font-medium text-gray-700">{item.name}</span>
                      <span className="text-xl font-bold text-gray-900 ml-2">{item.value}</span>
                    </div>
                  </div>
                ))}
              </div>
              {(morningAttendance.present + morningAttendance.absent) > 0 && (
                <div className="text-center mt-3 text-xs text-gray-500">
                  Total: {morningAttendance.present + morningAttendance.absent} students
                </div>
              )}
            </div>

            {/* Afternoon Session */}
            <div className="bg-white p-6 rounded-xl shadow-sm border border-gray-200">
              <div className="flex items-center justify-center mb-4">
                <div className="bg-orange-100 p-2 rounded-full mr-2">
                  <svg xmlns="http://www.w3.org/2000/svg" width="20" height="20" viewBox="0 0 24 24" fill="none" stroke="currentColor" strokeWidth="2" strokeLinecap="round" strokeLinejoin="round" className="text-orange-600">
                    <path d="M12 3a6 6 0 0 0 9 9 9 9 0 1 1-9-9Z"/>
                  </svg>
                </div>
                <h3 className="text-lg font-semibold text-gray-900">Afternoon Session</h3>
              </div>
              <ResponsiveContainer width="100%" height={250}>
                <PieChart>
                  <Pie
                    data={afternoonPieData}
                    cx="50%"
                    cy="50%"
                    innerRadius={50}
                    outerRadius={80}
                    dataKey="value"
                    label={({ name, value, percent }) => `${name}: ${value} (${(percent * 100).toFixed(1)}%)`}
                    labelLine={true}
                  >
                    {afternoonPieData.map((entry, index) => (
                      <Cell key={`cell-${index}`} fill={entry.color} />
                    ))}
                  </Pie>
                  <Tooltip 
                    formatter={(value: number) => [`${value} students`, 'Count']}
                    contentStyle={{ backgroundColor: 'white', border: '1px solid #e5e7eb', borderRadius: '8px' }}
                  />
                </PieChart>
              </ResponsiveContainer>
              <div className="flex justify-center space-x-6 mt-4">
                {afternoonPieData.map((item) => (
                  <div key={item.name} className="flex items-center">
                    <div className="w-3 h-3 rounded-full mr-2" style={{ backgroundColor: item.color }}></div>
                    <div>
                      <span className="text-sm font-medium text-gray-700">{item.name}</span>
                      <span className="text-xl font-bold text-gray-900 ml-2">{item.value}</span>
                    </div>
                  </div>
                ))}
              </div>
              {(afternoonAttendance.present + afternoonAttendance.absent) > 0 && (
                <div className="text-center mt-3 text-xs text-gray-500">
                  Total: {afternoonAttendance.present + afternoonAttendance.absent} students
                </div>
              )}
            </div>
          </div>

          {/* Weekly Attendance - Centered */}
          <div className="flex justify-center">
            <div className="bg-white p-6 rounded-xl shadow-sm border border-gray-200 w-full lg:w-1/2">
              <h3 className="text-lg font-semibold text-gray-900 mb-4 text-center">Weekly Attendance</h3>
              <ResponsiveContainer width="100%" height={300}>
                <BarChart data={attendanceData}>
                  <CartesianGrid strokeDasharray="3 3" />
                  <XAxis dataKey="name" />
                  <YAxis />
                  <Tooltip />
                  <Bar dataKey="attendance" fill="#3B82F6" radius={[4, 4, 0, 0]} />
                </BarChart>
              </ResponsiveContainer>
            </div>
          </div>

          {/* Quick Actions */}
          {/* <div className="bg-white p-6 rounded-xl shadow-sm border border-gray-200">
            <h3 className="text-lg font-semibold text-gray-900 mb-4">Quick Actions</h3>
            <div className="grid grid-cols-1 md:grid-cols-3 gap-4">
              <Link to="/admin/users" className="flex items-center justify-center p-4 bg-blue-50 hover:bg-blue-100 rounded-lg transition-colors">
                <Users className="h-5 w-5 text-blue-600 mr-2" />
                <span className="text-sm font-medium text-blue-700">Manage Users</span>
              </Link>
              <Link to="/admin/attendance/mark" className="flex items-center justify-center p-4 bg-green-50 hover:bg-green-100 rounded-lg transition-colors">
                <UserCheck className="h-5 w-5 text-green-600 mr-2" />
                <span className="text-sm font-medium text-green-700">Mark Attendance</span>
              </Link>
              <Link to="/admin/assignments" className="flex items-center justify-center p-4 bg-yellow-50 hover:bg-yellow-100 rounded-lg transition-colors">
                <BookOpen className="h-5 w-5 text-yellow-600 mr-2" />
                <span className="text-sm font-medium text-yellow-700">Assignments</span>
              </Link>
            </div>
          </div> */}
        </>
      )}
    </div>
  );
};

export default Dashboard;<|MERGE_RESOLUTION|>--- conflicted
+++ resolved
@@ -105,11 +105,11 @@
   const [debugInfo, setDebugInfo] = useState<any>(null);
   const [showDebug, setShowDebug] = useState(false);
   const [attendanceRate, setAttendanceRate] = useState<string>('0.0%');
-  const [dailyAttendance, setDailyAttendance] = useState<Array<{name: string, attendance: number}>>([]);
-  const [todayAttendance, setTodayAttendance] = useState<{present: number, absent: number}>({present: 0, absent: 0});
-  const [morningAttendance, setMorningAttendance] = useState<{present: number, absent: number}>({present: 0, absent: 0});
-  const [afternoonAttendance, setAfternoonAttendance] = useState<{present: number, absent: number}>({present: 0, absent: 0});
-  const [classPerformance, setClassPerformance] = useState<Array<{name: string, percentage: number, studentCount: number}>>([]);
+  const [dailyAttendance, setDailyAttendance] = useState<Array<{ name: string, attendance: number }>>([]);
+  const [todayAttendance, setTodayAttendance] = useState<{ present: number, absent: number }>({ present: 0, absent: 0 });
+  const [morningAttendance, setMorningAttendance] = useState<{ present: number, absent: number }>({ present: 0, absent: 0 });
+  const [afternoonAttendance, setAfternoonAttendance] = useState<{ present: number, absent: number }>({ present: 0, absent: 0 });
+  const [classPerformance, setClassPerformance] = useState<Array<{ name: string, percentage: number, studentCount: number }>>([]);
 
   // Get auth token - improved to use AuthContext first
   const getAuthToken = () => {
@@ -162,24 +162,16 @@
           }
 
           try {
-<<<<<<< HEAD
-            // Fetch school details using the /info endpoint which bypasses school database connection issues
-            console.log('📡 Fetching school details for identifier:', schoolIdentifier);
-            const schoolResponse = await api.get(`/schools/${schoolIdentifier}/info`);
-            console.log('✅ School response:', schoolResponse);
-            setSchool(schoolResponse.data);
-=======
             // Try to fetch school details from school_info collection in school's database
             console.log('📡 Fetching school details from school_info collection');
             try {
               const schoolResponse = await api.get('/schools/database/school-info');
               console.log('✅ School response from school_info:', schoolResponse);
-              
+
               // Extract data from nested response structure
               const schoolData = schoolResponse.data?.data || schoolResponse.data;
               console.log('📊 Extracted school data:', schoolData);
               setSchool(schoolData);
->>>>>>> 7d4198c7
 
               debug.schoolFetch = { success: true, source: 'school_info', schoolName: schoolData?.name };
             } catch (schoolInfoErr: any) {
@@ -187,7 +179,7 @@
               console.warn('⚠️ Failed to fetch from school_info, trying main database:', schoolInfoErr.message);
               const fallbackResponse = await api.get(`/schools/${schoolIdentifier}/info`);
               console.log('✅ School response from main database:', fallbackResponse);
-              
+
               const schoolData = fallbackResponse.data?.data || fallbackResponse.data;
               console.log('📊 Extracted school data (fallback):', schoolData);
               setSchool(schoolData);
@@ -322,7 +314,7 @@
         if (response.ok) {
           const data = await response.json();
           console.log('📊 Today\'s attendance data:', data);
-          
+
           if (data.success) {
             const totalStudents = (data.presentCount || 0) + (data.absentCount || 0);
             if (totalStudents > 0) {
@@ -366,7 +358,7 @@
         if (response.ok) {
           const data = await response.json();
           console.log('📊 Today\'s attendance data:', data);
-          
+
           if (data.success) {
             setTodayAttendance({
               present: data.presentCount || 0,
@@ -389,7 +381,7 @@
         if (morningResponse.ok) {
           const morningData = await morningResponse.json();
           console.log('🌅 Morning attendance data:', morningData);
-          
+
           if (morningData.success) {
             setMorningAttendance({
               present: morningData.presentCount || 0,
@@ -412,7 +404,7 @@
         if (afternoonResponse.ok) {
           const afternoonData = await afternoonResponse.json();
           console.log('🌆 Afternoon attendance data:', afternoonData);
-          
+
           if (afternoonData.success) {
             setAfternoonAttendance({
               present: afternoonData.presentCount || 0,
@@ -460,7 +452,7 @@
         if (response.ok) {
           const data = await response.json();
           console.log('📅 Daily attendance data:', data);
-          
+
           if (data.success && data.dailyStats) {
             // Format data for the chart
             const formattedData = data.dailyStats.map((day: any) => ({
@@ -530,7 +522,7 @@
         if (response.ok) {
           const result = await response.json();
           console.log('📊 Class performance data:', result);
-          
+
           if (result.success && result.data) {
             setClassPerformance(result.data);
           }
@@ -694,7 +686,7 @@
                     />
                   </div>
                 )}
-                
+
                 {/* School Info */}
                 <div className="flex-grow text-center md:text-left">
                   <h2 className="text-2xl font-bold text-gray-900 mb-2">{school?.name || user?.schoolName || 'Your School'}</h2>
@@ -712,7 +704,7 @@
                       </span>
                     )}
                   </div>
-                  
+
                   {/* Address */}
                   {school?.address && (
                     <div className="flex items-start justify-center md:justify-start text-gray-600 mb-2">
@@ -867,7 +859,7 @@
                   <CartesianGrid strokeDasharray="3 3" />
                   <XAxis dataKey="name" />
                   <YAxis domain={[0, 100]} label={{ value: 'Percentage (%)', angle: -90, position: 'insideLeft' }} />
-                  <Tooltip 
+                  <Tooltip
                     formatter={(value: number, name: string, props: any) => [
                       `${value}%`,
                       `Average: ${value}% (${props.payload.studentCount} students)`
@@ -897,15 +889,15 @@
               <div className="flex items-center justify-center mb-4">
                 <div className="bg-yellow-100 p-2 rounded-full mr-2">
                   <svg xmlns="http://www.w3.org/2000/svg" width="20" height="20" viewBox="0 0 24 24" fill="none" stroke="currentColor" strokeWidth="2" strokeLinecap="round" strokeLinejoin="round" className="text-yellow-600">
-                    <circle cx="12" cy="12" r="5"/>
-                    <line x1="12" y1="1" x2="12" y2="3"/>
-                    <line x1="12" y1="21" x2="12" y2="23"/>
-                    <line x1="4.22" y1="4.22" x2="5.64" y2="5.64"/>
-                    <line x1="18.36" y1="18.36" x2="19.78" y2="19.78"/>
-                    <line x1="1" y1="12" x2="3" y2="12"/>
-                    <line x1="21" y1="12" x2="23" y2="12"/>
-                    <line x1="4.22" y1="19.78" x2="5.64" y2="18.36"/>
-                    <line x1="18.36" y1="5.64" x2="19.78" y2="4.22"/>
+                    <circle cx="12" cy="12" r="5" />
+                    <line x1="12" y1="1" x2="12" y2="3" />
+                    <line x1="12" y1="21" x2="12" y2="23" />
+                    <line x1="4.22" y1="4.22" x2="5.64" y2="5.64" />
+                    <line x1="18.36" y1="18.36" x2="19.78" y2="19.78" />
+                    <line x1="1" y1="12" x2="3" y2="12" />
+                    <line x1="21" y1="12" x2="23" y2="12" />
+                    <line x1="4.22" y1="19.78" x2="5.64" y2="18.36" />
+                    <line x1="18.36" y1="5.64" x2="19.78" y2="4.22" />
                   </svg>
                 </div>
                 <h3 className="text-lg font-semibold text-gray-900">Morning Session</h3>
@@ -926,7 +918,7 @@
                       <Cell key={`cell-${index}`} fill={entry.color} />
                     ))}
                   </Pie>
-                  <Tooltip 
+                  <Tooltip
                     formatter={(value: number) => [`${value} students`, 'Count']}
                     contentStyle={{ backgroundColor: 'white', border: '1px solid #e5e7eb', borderRadius: '8px' }}
                   />
@@ -955,7 +947,7 @@
               <div className="flex items-center justify-center mb-4">
                 <div className="bg-orange-100 p-2 rounded-full mr-2">
                   <svg xmlns="http://www.w3.org/2000/svg" width="20" height="20" viewBox="0 0 24 24" fill="none" stroke="currentColor" strokeWidth="2" strokeLinecap="round" strokeLinejoin="round" className="text-orange-600">
-                    <path d="M12 3a6 6 0 0 0 9 9 9 9 0 1 1-9-9Z"/>
+                    <path d="M12 3a6 6 0 0 0 9 9 9 9 0 1 1-9-9Z" />
                   </svg>
                 </div>
                 <h3 className="text-lg font-semibold text-gray-900">Afternoon Session</h3>
@@ -976,7 +968,7 @@
                       <Cell key={`cell-${index}`} fill={entry.color} />
                     ))}
                   </Pie>
-                  <Tooltip 
+                  <Tooltip
                     formatter={(value: number) => [`${value} students`, 'Count']}
                     contentStyle={{ backgroundColor: 'white', border: '1px solid #e5e7eb', borderRadius: '8px' }}
                   />
