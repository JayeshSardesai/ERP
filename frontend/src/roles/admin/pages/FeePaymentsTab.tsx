import React, { useState, useEffect, useCallback } from 'react';
import { Search, Plus, X, FileText, Receipt, Eye, Filter } from 'lucide-react';
import { useAuth } from '../../../auth/AuthContext';
import { useAcademicYear } from '../../../contexts/AcademicYearContext';
import ClassSectionSelect from '../components/ClassSectionSelect';
import api, { feesAPI, userAPI, schoolAPI } from '../../../services/api';
import toast from 'react-hot-toast';
import DualCopyReceipt from '../../../components/receipts/DualCopyReceipt';
import ViewChalan from '../../../components/fees/ViewChalan';

const FeePaymentsTab: React.FC = () => {
  const { user } = useAuth();
  const { currentAcademicYear, viewingAcademicYear, setViewingYear, availableYears, loading: academicYearLoading } = useAcademicYear();
  const [selectedClass, setSelectedClass] = useState('ALL');
  const [selectedSection, setSelectedSection] = useState('ALL');
  const [searchTerm, setSearchTerm] = useState('');
  const [schoolDetails, setSchoolDetails] = useState<{
    name?: string;
    schoolName?: string;
    schoolCode?: string;
    address?: {
      addressLine1?: string;
      city?: string;
      state?: string;
      pincode?: string;
      area?: string;
      district?: string;
      country?: string;
    };
    contact?: {
      phone?: string;
      email?: string;
      website?: string;
    };
    logo?: {
      finalLogoUrl?: string | null;
      rawLogoUrl?: string | null;
      apiBase?: string | null;
    };
    bankDetails?: {
      accountName?: string;
      accountNumber?: string;
      bankName?: string;
      ifscCode?: string;
      branch?: string;
    };
  }>({});

  // Fetch school details when component mounts or school changes
  useEffect(() => {
    const fetchSchoolDetails = async () => {
      if (!user?.schoolId) return;

      try {
        console.log("Fetching school details for:", user.schoolId);

        const response = await schoolAPI.getSchoolById(user.schoolId);
        const schoolData = response?.data?.data || {};
        console.log("School API response:", schoolData);

        // Format the school data
        const formattedData = {
          schoolName: schoolData.name || schoolData.schoolName || 'School Name',
          schoolCode: schoolData.code || schoolData.schoolCode || 'SCH',
          address: {
            addressLine1: schoolData.address?.street || schoolData.address?.addressLine1 || 'School Address',
            city: schoolData.address?.city || 'City',
            state: schoolData.address?.state || 'State',
            pincode: schoolData.address?.pincode || '000000',
            area: schoolData.address?.area || '',
            district: schoolData.address?.district || '',
            country: schoolData.address?.country || 'India'
          },
          contact: {
            phone: schoolData.contact?.phone || schoolData.mobile || '+91 XXXXXXXXXX',
            email: schoolData.contact?.email || schoolData.principalEmail || 'info@school.edu.in',
            website: schoolData.website || ''
          },
          logo: {
            finalLogoUrl: schoolData.logoUrl ?
              (schoolData.logoUrl.startsWith('http') ?
                schoolData.logoUrl :
                `${import.meta.env.VITE_API_BASE_URL?.replace('/api', '') || import.meta.env.VITE_API_BASE_URL}${schoolData.logoUrl}`) :
              '',
            rawLogoUrl: schoolData.logoUrl || '',
            apiBase: import.meta.env.VITE_API_BASE_URL
          },
          bankDetails: schoolData.bankDetails || {
            accountName: 'School Account',
            accountNumber: '',
            bankName: '',
            ifscCode: '',
            branch: '',
            accountType: 'Savings'
          }
        };

        console.log('Formatted school data:', formattedData);
        setSchoolDetails(formattedData);

      } catch (error) {
        console.error("Error fetching school:", error);

        // Set default values on error
        setSchoolDetails({
          schoolName: "School Name",
          schoolCode: "SC",
          address: {
            addressLine1: "School Address",
            city: "City",
            state: "State",
            pincode: "000000"
          },
          contact: {
            phone: "+91 XXXXXXXXXX",
            email: "info@school.edu.in"
          },
          logo: {
            rawLogoUrl: null,
            apiBase: null
          },
          bankDetails: {
            accountName: "School Account",
            accountNumber: "XXXXXXXXXXXX",
            bankName: "Bank Name",
            ifscCode: "IFSCXXXXXXX",
            branch: "Branch Name"
          }
        });
      }
    };

    fetchSchoolDetails();
  }, [user?.schoolId]);

  console.log('FeePaymentsTab render', { schoolDetails });

  // Real data from API
  const [students, setStudents] = useState<any[]>([]);
  const [loading, setLoading] = useState(false);
  const [error, setError] = useState<string | null>(null);

  // Modal states
  const [isModalOpen, setIsModalOpen] = useState(false);
  const [activeStudent, setActiveStudent] = useState<any | null>(null);
  const [selectedInstallmentName, setSelectedInstallmentName] = useState<string>('');

  // Chalan state
  const [viewingChalan, setViewingChalan] = useState<any | null>(null);
  const [isChalanModalOpen, setIsChalanModalOpen] = useState(false);




  // Debug effect for chalan modal
  React.useEffect(() => {
    console.log('Chalan modal state changed:', { isChalanModalOpen, viewingChalan });
  }, [isChalanModalOpen, viewingChalan]);
  const [payAmount, setPayAmount] = useState<string>('');
  const [payMethod, setPayMethod] = useState<string>('cash');
  const [payDate, setPayDate] = useState<string>('');
  const [payRef, setPayRef] = useState<string>('');
  const [submitting, setSubmitting] = useState(false);

  // History modal state
  const [isHistoryOpen, setIsHistoryOpen] = useState(false);
  const [historyLoading, setHistoryLoading] = useState(false);
  const [historyRecord, setHistoryRecord] = useState<any | null>(null);
  const [historyInstallmentName, setHistoryInstallmentName] = useState<string>('');
  const [historyStudent, setHistoryStudent] = useState<any | null>(null);

  // Receipt modal state
  const [isReceiptOpen, setIsReceiptOpen] = useState(false);
  const [receiptData, setReceiptData] = useState<any | null>(null);
  const [selectedReceiptNumber, setSelectedReceiptNumber] = useState<string>('');

  const fetchRecords = async () => {
    try {
      setLoading(true);
      setError(null);

      console.log('Fetching fee records with params:', {
        class: selectedClass,
        section: selectedSection,
        search: searchTerm,
        academicYear: viewingAcademicYear
      });

      // Fetch fee records and student details in parallel
      // Don't pass 'ALL' as a filter - let backend return all students
      const studentFilters: any = {
        search: searchTerm,
        limit: 50,
        fields: '_id,userId,name,studentId,class,section,admissionNumber',
        academicYear: viewingAcademicYear
      };

      if (selectedClass && selectedClass !== 'ALL') {
        studentFilters.class = selectedClass;
      }

      if (selectedSection && selectedSection !== 'ALL') {
        studentFilters.section = selectedSection;
      }

      const [feeRes, studentsRes] = await Promise.all([
        feesAPI.getStudentFeeRecords({
          class: selectedClass,
          section: selectedSection,
          search: searchTerm,
          academicYear: viewingAcademicYear,
          limit: 50,
          fields: 'studentId,installments,totalAmount,paidAmount,balance'
        }),
        userAPI.getUsersByRole('student', studentFilters)
      ]);

      console.log('Fee records response:', feeRes);
      console.log('Students API response:', studentsRes);
      console.log('Students API response.data:', studentsRes.data);
      console.log('Students API response.data.data:', studentsRes.data?.data);

      // Process student details in parallel with fee records
      const studentDetails = new Map();
      let students = [];

      // Handle different response structures
      if (Array.isArray(studentsRes.data)) {
        students = studentsRes.data;
        console.log('Using studentsRes.data (array)');
      } else if (studentsRes.data?.data) {
        students = Array.isArray(studentsRes.data.data)
          ? studentsRes.data.data
          : studentsRes.data.data?.students || [];
        console.log('Using studentsRes.data.data, count:', students.length);
      }

      console.log('===== STUDENTS DATA =====');
      console.log('Total students fetched:', students.length);
      console.log('First student sample:', students[0]);
      console.log('First 3 students:', students.slice(0, 3).map((s: any) => ({
        _id: s._id,
        userId: s.userId,
        name: s.name?.displayName || s.name
      })));

      // Create a map of MongoDB _id to userId (user-friendly ID)
      students.forEach((student: any) => {
        const userId = student.userId; // User-friendly ID like KVS-S-0003
        const mongoId = student._id; // MongoDB ObjectId

        if (mongoId && userId) {
          studentDetails.set(mongoId.toString(), userId.toString());
        }
      });

      console.log('Student details map created with', studentDetails.size, 'entries');
      console.log('Sample map entries:', Array.from(studentDetails.entries()).slice(0, 3));

      console.log('Student details map:', Object.fromEntries(studentDetails));

      // Process fee records with optimized mapping
      const data = feeRes.data?.data?.records || [];
      const mapped = data.map((r: any) => {
        // Find the matching student from the students array by MongoDB _id
        const matchingStudent = students.find((s: any) =>
          s._id?.toString() === r.studentId?.toString()
        );

        // Get userId from the matching student record
        const userId = matchingStudent?.userId || r.userId || r.studentId;

        console.log('Resolving userId for student:', {
          feeRecordStudentId: r.studentId,
          matchingStudentFound: !!matchingStudent,
          matchingStudentUserId: matchingStudent?.userId,
          matchingStudentName: matchingStudent?.name?.displayName,
          finalUserId: userId
        });

        // Process installments with minimal data transformation
        const installments = (r.installments || []).map((i: any) => ({
          ...i,
          chalanNumber: i.chalanNumber || '',
          chalanDate: i.chalanDate || '',
          chalanBank: i.chalanBank || '',
          chalanStatus: i.chalanStatus || 'pending'
        }));

        // Enhanced debug log for student record
        const debugUserId = userId ||
          r.userId ||
          (r.user ? (r.user.userId || r.user._id) : null) ||
          studentDetails.get(r.studentId?.toString());

        console.log('Student record:', {
          name: r.studentName,
          studentId: r.studentId,
          userId: debugUserId,  // Using the resolved userId with fallbacks
          r_userId: r.userId,  // The userId from the raw record
          class: r.studentClass,
          section: r.studentSection,
          // Show where we found the userId (for debugging)
          userIdSource: debugUserId === r.userId ? 'r.userId' :
            (r.user && (debugUserId === r.user.userId || debugUserId === r.user._id)) ? 'r.user' :
              studentDetails.has(r.studentId?.toString()) ? 'studentDetails map' : 'Not found',
          rawData: {
            ...r,
            // Include specific fields that might contain user/student IDs
            _id: r._id,
            userId: r.userId,
            studentId: r.studentId,
            user: r.user ? {
              _id: r.user._id,
              userId: r.user.userId,
              // Include all user properties for debugging
              ...Object.entries(r.user).reduce((acc, [key, value]) => {
                if (typeof value !== 'object' && !Array.isArray(value)) {
                  acc[key] = value;
                } else if (key === 'studentDetails') {
                  // Flatten student details for easier debugging
                  acc.studentDetails = value ? '[...]' : null;
                }
                return acc;
              }, {} as Record<string, any>)
            } : 'No user object',
            // Include studentDetails if it exists
            studentDetails: r.studentDetails ? '[...]' : 'No studentDetails'
          },
          // Include the studentDetails map entry for this student
          studentDetailsMapEntry: studentDetails.get(r.studentId?.toString()) ?
            { userId: studentDetails.get(r.studentId?.toString()) } :
            'Not in studentDetails map'
        });

        return {
          id: r.id,
          // Use the resolved userId as the primary student identifier
          studentId: userId || r.studentId,
          // Keep the original fields for reference
          userId: userId,  // Using the resolved userId
          mongoId: r.studentId, // Store the MongoDB _id separately
          name: r.studentName,
          class: r.studentClass,
          section: r.studentSection,
          rollNumber: r.rollNumber,
          totalAmount: r.totalAmount,
          totalPaid: r.totalPaid,
          balance: r.totalPending,
          status: r.status,
          installments,
        };
      });
      setStudents(mapped);
    } catch (e: any) {
      const errorMessage = e?.response?.data?.message || e.message || 'Failed to load fee records';
      console.error('Error in fetchRecords:', {
        error: e,
        message: e.message,
        response: e.response?.data,
        stack: e.stack
      });
      setError(errorMessage);
      setStudents([]);
    } finally {
      setLoading(false);
    }
  };


  const generateReceiptData = async (receiptNumber: string) => {
    try {
      if (!historyRecord) {
        toast.error('No payment history available');
        return;
      }

      // Find the specific payment by receipt number
      let targetPayment = null;
      let targetInstallment = null;

      // Search through all installments and their payments
      for (const inst of (historyRecord.installments || [])) {
        for (const payment of (inst.payments || [])) {
          if (payment.receiptNumber === receiptNumber) {
            targetPayment = payment;
            targetInstallment = inst;
            break;
          }
        }
        if (targetPayment) break;
      }

      // Also search in the payments array directly
      if (!targetPayment && historyRecord.payments) {
        for (const payment of historyRecord.payments) {
          if (payment.receiptNumber === receiptNumber) {
            targetPayment = payment;
            // Find the installment for this payment
            targetInstallment = (historyRecord.installments || []).find((inst: any) =>
              inst.name === payment.installmentName
            );
            break;
          }
        }
      }

      if (!targetPayment) {
        toast.error('Payment not found');
        return;
      }

      // Get school data - fetch from API
      let schoolData = {
        schoolName: user?.schoolName || 'School Name',
        schoolCode: user?.schoolCode || 'SCH001',
        address: '123 School Street, City, State 12345',
        phone: '+91-XXXXXXXXXX',
        email: 'info@school.com',
        website: 'www.edulogix.com',
        hasSchoolLogo: false,
        schoolLogo: ''
      };

      // Try to fetch school info from API first
      try {
        const schoolIdentifier = user?.schoolId || user?.schoolCode;
        if (schoolIdentifier) {
          const response = await schoolAPI.getSchoolById(schoolIdentifier);
          const data = response?.data?.data || response?.data;

          if (data) {
            console.log('School data fetched from API:', data);

            // Logo URL is now handled in the school data mapping below

            // Format address from object to string
            let formattedAddress = '';
            if (data.address) {
              if (typeof data.address === 'string') {
                formattedAddress = data.address;
              } else {
                const parts = [
                  data.address.street,
                  data.address.area,
                  data.address.city,
                  data.address.district,
                  data.address.state,
                  data.address.pincode ? `- ${data.address.pincode}` : '',
                  data.address.country
                ].filter(Boolean);
                formattedAddress = parts.join(', ');
              }
            }

            schoolData = {
              schoolName: data.name || data.schoolName || schoolData.schoolName,
              schoolCode: data.code || data.schoolCode || schoolData.schoolCode,
              address: formattedAddress || schoolData.address,
              phone: data.phone || data.contact?.phone || data.mobile || schoolData.phone,
              email: data.email || data.contact?.email || data.principalEmail || schoolData.email,
              website: data.website || schoolData.website,
              hasSchoolLogo: !!(data.logoUrl || data.logo || schoolData.schoolLogo),
              schoolLogo: data.logoUrl ? (data.logoUrl.startsWith('http') ? data.logoUrl : `${import.meta.env.VITE_API_BASE_URL?.replace('/api', '') || import.meta.env.VITE_API_BASE_URL}${data.logoUrl}`) : schoolData.schoolLogo
            };

            console.log('Processed school data for receipt:', schoolData);
          }
        }
      } catch (error) {
        console.log('Failed to fetch school from API, trying template settings...', error);

        // Fallback to template settings
        try {
          const saved = localStorage.getItem('universalTemplate');
          if (saved) {
            const templateSettings = JSON.parse(saved);
            schoolData.schoolName = templateSettings.schoolName || schoolData.schoolName;
            schoolData.schoolCode = templateSettings.schoolCode || schoolData.schoolCode;
            schoolData.address = templateSettings.address || schoolData.address;
            schoolData.phone = templateSettings.phone || schoolData.phone;
            schoolData.email = templateSettings.email || schoolData.email;
            schoolData.website = templateSettings.website || schoolData.website;
            const logoUrl = templateSettings.logoUrl;
            schoolData.schoolLogo = logoUrl ? `${import.meta.env.VITE_API_BASE_URL?.replace('/api', '') || import.meta.env.VITE_API_BASE_URL}${logoUrl}` : schoolData.schoolLogo;
            schoolData.hasSchoolLogo = !!schoolData.schoolLogo;
          }
        } catch (settingsError) {
          console.log('Failed to load template settings, using defaults');
        }
      }

      // Student ID handling - prioritize userId from student collection
      let studentId = '';

      // Debug: Log available student data
      console.log('Student ID Debug - historyRecord:', {
        sequenceNumber: historyRecord.sequenceNumber,
        studentUniqueId: historyRecord.studentUniqueId,
        enrollmentNo: historyRecord.enrollmentNo,
        admissionNo: historyRecord.admissionNo,
        studentId: historyRecord.studentId,
        userId: historyRecord.userId,
        rollNumber: historyRecord.rollNumber,
        studentRollNumber: historyRecord.studentRollNumber,
        studentName: historyRecord.studentName
      });

      console.log('Student ID Debug - historyStudent:', historyStudent);

      // Try to fetch complete student data if we have a userId
      let completeStudentData = historyStudent;

      // Debug: Check what userId sources we have
      console.log('Student ID Debug - Available userId sources:', {
        'historyRecord.userId': historyRecord.userId,
        'historyStudent?.userId': historyStudent?.userId,
        'historyRecord.studentId': historyRecord.studentId,
        'historyRecord._id': historyRecord._id
      });

      // Try multiple approaches to get the userId
      const userIdToFetch = historyRecord.userId || historyRecord.studentId || historyRecord._id;

      // First, check if we already have userId in the fee record
      if (historyRecord.userId && historyRecord.userId !== 'undefined' && historyRecord.userId !== 'null') {
        console.log('Student ID Debug - Found userId in fee record:', historyRecord.userId);
        completeStudentData = { userId: historyRecord.userId };
      } else if (userIdToFetch && !historyStudent?.userId) {
        try {
          console.log('Fetching complete student data using userId:', userIdToFetch);

          // Try to get all students and find the one with matching userId
          const allStudentsResponse = await feesAPI.getStudentFeeRecords({});
          const allStudents = allStudentsResponse.data?.data || [];

          // Look for student with matching userId in the fee records
          const matchingStudent = allStudents.find((student: any) =>
            student.userId === userIdToFetch ||
            student.studentId === userIdToFetch ||
            student._id === userIdToFetch
          );

          if (matchingStudent) {
            console.log('Found matching student in fee records:', matchingStudent);
            completeStudentData = matchingStudent;
          } else {
            // Fallback to the original API call
            const studentDataResponse = await feesAPI.getStudentByUserId(userIdToFetch);
            completeStudentData = studentDataResponse.data?.data;
            console.log('Complete student data from students collection:', completeStudentData);
          }

          // If we still don't have userId, try to find it in the response
          if (!completeStudentData?.userId && completeStudentData) {
            const studentData = completeStudentData;
            console.log('Student data structure:', {
              userId: studentData.userId,
              _id: studentData._id,
              studentId: studentData.studentId,
              allKeys: Object.keys(studentData)
            });
          }
        } catch (error) {
          console.log('Failed to fetch complete student data:', error);
          console.log('Using existing data:', historyStudent);
        }
      }

      // Priority order for Student ID extraction:
      // 1. userId from student collection (this is the actual Student ID like "SK-S-0850")
      // 2. Other valid student identifiers
      const possibleIds = [
        completeStudentData?.userId,  // This is the primary Student ID from student collection
        historyRecord.userId,         // Fallback to fee record userId
        historyRecord.sequenceNumber,
        historyRecord.studentUniqueId,
        historyRecord.enrollmentNo,
        historyRecord.admissionNo,
        historyRecord.studentId,
        historyRecord.rollNumber,
        historyRecord.studentRollNumber,
        completeStudentData?.studentId,
        completeStudentData?.studentDetails?.studentId,
        completeStudentData?.rollNumber,
        completeStudentData?.studentDetails?.rollNumber
      ].filter(id => id && id !== 'undefined' && id !== 'null' && !/^[a-fA-F0-9]{24}$/.test(id));

      console.log('Student ID Debug - possibleIds:', possibleIds);
      console.log('Student ID Debug - completeStudentData:', completeStudentData);

      if (possibleIds.length > 0) {
        // Use the first valid ID found
        studentId = String(possibleIds[0]).trim();
        console.log('Student ID Debug - Using found ID:', studentId);
      } else {
        console.log('Student ID Debug - No valid IDs found, using fallback logic');
        // Fallback: generate a meaningful ID using school code and roll number
        const schoolCode = ((schoolData.schoolCode || 'SC').toString().trim() || 'SC').toUpperCase();

        // Try to extract roll number from various sources
        let rawRoll = '';
        const rollSources = [
          historyRecord.rollNumber,
          historyRecord.studentRollNumber,
          completeStudentData?.rollNumber,
          completeStudentData?.studentDetails?.rollNumber
        ];

        for (const source of rollSources) {
          if (source && source !== 'undefined' && source !== 'null') {
            rawRoll = String(source).trim();
            break;
          }
        }

        // If no roll number, try to extract from admission/enrollment numbers
        if (!rawRoll) {
          const source = String(historyRecord.admissionNo || historyRecord.enrollmentNo || '');
          const digits = (source.match(/\d+/g) || []).join('');
          rawRoll = digits.slice(-4);
        }

        // Generate student ID
        if (rawRoll) {
          const n = parseInt(rawRoll, 10);
          const padded = Number.isFinite(n) ? n.toString().padStart(4, '0') : rawRoll.padStart(4, '0');
          studentId = `${schoolCode}-S-${padded}`;
          console.log('Student ID Debug - Generated from roll number:', studentId);
        } else {
          // Last resort: use student name initials + sequence
          const nameInitials = (historyRecord.studentName || 'STU').split(' ').map((n: string) => n[0]).join('').toUpperCase().slice(0, 2);
          const timestamp = Date.now().toString().slice(-4);
          studentId = `${schoolCode}-${nameInitials}-${timestamp}`;
          console.log('Student ID Debug - Generated from name initials:', studentId, 'from name:', historyRecord.studentName);
        }
      }

      console.log('Student ID Debug - Final studentId:', studentId);

      // Prepare student data
      const studentData = {
        name: historyRecord.studentName,
        studentId: studentId,
        class: historyRecord.studentClass,
        section: historyRecord.studentSection,
        academicYear: historyRecord.academicYear || `${new Date().getFullYear()}-${String((new Date().getFullYear() + 1)).slice(-2)}`
      };

      // Prepare payment data with proper date handling
      const paymentDate = targetPayment.paymentDate || targetPayment.date;
      const currentDate = new Date();

      // Better date validation and handling
      let finalPaymentDate;
      if (paymentDate) {
        const parsedDate = new Date(paymentDate);
        // Check if the date is valid and not in the future (unless it's today)
        if (!isNaN(parsedDate.getTime()) && parsedDate <= currentDate) {
          finalPaymentDate = paymentDate;
        } else {
          // If date is invalid or in future, use current date
          finalPaymentDate = currentDate.toISOString();
        }
      } else {
        // No payment date found, use current date
        finalPaymentDate = currentDate.toISOString();
      }

      const paymentData = {
        receiptNumber: receiptNumber,
        paymentDate: finalPaymentDate,
        paymentMethod: targetPayment.paymentMethod || targetPayment.method || 'Cash',
        paymentReference: targetPayment.paymentReference || targetPayment.reference || '-',
        amount: targetPayment.amount || 0,
        installmentName: targetInstallment?.name || targetPayment.installmentName || 'N/A'
      };

      // Debug: Log the payment date to see what we're getting
      console.log('Payment date from database:', paymentDate);
      console.log('Final payment date:', paymentData.paymentDate);
      console.log('Current date:', currentDate.toISOString());

      // Prepare installment details
      const installmentDetails = (historyRecord.installments || []).map((inst: any) => ({
        name: inst.name,
        amount: inst.amount || 0,
        paid: inst.paidAmount || 0,
        remaining: Math.max(0, (inst.amount || 0) - (inst.paidAmount || 0)),
        isCurrent: inst.name === targetInstallment?.name
      }));

      // Calculate totals
      const totalAmount = historyRecord.totalAmount || 0;
      const totalPaid = historyRecord.totalPaid || 0;
      const totalRemaining = Math.max(0, totalAmount - totalPaid);

      // Set receipt data and open modal
      setReceiptData({
        schoolData,
        studentData,
        paymentData,
        installments: installmentDetails,
        totalAmount,
        totalPaid,
        totalRemaining
      });
      setSelectedReceiptNumber(receiptNumber);
      setIsReceiptOpen(true);

    } catch (e: any) {
      toast.error(e?.response?.data?.message || 'Failed to generate receipt data');
    }
  };

  const handleDownloadReceipt = async (receiptNumber: string) => {
    await generateReceiptData(receiptNumber);
  };


  const generateSimpleReceiptForStudent = (studentData: any, paymentData: any) => {
    // Create professional HTML receipt using FeeStructureTab styling
    const htmlContent = `
      <!DOCTYPE html>
      <html>
      <head>
        <meta charset="UTF-8">
        <title>Payment Receipt</title>
        <style>
          @page { size: A4 landscape; margin: 15mm; }
          body { 
            font-family: -apple-system, BlinkMacSystemFont, 'Segoe UI', Roboto, 'Helvetica Neue', Arial, sans-serif;
            margin: 0; 
            padding: 0;
            line-height: 1.5;
            color: #374151;
          }
          .container {
            max-width: 800px;
            margin: 0 auto;
            background: white;
            padding: 24px;
          }
          .header { 
            text-align: center; 
            margin-bottom: 32px; 
            padding-bottom: 24px;
            border-bottom: 2px solid #e5e7eb;
          }
          .school-name { 
            font-size: 28px; 
            font-weight: 700; 
            margin-bottom: 8px; 
            color: #111827;
          }
          .receipt-title { 
            font-size: 20px; 
            font-weight: 600; 
            color: #6b7280;
            margin-bottom: 16px;
          }
          .receipt-number {
            background: #dbeafe;
            color: #1e40af;
            padding: 8px 16px;
            border-radius: 6px;
            font-weight: 600;
            display: inline-block;
          }
          .content-grid {
            display: grid;
            grid-template-columns: 1fr 1fr;
            gap: 32px;
            margin-bottom: 32px;
          }
          .section {
            background: #f9fafb;
            padding: 20px;
            border-radius: 8px;
            border: 1px solid #e5e7eb;
          }
          .section-title {
            font-size: 16px;
            font-weight: 600;
            color: #374151;
            margin-bottom: 16px;
            padding-bottom: 8px;
            border-bottom: 1px solid #d1d5db;
          }
          .detail-row { 
            display: flex; 
            justify-content: space-between; 
            margin-bottom: 12px;
            padding: 8px 0;
          }
          .label { 
            font-weight: 500; 
            color: #6b7280;
          }
          .value {
            color: #111827;
            font-weight: 500;
          }
          .amount-section {
            background: #dbeafe;
            padding: 20px;
            border-radius: 8px;
            text-align: center;
            margin: 24px 0;
          }
          .amount { 
            font-size: 24px; 
            font-weight: 700; 
            color: #1d4ed8; 
            margin: 8px 0;
          }
          .footer { 
            margin-top: 40px; 
            text-align: center; 
            font-size: 12px; 
            color: #6b7280; 
            border-top: 1px solid #e5e7eb;
            padding-top: 20px;
          }
          .success-badge {
            background: #dcfce7;
            color: #166534;
            padding: 4px 12px;
            border-radius: 4px;
            font-size: 12px;
            font-weight: 600;
            display: inline-block;
            margin-top: 8px;
          }
        </style>
      </head>
      <body>
        <div class="container">
          <div class="header">
            <div class="school-name">${user?.schoolName || 'School Name'}</div>
            <div class="receipt-title">Payment Receipt</div>
            <div class="receipt-number">Receipt #${paymentData.receiptNumber}</div>
          </div>
          
          <div class="content-grid">
            <div class="section">
              <div class="section-title">Student Information</div>
              <div class="detail-row">
                <span class="label">Student Name</span>
                <span class="value">${studentData.name}</span>
              </div>
              <div class="detail-row">
                <span class="label">Class & Section</span>
                <span class="value">${studentData.class}-${studentData.section}</span>
              </div>
              <div class="detail-row">
                <span class="label">Academic Year</span>
                <span class="value">2024-25</span>
              </div>
            </div>
            
            <div class="section">
              <div class="section-title">Payment Details</div>
              <div class="detail-row">
                <span class="label">Payment Date</span>
                <span class="value">${new Date(paymentData.paymentDate).toLocaleDateString('en-IN')}</span>
              </div>
              <div class="detail-row">
                <span class="label">Payment Method</span>
                <span class="value">${paymentData.paymentMethod}</span>
              </div>
              <div class="detail-row">
                <span class="label">Reference</span>
                <span class="value">-</span>
              </div>
            </div>
          </div>
          
          <div class="amount-section">
            <div style="font-size: 14px; color: #6b7280; margin-bottom: 8px;">Amount Paid</div>
            <div class="amount">₹${(paymentData.totalPaid || 0).toLocaleString('en-IN')}</div>
            <div class="success-badge">Payment Successful</div>
          </div>
          
          <div class="footer">
            <p><strong>This is a computer generated receipt.</strong></p>
            <p>Thank you for your payment!</p>
            <p>Generated on: ${new Date().toLocaleString('en-IN')}</p>
          </div>
        </div>
      </body>
      </html>
    `;

    // Generate PDF using browser's print to PDF functionality
    const printWindow = window.open('', '_blank');
    if (printWindow) {
      printWindow.document.write(htmlContent);
      printWindow.document.close();

      // Wait for content to load then trigger print
      printWindow.onload = () => {
        setTimeout(() => {
          printWindow.focus();
          printWindow.print();
        }, 500);
      };

      // Note: User will need to select "Save as PDF" in print dialog
      toast.success('Receipt ready for download - Select "Save as PDF" in the print dialog');
    } else {
      // Fallback: create downloadable HTML file
      const blob = new Blob([htmlContent], { type: 'text/html' });
      const url = window.URL.createObjectURL(blob);

      const link = document.createElement('a');
      link.href = url;
      link.download = `receipt-${paymentData.receiptNumber}.html`;
      link.style.display = 'none';
      document.body.appendChild(link);
      link.click();
      document.body.removeChild(link);

      window.URL.revokeObjectURL(url);
      toast.success('Receipt downloaded as HTML - Open in browser and print to PDF');
    }
  };

  const handleGenerateInvoice = async (student: any) => {
    try {
      // Fetch detailed student data from database
      // Try to use studentId first, fall back to id if not available
      const studentResponse = await feesAPI.getStudentFeeRecord(student.studentId || student.id);
      const studentDetails = studentResponse.data?.data;

      if (!studentDetails) {
        toast.error('Failed to fetch student details');
        return;
      }

      // Fetch complete student data from students collection using userId
      let completeStudentData = null;
      try {
        if (studentDetails.userId) {
          console.log('Fetching complete student data using userId:', studentDetails.userId);
          const studentDataResponse = await feesAPI.getStudentByUserId(studentDetails.userId);
          completeStudentData = studentDataResponse.data?.data;
          console.log('Complete student data from students collection:', completeStudentData);
        }

      } catch (error) {
        console.log('Failed to fetch complete student data, using fee record data');
      }

      // Create fee structure from paid installments with detailed payment info
      const paidInstallments = (studentDetails.installments || [])
        .filter((inst: any) => inst.paidAmount > 0);

      if (paidInstallments.length === 0) {
        toast.error('No payments found for this student');
        return;
      }

      // Get the latest payment details
      const latestPayment = paidInstallments[paidInstallments.length - 1];
      const paymentHistory = latestPayment.payments || [];
      const recentPayment = paymentHistory[paymentHistory.length - 1];

      // Create comprehensive student data using students collection data
      const studentData = {
        name: completeStudentData?.name?.displayName ||
          studentDetails.studentName ||
          student.name,
        rollNumber: completeStudentData?.studentDetails?.rollNumber ||
          studentDetails.rollNumber ||
          student.rollNumber ||
          'N/A',
        sequenceNumber: completeStudentData?.userId ||
          studentDetails.userId ||
          `SEQ-${String(student.id || Date.now()).slice(-4)}`,
        class: completeStudentData?.studentDetails?.currentClass ||
          studentDetails.studentClass ||
          student.class,
        section: completeStudentData?.studentDetails?.currentSection ||
          studentDetails.studentSection ||
          student.section,
        academicYear: completeStudentData?.studentDetails?.academicYear ||
          studentDetails.academicYear ||
          '2024-2025',
        address: completeStudentData?.address?.permanent ?
          `${completeStudentData.address.permanent.street || ''} ${completeStudentData.address.permanent.city || ''} ${completeStudentData.address.permanent.state || ''} ${completeStudentData.address.permanent.pincode || ''}`.trim() ||
          `Class ${completeStudentData?.studentDetails?.currentClass || student.class}-${completeStudentData?.studentDetails?.currentSection || student.section}` :
          `Class ${studentDetails.studentClass || student.class}-${studentDetails.studentSection || student.section}`,
        email: completeStudentData?.email ||
          completeStudentData?.studentDetails?.fatherEmail ||
          completeStudentData?.studentDetails?.motherEmail ||
          studentDetails.email ||
          studentDetails.contactEmail ||
          studentDetails.parentEmail ||
          student.email ||
          'student@school.com',
        phone: completeStudentData?.contact?.primaryPhone ||
          completeStudentData?.studentDetails?.fatherPhone ||
          completeStudentData?.studentDetails?.motherPhone ||
          studentDetails.phone ||
          studentDetails.contactNumber ||
          studentDetails.parentPhone ||
          student.phone ||
          '+91-XXXXXXXXXX',
        parentName: completeStudentData?.studentDetails?.fatherName ||
          completeStudentData?.studentDetails?.guardianName ||
          studentDetails.parentName ||
          studentDetails.guardianName ||
          student.parentName ||
          'Parent Name'
      };

      // Create fee structure with payment details
      const feeStructure = paidInstallments.map((inst: any) => ({
        feeName: inst.name,
        amount: inst.paidAmount || 0,
        totalAmount: inst.amount || 0,
        pendingAmount: (inst.amount || 0) - (inst.paidAmount || 0),
        payments: inst.payments || []
      }));

      // Payment data with receipt information
      const paymentData = {
        receiptNumber: recentPayment?.receiptNumber || `RCP-${user?.schoolCode}-${new Date().getFullYear()}-${String(Date.now()).slice(-6)}`,
        paymentDate: recentPayment?.date || new Date().toISOString().split('T')[0],
        paymentMethod: recentPayment?.method || 'cash',
        reference: recentPayment?.reference || '-',
        totalPaid: studentDetails.totalPaid || 0,
        totalFees: studentDetails.totalAmount || 0,
        remainingFees: (studentDetails.totalAmount || 0) - (studentDetails.totalPaid || 0)
      };

      // Fetch school data from school_info collection
      let schoolData = {
        schoolName: user?.schoolName || 'School Name',
        schoolCode: user?.schoolCode || 'SCH001',
        address: '123 School Street, City, State 12345',
        phone: '+91-XXXXXXXXXX',
        email: 'info@school.com',
        website: 'www.school.com'
      };

      try {
        console.log('Fetching school info from classes endpoint for invoice...');
        const schoolResponse = await feesAPI.getSchoolInfo(user?.schoolCode);

        if (schoolResponse.data?.success && schoolResponse.data?.data) {
          const data = schoolResponse.data.data;
          console.log('School data found for invoice:', data);

          schoolData = {
            schoolName: data.schoolName || data.school?.name || user?.schoolName || 'School Name',
            schoolCode: data.schoolCode || data.school?.code || user?.schoolCode || 'SCH001',
            address: data.school?.address || data.address || '123 School Street, City, State 12345',
            phone: data.school?.phone || data.phone || '+91-XXXXXXXXXX',
            email: data.school?.email || data.email || 'info@school.com',
            website: data.school?.website || data.website || 'www.school.com'
          };
        } else {
          // Fallback to template settings
          const saved = localStorage.getItem('universalTemplate');
          if (saved) {
            const templateSettings = JSON.parse(saved);
            schoolData = {
              schoolName: templateSettings.schoolName || schoolData.schoolName,
              schoolCode: templateSettings.schoolCode || schoolData.schoolCode,
              address: templateSettings.address || schoolData.address,
              phone: templateSettings.phone || schoolData.phone,
              email: templateSettings.email || schoolData.email,
              website: templateSettings.website || schoolData.website
            };
          }
        }
      } catch (error) {
        console.log('Failed to fetch school info, using template settings fallback');
        try {
          const saved = localStorage.getItem('universalTemplate');
          if (saved) {
            const templateSettings = JSON.parse(saved);
            schoolData = {
              schoolName: templateSettings.schoolName || schoolData.schoolName,
              schoolCode: templateSettings.schoolCode || schoolData.schoolCode,
              address: templateSettings.address || schoolData.address,
              phone: templateSettings.phone || schoolData.phone,
              email: templateSettings.email || schoolData.email,
              website: templateSettings.website || schoolData.website
            };
          }
        } catch (settingsError) {
          console.log('Failed to load template settings, using defaults');
        }
      }

      // Generate simple receipt instead of complex invoice
      generateSimpleReceiptForStudent(studentData, paymentData);
      toast.success('Receipt generated successfully!');
    } catch (error: any) {
      console.error('Error generating invoice:', error);
      toast.error(error.response?.data?.message || 'Failed to generate invoice');
    }
  };

  const openHistoryModal = async (student: any) => {
    try {
      setHistoryLoading(true);
      setIsHistoryOpen(true);
      setHistoryStudent(student);

      // Log all available student data for debugging
      console.log('Student data:', JSON.stringify(student, null, 2));

      // Define all possible identifiers in order of preference
      const identifiers = [
        { type: 'admissionNumber', value: student.admissionNumber },
        { type: '_id', value: student._id },
        { type: 'id', value: student.id },
        { type: 'userId', value: student.userId },
        { type: 'studentId', value: student.studentId }
      ].filter(id => id.value); // Remove any undefined/null values

      console.log('Trying identifiers in order:', identifiers);

      if (identifiers.length === 0) {
        throw new Error('No valid student identifier found. Available fields: ' + Object.keys(student).join(', '));
      }

      let res;
      let lastError;

      // Try each identifier in order
      for (const { type, value } of identifiers) {
        try {
          console.log(`Attempting to fetch fee record using ${type}:`, value);
          res = await feesAPI.getStudentFeeRecord(value);
          console.log(`Successfully fetched fee record using ${type}`, res);
          break; // Exit loop if successful
        } catch (error) {
          lastError = error;
          console.warn(`Failed to fetch with ${type} ${value}:`, (error as Error).message);

          // If this was the last identifier, try the chalan API as a fallback
          if (type === identifiers[identifiers.length - 1].type) {
            console.log('All identifiers failed, trying chalan API...');
            try {
              const chalanRes = await api.get(`/api/chalans/student/${value}`);
              if (chalanRes.data) {
                console.log('Successfully fetched chalan data:', chalanRes.data);
                res = { data: { data: chalanRes.data } }; // Format to match fee record structure
                break;
              }
            } catch (chalanError) {
              console.error('Chalan API also failed:', chalanError);
              throw new Error(`Failed to fetch fee records. Last error: ${(lastError as Error)?.message || 'Unknown error'}`);
            }
          }
        }
      }

      const rec = res?.data?.data || res?.data;
      setHistoryRecord(rec || null);
      const firstInst = (rec?.installments || [])[0];
      setHistoryInstallmentName(firstInst?.name || '');

      // If we already have a roll number, we're done
      if (student?.rollNumber) return;

      try {
        // First try to get rollNumber from the fee record data
        const rollNumberFromRecord = rec?.student?.rollNumber || rec?.studentDetails?.rollNumber;
        if (rollNumberFromRecord) {
          setHistoryStudent((prev: any) => ({ ...(prev || {}), rollNumber: rollNumberFromRecord }));
          return;
        }

        // Fallback: try to get from student ID or user ID
        const userId = rec?.userId || rec?.student?.userId || rec?.studentId || student.id;
        if (!userId) return;

        // Try to get roll number from other fields as a last resort
        const possibleRollNumber =
          rec?.rollNumber ||
          rec?.student?.rollNumber ||
          rec?.studentDetails?.rollNumber ||
          String(rec?.admissionNo || '').slice(-4) ||
          String(rec?.enrollmentNo || '').slice(-4);

        if (possibleRollNumber) {
          setHistoryStudent((prev: any) => ({ ...(prev || {}), rollNumber: possibleRollNumber }));
        }
      } catch (error) {
        console.log('Error processing roll number:', error);
        // Continue without rollNumber - it's not critical for receipt generation
      }
    } catch (error: any) {
      console.error('Error in openHistoryModal:', error);
      toast.error(error?.response?.data?.message || 'Failed to load payment history');
      setIsHistoryOpen(false);
    } finally {
      setHistoryLoading(false);
    }
  };

  const handleViewChalan = (student: any, installment: any) => {
    // Use the already fetched bank details from schoolDetails
    const bankDetails = {
      bankName: schoolDetails.bankDetails?.bankName || 'Not Available',
      accountNumber: schoolDetails.bankDetails?.accountNumber || 'Not Available',
      ifscCode: schoolDetails.bankDetails?.ifscCode || 'Not Available',
      branch: schoolDetails.bankDetails?.branch || 'Not Available',
      accountHolderName: schoolDetails.bankDetails?.accountName || 'School Account'
    };

    console.log('School details:', schoolDetails);
    console.log('Bank details to be passed:', bankDetails);
    console.log('Student object:', student);
    console.log('Student userId:', student.userId);
    console.log('Student mongoId:', student.mongoId);
    console.log('Student studentId:', student.studentId);

    const chalanData = {
      ...installment,
      studentName: student.name,
      studentId: student.mongoId || student.studentId, // MongoDB ObjectId
      userId: student.userId || student.studentId, // User-friendly ID like KVS-S-0003
      className: student.class,
      section: student.section,
      academicYear: '2024-25',
      // School details
      schoolName: schoolDetails.name || schoolDetails.schoolName || 'School Name',
      schoolAddress: [
        schoolDetails.address?.addressLine1,
        schoolDetails.address?.city,
        schoolDetails.address?.state,
        schoolDetails.address?.pincode
      ].filter(Boolean).join(', ') || 'School Address',
      schoolPhone: schoolDetails.contact?.phone || '',
      schoolEmail: schoolDetails.contact?.email || '',
      // Bank details
      bankDetails: bankDetails
    };

    console.log('Chalan data being set:', chalanData);
    console.log('Chalan userId:', chalanData.userId);

    setViewingChalan(chalanData);
    setIsChalanModalOpen(true);
  };

  const handleCloseChalanModal = () => {
    setIsChalanModalOpen(false);
    setViewingChalan(null);
  };

  React.useEffect(() => {
    const fetchSchoolDetails = async () => {
      if (user?.schoolId) {
        try {
          const response = await schoolAPI.getSchoolById(user.schoolId);
          setSchoolDetails(response.data || {});
          console.log('School details loaded:', response.data);
        } catch (error) {
          console.error('Error fetching school details:', error);
          setSchoolDetails({});
        }
      }
    };

    fetchSchoolDetails();
    fetchRecords();
  }, [user?.schoolId, selectedClass, selectedSection, searchTerm, viewingAcademicYear]);

  // naive debounce for search
  React.useEffect(() => {
    const t = setTimeout(() => fetchRecords(), 400);
    return () => clearTimeout(t);
    // eslint-disable-next-line react-hooks/exhaustive-deps
  }, [searchTerm, viewingAcademicYear]);

  const getStatusColor = (status: string) => {
    switch (status) {
      case 'paid': return 'text-green-600 bg-green-100';
      case 'partial': return 'text-yellow-600 bg-yellow-100';
      case 'pending': return 'text-blue-600 bg-blue-100';
      default: return 'text-gray-600 bg-gray-100';
    }
  };

  const formatCurrency = (amount: number) => {
    return new Intl.NumberFormat('en-IN', {
      style: 'currency',
      currency: 'INR'
    }).format(amount);
  };

  const openPaymentModal = (student: any) => {
    setActiveStudent(student);
    setPayMethod('cash');
    setPayDate(new Date().toISOString().split('T')[0]); // Set today's date as default
    setPayRef('');
    // Auto-select first pending installment if available
    const list = student.installments || [];
    const firstPending = list.find((inst: any) => {
      const pending = Math.max(0, (inst.amount || 0) - (inst.paidAmount || 0));
      return pending > 0;
    }) || list[0];
    if (firstPending) {
      const pending = Math.max(0, (firstPending.amount || 0) - (firstPending.paidAmount || 0));
      setSelectedInstallmentName(firstPending.name || '');
      setPayAmount(String(pending || ''));
    } else {
      setSelectedInstallmentName('');
      setPayAmount('');
    }
    setIsModalOpen(true);
  };

  const closePaymentModal = () => {
    if (submitting) return;
    setIsModalOpen(false);
    setActiveStudent(null);
  };

  const onSelectInstallment = (inst: any) => {
    const pending = Math.max(0, (inst.amount || 0) - (inst.paidAmount || 0));
    setSelectedInstallmentName(inst.name);
    setPayAmount(String(pending || ''));
  };

  const handleSubmitPayment = async () => {
    if (!activeStudent) return;
    const amt = Number(payAmount);
    if (!selectedInstallmentName) return toast.error('Select an installment');
    if (Number.isNaN(amt) || amt <= 0) return toast.error('Enter a valid amount');
    if (!payDate || payDate.trim() === '') return toast.error('Payment date is required');

    // Optional: Validate that payment date is not in the future
    const paymentDate = new Date(payDate);
    const today = new Date();
    today.setHours(23, 59, 59, 999); // End of today
    if (paymentDate > today) {
      return toast.error('Payment date cannot be in the future');
    }

    const inst = (activeStudent.installments || []).find((i: any) => i.name === selectedInstallmentName);
    if (inst) {
      const pendingForInst = Math.max(0, (inst.amount || 0) - (inst.paidAmount || 0));
      if (amt > pendingForInst) return toast.error(`Amount cannot exceed pending (${formatCurrency(pendingForInst)})`);
    }
    const methodsRequiringRef = ['cheque', 'bank_transfer', 'online'];
    if (methodsRequiringRef.includes(payMethod) && !String(payRef || '').trim()) {
      return toast.error('Reference / Remarks is required for Cheque, Bank Transfer, and Online payments');
    }
    try {
      setSubmitting(true);
      await feesAPI.recordOfflinePayment(activeStudent.id, {
        installmentName: selectedInstallmentName,
        amount: amt,
        paymentMethod: payMethod,
        paymentDate: payDate,
        paymentReference: payRef || undefined,
      });
      await fetchRecords();
      setIsModalOpen(false);
      toast.success('Payment recorded successfully');
    } catch (e: any) {
      toast.error(e?.response?.data?.message || 'Failed to record payment');
    } finally {
      setSubmitting(false);
    }
  };

  return (
    <div className="space-y-4 sm:space-y-6">
      {/* Filters */}
<<<<<<< HEAD
      <div className="bg-white rounded-lg shadow p-4 sm:p-6">
        <h2 className="text-lg sm:text-xl font-semibold text-gray-900 mb-4">Fee Payments Management</h2>

        <div className="grid grid-cols-1 sm:grid-cols-2 lg:grid-cols-3 gap-4 items-end">
          <div className="sm:col-span-2 lg:col-span-1">
            <ClassSectionSelect
              schoolCode={user?.schoolCode}
              valueClass={selectedClass}
              valueSection={selectedSection}
              onClassChange={setSelectedClass}
              onSectionChange={setSelectedSection}
            />
          </div>

          <div className="relative sm:col-span-2 lg:col-span-1">
            <div className="absolute inset-y-0 left-0 pl-3 flex items-center pointer-events-none">
              <Search className="h-4 w-4 sm:h-5 sm:w-5 text-gray-400" />
            </div>
=======
      <div className="bg-white rounded-lg shadow p-6">
        <h2 className="text-xl font-semibold text-gray-900 mb-4">Fee Payments Management</h2>

        <div className="grid grid-cols-1 md:grid-cols-4 gap-4 items-end">
          <div>
            <label className="block text-sm font-medium text-gray-700 mb-2">
              <Filter className="inline h-4 w-4 mr-1" />
              Academic Year
            </label>
            <select
              value={viewingAcademicYear}
              onChange={(e) => setViewingYear(e.target.value)}
              className="w-full px-3 py-2 border border-gray-300 rounded-md focus:outline-none focus:ring-1 focus:ring-blue-500 focus:border-blue-500"
              disabled={academicYearLoading}
            >
              {availableYears.map((year) => (
                <option key={year} value={year}>
                  {year} {year === currentAcademicYear && '(Current)'}
                </option>
              ))}
            </select>
          </div>

          <ClassSectionSelect
            schoolCode={user?.schoolCode}
            valueClass={selectedClass}
            valueSection={selectedSection}
            onClassChange={setSelectedClass}
            onSectionChange={setSelectedSection}
          />

          <div className="relative">
            <label className="block text-sm font-medium text-gray-700 mb-2">
              Search
            </label>
            <div className="absolute inset-y-0 left-0 pl-3 flex items-center pointer-events-none" style={{ top: '28px' }}>
              <Search className="h-5 w-5 text-gray-400" />
</div>
>>>>>>> 2f3e886a
            <input
              type="text"
              value={searchTerm}
              onChange={(e) => setSearchTerm(e.target.value)}
              className="block w-full pl-9 sm:pl-10 pr-3 py-2 border border-gray-300 rounded-md leading-5 bg-white placeholder-gray-500 focus:outline-none focus:placeholder-gray-400 focus:ring-1 focus:ring-blue-500 focus:border-blue-500 text-sm sm:text-base"
              placeholder="Search students..."
            />
          </div>
        </div>
      </div>

      {/* Summary */}
      <div className="bg-white rounded-lg shadow p-6">
        <h3 className="text-lg font-medium text-gray-900 mb-4">Payment Summary</h3>
        <div className="grid grid-cols-1 md:grid-cols-3 gap-4">
          <div className="bg-blue-50 p-4 rounded-lg">
            <div className="flex items-center">
              <div>
                <p className="text-sm font-medium text-blue-600">Total Assigned</p>
                <p className="text-2xl font-semibold text-blue-900">
                  {formatCurrency(students.reduce((sum, s) => sum + (s.totalAmount || 0), 0))}
                </p>
              </div>
            </div>
          </div>
          <div className="bg-green-50 p-4 rounded-lg">
            <div className="flex items-center">
              <div>
                <p className="text-sm font-medium text-green-600">Total Collected</p>
                <p className="text-2xl font-semibold text-green-900">
                  {formatCurrency(students.reduce((sum, s) => sum + (s.totalPaid || 0), 0))}
                </p>
              </div>
            </div>
          </div>
          <div className="bg-orange-50 p-4 rounded-lg">
            <div className="flex items-center">
              <div>
                <p className="text-sm font-medium text-orange-600">Outstanding</p>
                <p className="text-2xl font-semibold text-orange-900">
                  {formatCurrency(students.reduce((sum, s) => sum + (s.balance || 0), 0))}
                </p>
              </div>
            </div>
          </div>
        </div>
      </div>

      {/* Students Table */}
      <div className="bg-white rounded-lg shadow overflow-hidden">
        <div className="px-4 sm:px-6 py-4 border-b border-gray-200">
          <h3 className="text-base sm:text-lg font-medium text-gray-900">Student Fee Records</h3>
        </div>

        <div className="overflow-x-auto">
          <table className="min-w-full divide-y divide-gray-200">
            <thead className="bg-gray-50">
              <tr>
                <th className="px-3 sm:px-6 py-3 text-left text-xs font-medium text-gray-500 uppercase tracking-wider whitespace-nowrap">
                  Student
                </th>
                <th className="px-3 sm:px-6 py-3 text-left text-xs font-medium text-gray-500 uppercase tracking-wider whitespace-nowrap">
                  Total Assigned
                </th>
                <th className="px-3 sm:px-6 py-3 text-left text-xs font-medium text-gray-500 uppercase tracking-wider whitespace-nowrap">
                  Total Paid
                </th>
                <th className="px-3 sm:px-6 py-3 text-left text-xs font-medium text-gray-500 uppercase tracking-wider whitespace-nowrap">
                  Balance
                </th>
                <th className="px-3 sm:px-6 py-3 text-left text-xs font-medium text-gray-500 uppercase tracking-wider whitespace-nowrap">
                  Status
                </th>
                <th className="px-3 sm:px-6 py-3 text-left text-xs font-medium text-gray-500 uppercase tracking-wider whitespace-nowrap">
                  Actions
                </th>
                <th className="px-3 sm:px-6 py-3 text-left text-xs font-medium text-gray-500 uppercase tracking-wider whitespace-nowrap">
                  Chalan
                </th>
              </tr>
            </thead>
            <tbody className="bg-white divide-y divide-gray-200">
              {students.map((student) => (
                <tr key={student.id} className="hover:bg-gray-50">
                  <td className="px-3 sm:px-6 py-4 whitespace-nowrap">
                    <div>
                      <button
                        type="button"
                        onClick={() => openHistoryModal(student)}
                        className="text-left text-xs sm:text-sm font-medium text-blue-600 hover:underline flex items-center gap-1"
                      >
                        <Receipt size={14} />
                        {student.name}
                      </button>
                      {(student.class || student.section || student.rollNumber) && (
                        <div className="text-sm text-gray-500">
                          {[
                            student.class && student.section
                              ? `${student.class} - ${student.section}`
                              : (student.class || student.section || ''),
                            student.rollNumber ? `(${student.rollNumber})` : ''
                          ].filter(Boolean).join(' ')}
                        </div>
                      )}
                      {/* History Modal */}
                      {isHistoryOpen && (
                        <div className="fixed inset-0 z-50 flex items-center justify-center bg-black bg-opacity-40">
                          <div className="bg-white rounded-lg shadow-xl w-full max-w-4xl mx-4">
                            <div className="flex items-center justify-between px-4 py-3 border-b">
                              <h3 className="text-lg font-semibold text-gray-900">Payment History{historyRecord?.studentName ? ` - ${historyRecord.studentName}` : ''}</h3>
                              <button onClick={() => setIsHistoryOpen(false)} className="text-gray-500 hover:text-gray-700">
                                <X className="h-5 w-5" />
                              </button>
                            </div>
                            <div className="p-4 space-y-3">
                              {historyLoading && <div className="text-sm text-gray-500">Loading history...</div>}
                              {!historyLoading && historyRecord && (
                                <>
                                  <div className="flex items-center gap-2">
                                    <label className="text-sm text-gray-700">Installment:</label>
                                    <select
                                      className="px-2 py-1 border rounded text-sm"
                                      value={historyInstallmentName}
                                      onChange={(e) => setHistoryInstallmentName(e.target.value)}
                                    >
                                      {(historyRecord.installments || []).map((inst: any) => (
                                        <option key={inst.name} value={inst.name}>{inst.name}</option>
                                      ))}
                                    </select>
                                  </div>
                                  <div className="overflow-auto">
                                    <table className="min-w-full divide-y divide-gray-200">
                                      <thead className="bg-gray-50">
                                        <tr>
                                          <th className="px-3 py-2 text-left text-xs font-medium text-gray-500 uppercase">Amount</th>
                                          <th className="px-3 py-2 text-left text-xs font-medium text-gray-500 uppercase">Method</th>
                                          <th className="px-3 py-2 text-left text-xs font-medium text-gray-500 uppercase">Reference</th>
                                          <th className="px-3 py-2 text-left text-xs font-medium text-gray-500 uppercase">Date</th>
                                          <th className="px-3 py-2 text-left text-xs font-medium text-gray-500 uppercase">Day</th>
                                          <th className="px-3 py-2 text-left text-xs font-medium text-gray-500 uppercase">Receipt</th>
                                        </tr>
                                      </thead>
                                      <tbody className="bg-white divide-y divide-gray-200">
                                        {(historyRecord.payments || [])
                                          .filter((p: any) => !historyInstallmentName || p.installmentName === historyInstallmentName)
                                          .map((p: any) => {
                                            const d = p.paymentDate ? new Date(p.paymentDate) : null;
                                            const dateStr = d ? d.toLocaleDateString() : '-';
                                            const dayStr = d ? d.toLocaleDateString('en-IN', { weekday: 'long' }) : '-';
                                            return (
                                              <tr key={String(p.paymentId)} className="hover:bg-gray-50">
                                                <td className="px-3 py-2 text-sm text-gray-900">{formatCurrency(p.amount || 0)}</td>
                                                <td className="px-3 py-2 text-sm text-gray-900">{p.paymentMethod}</td>
                                                <td className="px-3 py-2 text-sm text-gray-900">{p.paymentReference || '-'}</td>
                                                <td className="px-3 py-2 text-sm text-gray-900">{dateStr}</td>
                                                <td className="px-3 py-2 text-sm text-gray-900">{dayStr}</td>
                                                <td className="px-3 py-2 text-sm text-gray-900">
                                                  {p.receiptNumber ? (
                                                    <button
                                                      type="button"
                                                      onClick={() => handleDownloadReceipt(p.receiptNumber)}
                                                      className="text-blue-600 hover:underline"
                                                    >
                                                      {p.receiptNumber}
                                                    </button>
                                                  ) : (
                                                    '-'
                                                  )}
                                                </td>
                                              </tr>
                                            );
                                          })}
                                        {(!historyRecord.payments || historyRecord.payments.length === 0) && (
                                          <tr>
                                            <td colSpan={6} className="px-3 py-3 text-sm text-gray-500">No payments found for this installment.</td>
                                          </tr>
                                        )}
                                      </tbody>
                                    </table>
                                  </div>
                                </>
                              )}
                            </div>
                          </div>
                        </div>
                      )}
                    </div>
                  </td>
                  <td className="px-6 py-4 whitespace-nowrap text-sm text-gray-900">
                    {formatCurrency(student.totalAmount)}
                  </td>
                  <td className="px-6 py-4 whitespace-nowrap text-sm text-gray-900">
                    {formatCurrency(student.totalPaid)}
                  </td>
                  <td className="px-6 py-4 whitespace-nowrap text-sm text-gray-900">
                    {formatCurrency(student.balance)}
                  </td>
                  <td className="px-6 py-4 whitespace-nowrap">
                    <span className={`px-2 py-1 text-xs font-medium rounded-full ${getStatusColor(student.status)}`}>
                      {student.status}
                    </span>
                  </td>
                  <td className="px-6 py-4 whitespace-nowrap text-sm font-medium">
                    <div className="flex space-x-2">
                      <button
                        onClick={() => openPaymentModal(student)}
                        className="text-blue-600 hover:text-blue-900 flex items-center"
                      >
                        <Plus className="h-4 w-4 mr-1" />
                        Record Payment
                      </button>
                    </div>
                  </td>
                  <td className="px-6 py-4 whitespace-nowrap text-sm font-medium">
                    {student.installments?.length > 0 && student.installments.some((inst: any) => inst.status !== 'paid') && (
                      <button
                        onClick={() => {
                          console.log('=== DEBUG: Student Object ===', student);
                          console.log('=== DEBUG: Student ID Fields ===', {
                            'student.userId': student.userId,
                            'student.studentId': student.studentId,
                            'student.admissionNumber': student.admissionNumber,
                            'student._id': student._id,
                            'student.sequenceId': student.sequenceId,
                            'student.rollNumber': student.rollNumber,
                            'All available fields': Object.keys(student)
                          });
                          console.log('=== DEBUG: Student Installments ===', student.installments);

                          // Debug: Check if userId is in a nested object
                          if (!student.userId && student.studentDetails) {
                            console.log('=== DEBUG: student.studentDetails ===', student.studentDetails);
                            console.log('student.studentDetails.userId:', student.studentDetails.userId);
                            console.log('student.studentDetails.admissionNumber:', student.studentDetails.admissionNumber);
                          }

                          // Find the first installment with chalan info, or use the first installment
                          const chalanInstallment = student.installments.find((i: any) => i.chalanNumber) || student.installments[0];
                          console.log('Selected installment for chalan:', chalanInstallment);

                          if (chalanInstallment) {
                            // Enhanced debug logging
                            console.log('=== DEBUG: Student Object ===');
                            console.log(JSON.stringify(student, null, 2)); // Pretty print the entire student object

                            // Log all fields that might contain ID
                            console.log('Potential ID fields:', {
                              userId: student.userId,
                              studentId: student.studentId,
                              admissionNumber: student.admissionNumber,
                              rollNumber: student.rollNumber,
                              id: student.id,
                              _id: student._id,
                              // Check nested objects if they exist
                              studentDetails: student.studentDetails ? {
                                userId: student.studentDetails.userId,
                                admissionNumber: student.studentDetails.admissionNumber,
                                rollNumber: student.studentDetails.rollNumber
                              } : 'No studentDetails',
                              // Check if there's a nested student object
                              student: student.student ? {
                                userId: student.student.userId,
                                studentId: student.student.studentId,
                                admissionNumber: student.student.admissionNumber
                              } : 'No nested student object'
                            });
<<<<<<< HEAD

                            // School details are already loaded in schoolDetails state
                            const chalanData = {
                              ...chalanInstallment,
                              // Student Information
                              studentName: student.name,
                              // Use the available ID in this order: userId, studentId, or any other ID field
                              studentId: student.userId ||
                                student.studentId ||
                                student.admissionNumber ||
                                student.rollNumber ||
                                student.id ||
                                student._id ||
                                'N/A',
                              // Also include userId separately for reference
                              userId: student.userId,
                              className: student.class || 'N/A',
                              section: student.section || 'N/A',
                              academicYear: student.academicYear || '2024-25',

                              // School Information - dynamic from school details
                              schoolName: schoolDetails.name || schoolDetails.schoolName || 'School Name',
                              schoolAddress: [
                                schoolDetails.address?.addressLine1,
                                schoolDetails.address?.city,
                                schoolDetails.address?.state,
                                schoolDetails.address?.pincode
                              ].filter(Boolean).join(', '),
                              schoolPhone: schoolDetails.contact?.phone,
                              schoolEmail: schoolDetails.contact?.email,
                              // Bank Details - using the structure expected by ViewChalan
                              bankDetails: schoolDetails.bankDetails ? {
                                bankName: schoolDetails.bankDetails.bankName || 'Bank not specified',
                                accountNumber: schoolDetails.bankDetails.accountNumber || 'Not specified',
                                ifscCode: schoolDetails.bankDetails.ifscCode || 'Not specified',
                                branch: schoolDetails.bankDetails.branch || 'Not specified',
                                accountHolderName: (schoolDetails.bankDetails as any).accountHolderName ||
                                  schoolDetails.bankDetails.accountName ||
                                  schoolDetails.schoolName ||
                                  'School Account'
                              } : {
                                bankName: 'Bank not specified',
                                accountNumber: 'Not specified',
                                ifscCode: 'Not specified',
                                branch: 'Not specified',
                                accountHolderName: schoolDetails.schoolName || 'School Account'
                              },
                              // Also pass schoolData with bank details for backward compatibility
                              schoolData: {
=======
                            console.log('=== DEBUG: Student Installments ===', student.installments);
                            
                            // Debug: Check if userId is in a nested object
                            if (!student.userId && student.studentDetails) {
                              console.log('=== DEBUG: student.studentDetails ===', student.studentDetails);
                              console.log('student.studentDetails.userId:', student.studentDetails.userId);
                              console.log('student.studentDetails.admissionNumber:', student.studentDetails.admissionNumber);
                            }
                            
                            // Find the first unpaid installment with chalan info, or use the first unpaid installment
                            const unpaidInstallments = student.installments.filter((i: any) => i.status !== 'paid');
                            const chalanInstallment = unpaidInstallments.find((i: any) => i.chalanNumber) || unpaidInstallments[0];
                            console.log('Selected installment for chalan:', chalanInstallment);
                            
                            if (chalanInstallment) {
                              // Enhanced debug logging
                              console.log('=== DEBUG: Student Object ===');
                              console.log(JSON.stringify(student, null, 2)); // Pretty print the entire student object
                              
                              // Log all fields that might contain ID
                              console.log('Potential ID fields:', {
                                userId: student.userId,
                                studentId: student.studentId,
                                admissionNumber: student.admissionNumber,
                                rollNumber: student.rollNumber,
                                id: student.id,
                                _id: student._id,
                                // Check nested objects if they exist
                                studentDetails: student.studentDetails ? {
                                  userId: student.studentDetails.userId,
                                  admissionNumber: student.studentDetails.admissionNumber,
                                  rollNumber: student.studentDetails.rollNumber
                                } : 'No studentDetails',
                                // Check if there's a nested student object
                                student: student.student ? {
                                  userId: student.student.userId,
                                  studentId: student.student.studentId,
                                  admissionNumber: student.student.admissionNumber
                                } : 'No nested student object'
                              });
                              
                              // School details are already loaded in schoolDetails state
                              const chalanData = {
                                ...chalanInstallment,
                                // Student Information
                                studentName: student.name,
                                // Use the available ID in this order: userId, studentId, or any other ID field
                                studentId: student.userId || 
                                          student.studentId || 
                                          student.admissionNumber || 
                                          student.rollNumber || 
                                          student.id ||
                                          student._id ||
                                          'N/A',
                                // Also include userId separately for reference
                                userId: student.userId,
                                className: student.class || 'N/A',
                                section: student.section || 'N/A',
                                academicYear: student.academicYear || '2024-25',
                                
                                // School Information - dynamic from school details
                                schoolName: schoolDetails.name || schoolDetails.schoolName || 'School Name',
                                schoolAddress: [
                                  schoolDetails.address?.addressLine1,
                                  schoolDetails.address?.city,
                                  schoolDetails.address?.state,
                                  schoolDetails.address?.pincode
                                ].filter(Boolean).join(', '),
                                schoolPhone: schoolDetails.contact?.phone,
                                schoolEmail: schoolDetails.contact?.email,
                                // Bank Details - using the structure expected by ViewChalan
>>>>>>> 2f3e886a
                                bankDetails: schoolDetails.bankDetails ? {
                                  bankName: schoolDetails.bankDetails.bankName,
                                  accountNumber: schoolDetails.bankDetails.accountNumber,
                                  ifscCode: schoolDetails.bankDetails.ifscCode,
                                  branch: schoolDetails.bankDetails.branch,
                                  accountHolderName: (schoolDetails.bankDetails as any).accountHolderName ||
                                    schoolDetails.bankDetails.accountName
                                } : null
                              },

                              // Chalan Details - Format: SCHOOLCODE-YYYYMM-####
                              // Let the backend handle the chalan number generation
                              // We'll pass null and let the server generate it
                              chalanNumber: chalanInstallment.chalanNumber || null,
                              chalanDate: chalanInstallment.chalanDate || chalanInstallment.dueDate || new Date().toISOString().split('T')[0],
                              chalanBank: chalanInstallment.chalanBank || 'School Bank',
                              chalanStatus: chalanInstallment.chalanStatus || 'generated',

                              // Installment Details
                              installmentName: chalanInstallment.name || 'Fee Installment',
                              amount: chalanInstallment.amount || 0,
                              dueDate: chalanInstallment.dueDate || ''
                            };

                            console.log('Setting chalan data:', chalanData);
                            setViewingChalan(chalanData);
                            console.log('Opening chalan modal');
                            setIsChalanModalOpen(true);
                          }
                        }}
                        className="bg-green-100 hover:bg-green-200 text-green-800 text-xs font-medium px-2.5 py-0.5 rounded flex items-center border border-green-200"
                        title="View Chalan"
                      >
                        <Eye className="h-3 w-3 mr-1" />
                        Chalan
                      </button>
                    )}
                  </td>
                </tr>
              ))}
            </tbody>
          </table>
        </div>
      </div>

      {/* Payment Modal */}
      {isModalOpen && activeStudent && (
        <div className="fixed inset-0 z-50 flex items-center justify-center bg-black bg-opacity-40">
          <div className="bg-white rounded-lg shadow-xl w-full max-w-4xl mx-4">
            <div className="flex items-center justify-between px-4 py-3 border-b">
              <h3 className="text-lg font-semibold text-gray-900">Record Payment - {activeStudent.name}</h3>
              <button onClick={closePaymentModal} className="text-gray-500 hover:text-gray-700">
                <X className="h-5 w-5" />
              </button>
            </div>
            <div className="p-4 grid grid-cols-1 md:grid-cols-2 gap-4">
              <div className="overflow-auto">
                <table className="min-w-full divide-y divide-gray-200">
                  <thead className="bg-gray-50">
                    <tr>
                      <th className="px-3 py-2 text-left text-xs font-medium text-gray-500 uppercase">Installment</th>
                      <th className="px-3 py-2 text-left text-xs font-medium text-gray-500 uppercase">Due</th>
                      <th className="px-3 py-2 text-left text-xs font-medium text-gray-500 uppercase">Amount</th>
                      <th className="px-3 py-2 text-left text-xs font-medium text-gray-500 uppercase">Paid</th>
                      <th className="px-3 py-2 text-left text-xs font-medium text-gray-500 uppercase">Pending</th>
                      <th className="px-3 py-2"></th>
                    </tr>
                  </thead>
                  <tbody className="bg-white divide-y divide-gray-200">
                    {(activeStudent.installments || []).length === 0 ? (
                      <tr>
                        <td colSpan={6} className="px-3 py-3 text-sm text-gray-500">No installments data available.</td>
                      </tr>
                    ) : (
                      activeStudent.installments.map((inst: any, idx: number) => {
                        const pending = Math.max(0, (inst.amount || 0) - (inst.paidAmount || 0));
                        return (
                          <tr key={idx} className="hover:bg-gray-50">
                            <td className="px-3 py-2 text-sm text-gray-900">{inst.name}</td>
                            <td className="px-3 py-2 text-sm text-gray-600">{inst.dueDate ? new Date(inst.dueDate).toLocaleDateString() : '-'}</td>
                            <td className="px-3 py-2 text-sm text-gray-900">{formatCurrency(inst.amount || 0)}</td>
                            <td className="px-3 py-2 text-sm text-gray-900">{formatCurrency(inst.paidAmount || 0)}</td>
                            <td className="px-3 py-2 text-sm text-gray-900">{formatCurrency(pending)}</td>
                            <td className="px-3 py-2 text-right">
                              <button
                                onClick={() => onSelectInstallment(inst)}
                                className="text-blue-600 hover:text-blue-800 text-sm"
                              >
                                Select
                              </button>
                            </td>
                          </tr>
                        );
                      })
                    )}
                  </tbody>
                </table>
              </div>
              <div>
                <div className="space-y-3">
                  <div className="text-sm text-gray-600">
                    {selectedInstallmentName
                      ? `Selected installment: ${selectedInstallmentName}`
                      : 'Select an installment from the table to proceed.'}
                  </div>
                  <div>
                    <label className="block text-sm font-medium text-gray-700 mb-1">Amount to collect</label>
                    <input
                      type="number"
                      inputMode="numeric"
                      value={payAmount}
                      onChange={(e) => setPayAmount(e.target.value)}
                      className="w-full px-3 py-2 border border-gray-300 rounded-md focus:outline-none focus:ring-1 focus:ring-blue-500"
                      placeholder="Select an installment first"
                    />
                  </div>
                  <div>
                    <label className="block text-sm font-medium text-gray-700 mb-1">Payment Method</label>
                    <select
                      value={payMethod}
                      onChange={(e) => setPayMethod(e.target.value)}
                      className="w-full px-3 py-2 border border-gray-300 rounded-md focus:outline-none focus:ring-1 focus:ring-blue-500"
                    >
                      <option value="cash">Cash</option>
                      <option value="chalan">Chalan</option>
                      <option value="cheque">Cheque</option>
                      <option value="bank_transfer">Bank Transfer</option>
                      <option value="online">Online</option>
                      <option value="other">Other</option>
                    </select>
                  </div>
                  <div>
                    <label className="block text-sm font-medium text-gray-700 mb-1">Payment Date *</label>
                    <input
                      type="date"
                      value={payDate}
                      onChange={(e) => setPayDate(e.target.value)}
                      className="w-full px-3 py-2 border border-gray-300 rounded-md focus:outline-none focus:ring-1 focus:ring-blue-500"
                      required
                    />
                  </div>
                  <div>
                    <label className="block text-sm font-medium text-gray-700 mb-1">
                      {['cheque', 'bank_transfer', 'online', 'chalan'].includes(payMethod) ? 'Reference / Remarks (required)' : 'Reference / Remarks (optional)'}
                    </label>
                    <input
                      type="text"
                      value={payRef}
                      onChange={(e) => setPayRef(e.target.value)}
                      className="w-full px-3 py-2 border border-gray-300 rounded-md focus:outline-none focus:ring-1 focus:ring-blue-500"
                      placeholder={payMethod === 'chalan' ? 'Chalan number' : 'txn id, cheque no, note, etc.'}
                      required={['cheque', 'bank_transfer', 'online', 'chalan'].includes(payMethod)}
                    />
                  </div>
                  <div className="flex justify-end space-x-2 pt-2">
                    <button
                      onClick={closePaymentModal}
                      disabled={submitting}
                      className="px-4 py-2 rounded border text-gray-700 hover:bg-gray-50 disabled:opacity-50"
                    >
                      Cancel
                    </button>
                    <button
                      onClick={handleSubmitPayment}
                      disabled={submitting || !selectedInstallmentName}
                      className="px-4 py-2 rounded bg-blue-600 text-white hover:bg-blue-700 disabled:opacity-50"
                    >
                      {submitting ? 'Recording...' : 'Record Payment'}
                    </button>
                  </div>
                </div>
              </div>
            </div>
          </div>
        </div>
      )}
      {loading && (
        <div className="text-sm text-gray-500">Loading records...</div>
      )}
      {error && (
        <div className="text-sm text-red-600">{error}</div>
      )}

      {/* Chalan Modal */}
      {isChalanModalOpen && (
        <div className="fixed inset-0 z-50 flex items-center justify-center bg-black bg-opacity-50 p-4">
          <div className="bg-white rounded-lg shadow-xl w-full max-w-4xl max-h-[90vh] overflow-auto">
            <ViewChalan
              isOpen={isChalanModalOpen}
              onClose={() => {
                console.log('Closing chalan modal');
                setIsChalanModalOpen(false);
                setViewingChalan(null);
              }}
              chalan={viewingChalan}
            />
          </div>
        </div>
      )}

      {/* Receipt Modal */}
      {isReceiptOpen && receiptData && (
        <div className="fixed inset-0 z-50 flex items-center justify-center bg-black bg-opacity-40">
          <div className="bg-white rounded-lg shadow-xl w-full max-w-7xl mx-4 max-h-[90vh] overflow-auto">
            <div className="flex items-center justify-between px-4 py-3 border-b">
              <h3 className="text-lg font-semibold text-gray-900">
                Payment Receipt - {receiptData.studentData.name}
              </h3>
              <button
                onClick={() => setIsReceiptOpen(false)}
                className="text-gray-500 hover:text-gray-700"
              >
                <X className="h-5 w-5" />
              </button>
            </div>
            <div className="p-4">
              <DualCopyReceipt
                schoolData={receiptData.schoolData}
                studentData={receiptData.studentData}
                paymentData={receiptData.paymentData}
                installments={receiptData.installments}
                totalAmount={receiptData.totalAmount}
                totalPaid={receiptData.totalPaid}
                totalRemaining={receiptData.totalRemaining}
              />
            </div>
          </div>
        </div>
      )}
    </div>
  );
};

export default FeePaymentsTab;<|MERGE_RESOLUTION|>--- conflicted
+++ resolved
@@ -1375,14 +1375,32 @@
   };
 
   return (
-    <div className="space-y-4 sm:space-y-6">
-      {/* Filters */}
-<<<<<<< HEAD
-      <div className="bg-white rounded-lg shadow p-4 sm:p-6">
-        <h2 className="text-lg sm:text-xl font-semibold text-gray-900 mb-4">Fee Payments Management</h2>
-
-        <div className="grid grid-cols-1 sm:grid-cols-2 lg:grid-cols-3 gap-4 items-end">
-          <div className="sm:col-span-2 lg:col-span-1">
+    <>
+      <div className="space-y-4 sm:space-y-6">
+        {/* Filters */}
+        <div className="bg-white rounded-lg shadow p-4 sm:p-6">
+          <h2 className="text-lg sm:text-xl font-semibold text-gray-900 mb-4">Fee Payments Management</h2>
+
+          <div className="grid grid-cols-1 md:grid-cols-4 gap-4 items-end">
+            <div>
+              <label className="block text-sm font-medium text-gray-700 mb-2">
+                <Filter className="inline h-4 w-4 mr-1" />
+                Academic Year
+              </label>
+              <select
+                value={viewingAcademicYear}
+                onChange={(e) => setViewingYear(e.target.value)}
+                className="w-full px-3 py-2 border border-gray-300 rounded-md focus:outline-none focus:ring-1 focus:ring-blue-500 focus:border-blue-500"
+                disabled={academicYearLoading}
+              >
+                {availableYears.map((year) => (
+                  <option key={year} value={year}>
+                    {year} {year === currentAcademicYear && '(Current)'}
+                  </option>
+                ))}
+              </select>
+            </div>
+
             <ClassSectionSelect
               schoolCode={user?.schoolCode}
               valueClass={selectedClass}
@@ -1390,388 +1408,259 @@
               onClassChange={setSelectedClass}
               onSectionChange={setSelectedSection}
             />
-          </div>
-
-          <div className="relative sm:col-span-2 lg:col-span-1">
-            <div className="absolute inset-y-0 left-0 pl-3 flex items-center pointer-events-none">
-              <Search className="h-4 w-4 sm:h-5 sm:w-5 text-gray-400" />
+
+            <div className="relative">
+              <label className="block text-sm font-medium text-gray-700 mb-2">
+                Search
+              </label>
+              <div className="absolute inset-y-0 left-0 pl-3 flex items-center pointer-events-none" style={{ top: '28px' }}>
+                <Search className="h-5 w-5 text-gray-400" />
+              </div>
+              <input
+                type="text"
+                value={searchTerm}
+                onChange={(e) => setSearchTerm(e.target.value)}
+                className="block w-full pl-9 sm:pl-10 pr-3 py-2 border border-gray-300 rounded-md leading-5 bg-white placeholder-gray-500 focus:outline-none focus:placeholder-gray-400 focus:ring-1 focus:ring-blue-500 focus:border-blue-500 text-sm sm:text-base"
+                placeholder="Search students..."
+              />
             </div>
-=======
-      <div className="bg-white rounded-lg shadow p-6">
-        <h2 className="text-xl font-semibold text-gray-900 mb-4">Fee Payments Management</h2>
-
-        <div className="grid grid-cols-1 md:grid-cols-4 gap-4 items-end">
-          <div>
-            <label className="block text-sm font-medium text-gray-700 mb-2">
-              <Filter className="inline h-4 w-4 mr-1" />
-              Academic Year
-            </label>
-            <select
-              value={viewingAcademicYear}
-              onChange={(e) => setViewingYear(e.target.value)}
-              className="w-full px-3 py-2 border border-gray-300 rounded-md focus:outline-none focus:ring-1 focus:ring-blue-500 focus:border-blue-500"
-              disabled={academicYearLoading}
-            >
-              {availableYears.map((year) => (
-                <option key={year} value={year}>
-                  {year} {year === currentAcademicYear && '(Current)'}
-                </option>
-              ))}
-            </select>
-          </div>
-
-          <ClassSectionSelect
-            schoolCode={user?.schoolCode}
-            valueClass={selectedClass}
-            valueSection={selectedSection}
-            onClassChange={setSelectedClass}
-            onSectionChange={setSelectedSection}
-          />
-
-          <div className="relative">
-            <label className="block text-sm font-medium text-gray-700 mb-2">
-              Search
-            </label>
-            <div className="absolute inset-y-0 left-0 pl-3 flex items-center pointer-events-none" style={{ top: '28px' }}>
-              <Search className="h-5 w-5 text-gray-400" />
-</div>
->>>>>>> 2f3e886a
-            <input
-              type="text"
-              value={searchTerm}
-              onChange={(e) => setSearchTerm(e.target.value)}
-              className="block w-full pl-9 sm:pl-10 pr-3 py-2 border border-gray-300 rounded-md leading-5 bg-white placeholder-gray-500 focus:outline-none focus:placeholder-gray-400 focus:ring-1 focus:ring-blue-500 focus:border-blue-500 text-sm sm:text-base"
-              placeholder="Search students..."
-            />
           </div>
         </div>
-      </div>
-
-      {/* Summary */}
-      <div className="bg-white rounded-lg shadow p-6">
-        <h3 className="text-lg font-medium text-gray-900 mb-4">Payment Summary</h3>
-        <div className="grid grid-cols-1 md:grid-cols-3 gap-4">
-          <div className="bg-blue-50 p-4 rounded-lg">
-            <div className="flex items-center">
-              <div>
-                <p className="text-sm font-medium text-blue-600">Total Assigned</p>
-                <p className="text-2xl font-semibold text-blue-900">
-                  {formatCurrency(students.reduce((sum, s) => sum + (s.totalAmount || 0), 0))}
-                </p>
+
+        {/* Summary */}
+        <div className="bg-white rounded-lg shadow p-6">
+          <h3 className="text-lg font-medium text-gray-900 mb-4">Payment Summary</h3>
+          <div className="grid grid-cols-1 md:grid-cols-3 gap-4">
+            <div className="bg-blue-50 p-4 rounded-lg">
+              <div className="flex items-center">
+                <div>
+                  <p className="text-sm font-medium text-blue-600">Total Assigned</p>
+                  <p className="text-2xl font-semibold text-blue-900">
+                    {formatCurrency(students.reduce((sum, s) => sum + (s.totalAmount || 0), 0))}
+                  </p>
+                </div>
               </div>
             </div>
-          </div>
-          <div className="bg-green-50 p-4 rounded-lg">
-            <div className="flex items-center">
-              <div>
-                <p className="text-sm font-medium text-green-600">Total Collected</p>
-                <p className="text-2xl font-semibold text-green-900">
-                  {formatCurrency(students.reduce((sum, s) => sum + (s.totalPaid || 0), 0))}
-                </p>
+            <div className="bg-green-50 p-4 rounded-lg">
+              <div className="flex items-center">
+                <div>
+                  <p className="text-sm font-medium text-green-600">Total Collected</p>
+                  <p className="text-2xl font-semibold text-green-900">
+                    {formatCurrency(students.reduce((sum, s) => sum + (s.totalPaid || 0), 0))}
+                  </p>
+                </div>
               </div>
             </div>
-          </div>
-          <div className="bg-orange-50 p-4 rounded-lg">
-            <div className="flex items-center">
-              <div>
-                <p className="text-sm font-medium text-orange-600">Outstanding</p>
-                <p className="text-2xl font-semibold text-orange-900">
-                  {formatCurrency(students.reduce((sum, s) => sum + (s.balance || 0), 0))}
-                </p>
+            <div className="bg-orange-50 p-4 rounded-lg">
+              <div className="flex items-center">
+                <div>
+                  <p className="text-sm font-medium text-orange-600">Outstanding</p>
+                  <p className="text-2xl font-semibold text-orange-900">
+                    {formatCurrency(students.reduce((sum, s) => sum + (s.balance || 0), 0))}
+                  </p>
+                </div>
               </div>
             </div>
           </div>
         </div>
-      </div>
-
-      {/* Students Table */}
-      <div className="bg-white rounded-lg shadow overflow-hidden">
-        <div className="px-4 sm:px-6 py-4 border-b border-gray-200">
-          <h3 className="text-base sm:text-lg font-medium text-gray-900">Student Fee Records</h3>
-        </div>
-
-        <div className="overflow-x-auto">
-          <table className="min-w-full divide-y divide-gray-200">
-            <thead className="bg-gray-50">
-              <tr>
-                <th className="px-3 sm:px-6 py-3 text-left text-xs font-medium text-gray-500 uppercase tracking-wider whitespace-nowrap">
-                  Student
-                </th>
-                <th className="px-3 sm:px-6 py-3 text-left text-xs font-medium text-gray-500 uppercase tracking-wider whitespace-nowrap">
-                  Total Assigned
-                </th>
-                <th className="px-3 sm:px-6 py-3 text-left text-xs font-medium text-gray-500 uppercase tracking-wider whitespace-nowrap">
-                  Total Paid
-                </th>
-                <th className="px-3 sm:px-6 py-3 text-left text-xs font-medium text-gray-500 uppercase tracking-wider whitespace-nowrap">
-                  Balance
-                </th>
-                <th className="px-3 sm:px-6 py-3 text-left text-xs font-medium text-gray-500 uppercase tracking-wider whitespace-nowrap">
-                  Status
-                </th>
-                <th className="px-3 sm:px-6 py-3 text-left text-xs font-medium text-gray-500 uppercase tracking-wider whitespace-nowrap">
-                  Actions
-                </th>
-                <th className="px-3 sm:px-6 py-3 text-left text-xs font-medium text-gray-500 uppercase tracking-wider whitespace-nowrap">
-                  Chalan
-                </th>
-              </tr>
-            </thead>
-            <tbody className="bg-white divide-y divide-gray-200">
-              {students.map((student) => (
-                <tr key={student.id} className="hover:bg-gray-50">
-                  <td className="px-3 sm:px-6 py-4 whitespace-nowrap">
-                    <div>
-                      <button
-                        type="button"
-                        onClick={() => openHistoryModal(student)}
-                        className="text-left text-xs sm:text-sm font-medium text-blue-600 hover:underline flex items-center gap-1"
-                      >
-                        <Receipt size={14} />
-                        {student.name}
-                      </button>
-                      {(student.class || student.section || student.rollNumber) && (
-                        <div className="text-sm text-gray-500">
-                          {[
-                            student.class && student.section
-                              ? `${student.class} - ${student.section}`
-                              : (student.class || student.section || ''),
-                            student.rollNumber ? `(${student.rollNumber})` : ''
-                          ].filter(Boolean).join(' ')}
-                        </div>
-                      )}
-                      {/* History Modal */}
-                      {isHistoryOpen && (
-                        <div className="fixed inset-0 z-50 flex items-center justify-center bg-black bg-opacity-40">
-                          <div className="bg-white rounded-lg shadow-xl w-full max-w-4xl mx-4">
-                            <div className="flex items-center justify-between px-4 py-3 border-b">
-                              <h3 className="text-lg font-semibold text-gray-900">Payment History{historyRecord?.studentName ? ` - ${historyRecord.studentName}` : ''}</h3>
-                              <button onClick={() => setIsHistoryOpen(false)} className="text-gray-500 hover:text-gray-700">
-                                <X className="h-5 w-5" />
-                              </button>
-                            </div>
-                            <div className="p-4 space-y-3">
-                              {historyLoading && <div className="text-sm text-gray-500">Loading history...</div>}
-                              {!historyLoading && historyRecord && (
-                                <>
-                                  <div className="flex items-center gap-2">
-                                    <label className="text-sm text-gray-700">Installment:</label>
-                                    <select
-                                      className="px-2 py-1 border rounded text-sm"
-                                      value={historyInstallmentName}
-                                      onChange={(e) => setHistoryInstallmentName(e.target.value)}
-                                    >
-                                      {(historyRecord.installments || []).map((inst: any) => (
-                                        <option key={inst.name} value={inst.name}>{inst.name}</option>
-                                      ))}
-                                    </select>
-                                  </div>
-                                  <div className="overflow-auto">
-                                    <table className="min-w-full divide-y divide-gray-200">
-                                      <thead className="bg-gray-50">
-                                        <tr>
-                                          <th className="px-3 py-2 text-left text-xs font-medium text-gray-500 uppercase">Amount</th>
-                                          <th className="px-3 py-2 text-left text-xs font-medium text-gray-500 uppercase">Method</th>
-                                          <th className="px-3 py-2 text-left text-xs font-medium text-gray-500 uppercase">Reference</th>
-                                          <th className="px-3 py-2 text-left text-xs font-medium text-gray-500 uppercase">Date</th>
-                                          <th className="px-3 py-2 text-left text-xs font-medium text-gray-500 uppercase">Day</th>
-                                          <th className="px-3 py-2 text-left text-xs font-medium text-gray-500 uppercase">Receipt</th>
-                                        </tr>
-                                      </thead>
-                                      <tbody className="bg-white divide-y divide-gray-200">
-                                        {(historyRecord.payments || [])
-                                          .filter((p: any) => !historyInstallmentName || p.installmentName === historyInstallmentName)
-                                          .map((p: any) => {
-                                            const d = p.paymentDate ? new Date(p.paymentDate) : null;
-                                            const dateStr = d ? d.toLocaleDateString() : '-';
-                                            const dayStr = d ? d.toLocaleDateString('en-IN', { weekday: 'long' }) : '-';
-                                            return (
-                                              <tr key={String(p.paymentId)} className="hover:bg-gray-50">
-                                                <td className="px-3 py-2 text-sm text-gray-900">{formatCurrency(p.amount || 0)}</td>
-                                                <td className="px-3 py-2 text-sm text-gray-900">{p.paymentMethod}</td>
-                                                <td className="px-3 py-2 text-sm text-gray-900">{p.paymentReference || '-'}</td>
-                                                <td className="px-3 py-2 text-sm text-gray-900">{dateStr}</td>
-                                                <td className="px-3 py-2 text-sm text-gray-900">{dayStr}</td>
-                                                <td className="px-3 py-2 text-sm text-gray-900">
-                                                  {p.receiptNumber ? (
-                                                    <button
-                                                      type="button"
-                                                      onClick={() => handleDownloadReceipt(p.receiptNumber)}
-                                                      className="text-blue-600 hover:underline"
-                                                    >
-                                                      {p.receiptNumber}
-                                                    </button>
-                                                  ) : (
-                                                    '-'
-                                                  )}
-                                                </td>
-                                              </tr>
-                                            );
-                                          })}
-                                        {(!historyRecord.payments || historyRecord.payments.length === 0) && (
+
+        {/* Students Table */}
+        <div className="bg-white rounded-lg shadow overflow-hidden">
+          <div className="px-4 sm:px-6 py-4 border-b border-gray-200">
+            <h3 className="text-base sm:text-lg font-medium text-gray-900">Student Fee Records</h3>
+          </div>
+
+          <div className="overflow-x-auto">
+            <table className="min-w-full divide-y divide-gray-200">
+              <thead className="bg-gray-50">
+                <tr>
+                  <th className="px-3 sm:px-6 py-3 text-left text-xs font-medium text-gray-500 uppercase tracking-wider whitespace-nowrap">
+                    Student
+                  </th>
+                  <th className="px-3 sm:px-6 py-3 text-left text-xs font-medium text-gray-500 uppercase tracking-wider whitespace-nowrap">
+                    Total Assigned
+                  </th>
+                  <th className="px-3 sm:px-6 py-3 text-left text-xs font-medium text-gray-500 uppercase tracking-wider whitespace-nowrap">
+                    Total Paid
+                  </th>
+                  <th className="px-3 sm:px-6 py-3 text-left text-xs font-medium text-gray-500 uppercase tracking-wider whitespace-nowrap">
+                    Balance
+                  </th>
+                  <th className="px-3 sm:px-6 py-3 text-left text-xs font-medium text-gray-500 uppercase tracking-wider whitespace-nowrap">
+                    Status
+                  </th>
+                  <th className="px-3 sm:px-6 py-3 text-left text-xs font-medium text-gray-500 uppercase tracking-wider whitespace-nowrap">
+                    Actions
+                  </th>
+                  <th className="px-3 sm:px-6 py-3 text-left text-xs font-medium text-gray-500 uppercase tracking-wider whitespace-nowrap">
+                    Chalan
+                  </th>
+                </tr>
+              </thead>
+              <tbody className="bg-white divide-y divide-gray-200">
+                {students.map((student) => (
+                  <tr key={student.id} className="hover:bg-gray-50">
+                    <td className="px-3 sm:px-6 py-4 whitespace-nowrap">
+                      <div>
+                        <button
+                          type="button"
+                          onClick={() => openHistoryModal(student)}
+                          className="text-left text-xs sm:text-sm font-medium text-blue-600 hover:underline flex items-center gap-1"
+                        >
+                          <Receipt size={14} />
+                          {student.name}
+                        </button>
+                        {(student.class || student.section || student.rollNumber) && (
+                          <div className="text-sm text-gray-500">
+                            {[
+                              student.class && student.section
+                                ? `${student.class} - ${student.section}`
+                                : (student.class || student.section || ''),
+                              student.rollNumber ? `(${student.rollNumber})` : ''
+                            ].filter(Boolean).join(' ')}
+                          </div>
+                        )}
+                        {/* History Modal */}
+                        {isHistoryOpen && (
+                          <div className="fixed inset-0 z-50 flex items-center justify-center bg-black bg-opacity-40">
+                            <div className="bg-white rounded-lg shadow-xl w-full max-w-4xl mx-4">
+                              <div className="flex items-center justify-between px-4 py-3 border-b">
+                                <h3 className="text-lg font-semibold text-gray-900">Payment History{historyRecord?.studentName ? ` - ${historyRecord.studentName}` : ''}</h3>
+                                <button onClick={() => setIsHistoryOpen(false)} className="text-gray-500 hover:text-gray-700">
+                                  <X className="h-5 w-5" />
+                                </button>
+                              </div>
+                              <div className="p-4 space-y-3">
+                                {historyLoading && <div className="text-sm text-gray-500">Loading history...</div>}
+                                {!historyLoading && historyRecord && (
+                                  <>
+                                    <div className="flex items-center gap-2">
+                                      <label className="text-sm text-gray-700">Installment:</label>
+                                      <select
+                                        className="px-2 py-1 border rounded text-sm"
+                                        value={historyInstallmentName}
+                                        onChange={(e) => setHistoryInstallmentName(e.target.value)}
+                                      >
+                                        {(historyRecord.installments || []).map((inst: any) => (
+                                          <option key={inst.name} value={inst.name}>{inst.name}</option>
+                                        ))}
+                                      </select>
+                                    </div>
+                                    <div className="overflow-auto">
+                                      <table className="min-w-full divide-y divide-gray-200">
+                                        <thead className="bg-gray-50">
                                           <tr>
-                                            <td colSpan={6} className="px-3 py-3 text-sm text-gray-500">No payments found for this installment.</td>
+                                            <th className="px-3 py-2 text-left text-xs font-medium text-gray-500 uppercase">Amount</th>
+                                            <th className="px-3 py-2 text-left text-xs font-medium text-gray-500 uppercase">Method</th>
+                                            <th className="px-3 py-2 text-left text-xs font-medium text-gray-500 uppercase">Reference</th>
+                                            <th className="px-3 py-2 text-left text-xs font-medium text-gray-500 uppercase">Date</th>
+                                            <th className="px-3 py-2 text-left text-xs font-medium text-gray-500 uppercase">Day</th>
+                                            <th className="px-3 py-2 text-left text-xs font-medium text-gray-500 uppercase">Receipt</th>
                                           </tr>
-                                        )}
-                                      </tbody>
-                                    </table>
-                                  </div>
-                                </>
-                              )}
+                                        </thead>
+                                        <tbody className="bg-white divide-y divide-gray-200">
+                                          {(historyRecord.payments || [])
+                                            .filter((p: any) => !historyInstallmentName || p.installmentName === historyInstallmentName)
+                                            .map((p: any) => {
+                                              const d = p.paymentDate ? new Date(p.paymentDate) : null;
+                                              const dateStr = d ? d.toLocaleDateString() : '-';
+                                              const dayStr = d ? d.toLocaleDateString('en-IN', { weekday: 'long' }) : '-';
+                                              return (
+                                                <tr key={String(p.paymentId)} className="hover:bg-gray-50">
+                                                  <td className="px-3 py-2 text-sm text-gray-900">{formatCurrency(p.amount || 0)}</td>
+                                                  <td className="px-3 py-2 text-sm text-gray-900">{p.paymentMethod}</td>
+                                                  <td className="px-3 py-2 text-sm text-gray-900">{p.paymentReference || '-'}</td>
+                                                  <td className="px-3 py-2 text-sm text-gray-900">{dateStr}</td>
+                                                  <td className="px-3 py-2 text-sm text-gray-900">{dayStr}</td>
+                                                  <td className="px-3 py-2 text-sm text-gray-900">
+                                                    {p.receiptNumber ? (
+                                                      <button
+                                                        type="button"
+                                                        onClick={() => handleDownloadReceipt(p.receiptNumber)}
+                                                        className="text-blue-600 hover:underline"
+                                                      >
+                                                        {p.receiptNumber}
+                                                      </button>
+                                                    ) : (
+                                                      '-'
+                                                    )}
+                                                  </td>
+                                                </tr>
+                                              );
+                                            })}
+                                          {(!historyRecord.payments || historyRecord.payments.length === 0) && (
+                                            <tr>
+                                              <td colSpan={6} className="px-3 py-3 text-sm text-gray-500">No payments found for this installment.</td>
+                                            </tr>
+                                          )}
+                                        </tbody>
+                                      </table>
+                                    </div>
+                                  </>
+                                )}
+                              </div>
                             </div>
                           </div>
-                        </div>
-                      )}
-                    </div>
-                  </td>
-                  <td className="px-6 py-4 whitespace-nowrap text-sm text-gray-900">
-                    {formatCurrency(student.totalAmount)}
-                  </td>
-                  <td className="px-6 py-4 whitespace-nowrap text-sm text-gray-900">
-                    {formatCurrency(student.totalPaid)}
-                  </td>
-                  <td className="px-6 py-4 whitespace-nowrap text-sm text-gray-900">
-                    {formatCurrency(student.balance)}
-                  </td>
-                  <td className="px-6 py-4 whitespace-nowrap">
-                    <span className={`px-2 py-1 text-xs font-medium rounded-full ${getStatusColor(student.status)}`}>
-                      {student.status}
-                    </span>
-                  </td>
-                  <td className="px-6 py-4 whitespace-nowrap text-sm font-medium">
-                    <div className="flex space-x-2">
-                      <button
-                        onClick={() => openPaymentModal(student)}
-                        className="text-blue-600 hover:text-blue-900 flex items-center"
-                      >
-                        <Plus className="h-4 w-4 mr-1" />
-                        Record Payment
-                      </button>
-                    </div>
-                  </td>
-                  <td className="px-6 py-4 whitespace-nowrap text-sm font-medium">
-                    {student.installments?.length > 0 && student.installments.some((inst: any) => inst.status !== 'paid') && (
-                      <button
-                        onClick={() => {
-                          console.log('=== DEBUG: Student Object ===', student);
-                          console.log('=== DEBUG: Student ID Fields ===', {
-                            'student.userId': student.userId,
-                            'student.studentId': student.studentId,
-                            'student.admissionNumber': student.admissionNumber,
-                            'student._id': student._id,
-                            'student.sequenceId': student.sequenceId,
-                            'student.rollNumber': student.rollNumber,
-                            'All available fields': Object.keys(student)
-                          });
-                          console.log('=== DEBUG: Student Installments ===', student.installments);
-
-                          // Debug: Check if userId is in a nested object
-                          if (!student.userId && student.studentDetails) {
-                            console.log('=== DEBUG: student.studentDetails ===', student.studentDetails);
-                            console.log('student.studentDetails.userId:', student.studentDetails.userId);
-                            console.log('student.studentDetails.admissionNumber:', student.studentDetails.admissionNumber);
-                          }
-
-                          // Find the first installment with chalan info, or use the first installment
-                          const chalanInstallment = student.installments.find((i: any) => i.chalanNumber) || student.installments[0];
-                          console.log('Selected installment for chalan:', chalanInstallment);
-
-                          if (chalanInstallment) {
-                            // Enhanced debug logging
-                            console.log('=== DEBUG: Student Object ===');
-                            console.log(JSON.stringify(student, null, 2)); // Pretty print the entire student object
-
-                            // Log all fields that might contain ID
-                            console.log('Potential ID fields:', {
-                              userId: student.userId,
-                              studentId: student.studentId,
-                              admissionNumber: student.admissionNumber,
-                              rollNumber: student.rollNumber,
-                              id: student.id,
-                              _id: student._id,
-                              // Check nested objects if they exist
-                              studentDetails: student.studentDetails ? {
-                                userId: student.studentDetails.userId,
-                                admissionNumber: student.studentDetails.admissionNumber,
-                                rollNumber: student.studentDetails.rollNumber
-                              } : 'No studentDetails',
-                              // Check if there's a nested student object
-                              student: student.student ? {
-                                userId: student.student.userId,
-                                studentId: student.student.studentId,
-                                admissionNumber: student.student.admissionNumber
-                              } : 'No nested student object'
+                        )}
+                      </div>
+                    </td>
+                    <td className="px-6 py-4 whitespace-nowrap text-sm text-gray-900">
+                      {formatCurrency(student.totalAmount)}
+                    </td>
+                    <td className="px-6 py-4 whitespace-nowrap text-sm text-gray-900">
+                      {formatCurrency(student.totalPaid)}
+                    </td>
+                    <td className="px-6 py-4 whitespace-nowrap text-sm text-gray-900">
+                      {formatCurrency(student.balance)}
+                    </td>
+                    <td className="px-6 py-4 whitespace-nowrap">
+                      <span className={`px-2 py-1 text-xs font-medium rounded-full ${getStatusColor(student.status)}`}>
+                        {student.status}
+                      </span>
+                    </td>
+                    <td className="px-6 py-4 whitespace-nowrap text-sm font-medium">
+                      <div className="flex space-x-2">
+                        <button
+                          onClick={() => openPaymentModal(student)}
+                          className="text-blue-600 hover:text-blue-900 flex items-center"
+                        >
+                          <Plus className="h-4 w-4 mr-1" />
+                          Record Payment
+                        </button>
+                      </div>
+                    </td>
+                    <td className="px-6 py-4 whitespace-nowrap text-sm font-medium">
+                      {student.installments?.length > 0 && student.installments.some((inst: any) => inst.status !== 'paid') && (
+                        <button
+                          onClick={() => {
+                            console.log('=== DEBUG: Student Object ===', student);
+                            console.log('=== DEBUG: Student ID Fields ===', {
+                              'student.userId': student.userId,
+                              'student.studentId': student.studentId,
+                              'student.admissionNumber': student.admissionNumber,
+                              'student._id': student._id,
+                              'student.sequenceId': student.sequenceId,
+                              'student.rollNumber': student.rollNumber,
+                              'All available fields': Object.keys(student)
                             });
-<<<<<<< HEAD
-
-                            // School details are already loaded in schoolDetails state
-                            const chalanData = {
-                              ...chalanInstallment,
-                              // Student Information
-                              studentName: student.name,
-                              // Use the available ID in this order: userId, studentId, or any other ID field
-                              studentId: student.userId ||
-                                student.studentId ||
-                                student.admissionNumber ||
-                                student.rollNumber ||
-                                student.id ||
-                                student._id ||
-                                'N/A',
-                              // Also include userId separately for reference
-                              userId: student.userId,
-                              className: student.class || 'N/A',
-                              section: student.section || 'N/A',
-                              academicYear: student.academicYear || '2024-25',
-
-                              // School Information - dynamic from school details
-                              schoolName: schoolDetails.name || schoolDetails.schoolName || 'School Name',
-                              schoolAddress: [
-                                schoolDetails.address?.addressLine1,
-                                schoolDetails.address?.city,
-                                schoolDetails.address?.state,
-                                schoolDetails.address?.pincode
-                              ].filter(Boolean).join(', '),
-                              schoolPhone: schoolDetails.contact?.phone,
-                              schoolEmail: schoolDetails.contact?.email,
-                              // Bank Details - using the structure expected by ViewChalan
-                              bankDetails: schoolDetails.bankDetails ? {
-                                bankName: schoolDetails.bankDetails.bankName || 'Bank not specified',
-                                accountNumber: schoolDetails.bankDetails.accountNumber || 'Not specified',
-                                ifscCode: schoolDetails.bankDetails.ifscCode || 'Not specified',
-                                branch: schoolDetails.bankDetails.branch || 'Not specified',
-                                accountHolderName: (schoolDetails.bankDetails as any).accountHolderName ||
-                                  schoolDetails.bankDetails.accountName ||
-                                  schoolDetails.schoolName ||
-                                  'School Account'
-                              } : {
-                                bankName: 'Bank not specified',
-                                accountNumber: 'Not specified',
-                                ifscCode: 'Not specified',
-                                branch: 'Not specified',
-                                accountHolderName: schoolDetails.schoolName || 'School Account'
-                              },
-                              // Also pass schoolData with bank details for backward compatibility
-                              schoolData: {
-=======
                             console.log('=== DEBUG: Student Installments ===', student.installments);
-                            
+
                             // Debug: Check if userId is in a nested object
                             if (!student.userId && student.studentDetails) {
                               console.log('=== DEBUG: student.studentDetails ===', student.studentDetails);
                               console.log('student.studentDetails.userId:', student.studentDetails.userId);
                               console.log('student.studentDetails.admissionNumber:', student.studentDetails.admissionNumber);
                             }
-                            
-                            // Find the first unpaid installment with chalan info, or use the first unpaid installment
-                            const unpaidInstallments = student.installments.filter((i: any) => i.status !== 'paid');
-                            const chalanInstallment = unpaidInstallments.find((i: any) => i.chalanNumber) || unpaidInstallments[0];
+
+                            // Find the first installment with chalan info, or use the first installment
+                            const chalanInstallment = student.installments.find((i: any) => i.chalanNumber) || student.installments[0];
                             console.log('Selected installment for chalan:', chalanInstallment);
-                            
+
                             if (chalanInstallment) {
                               // Enhanced debug logging
                               console.log('=== DEBUG: Student Object ===');
                               console.log(JSON.stringify(student, null, 2)); // Pretty print the entire student object
-                              
+
                               // Log all fields that might contain ID
                               console.log('Potential ID fields:', {
                                 userId: student.userId,
@@ -1793,74 +1682,113 @@
                                   admissionNumber: student.student.admissionNumber
                                 } : 'No nested student object'
                               });
-                              
-                              // School details are already loaded in schoolDetails state
-                              const chalanData = {
-                                ...chalanInstallment,
-                                // Student Information
-                                studentName: student.name,
-                                // Use the available ID in this order: userId, studentId, or any other ID field
-                                studentId: student.userId || 
-                                          student.studentId || 
-                                          student.admissionNumber || 
-                                          student.rollNumber || 
-                                          student.id ||
-                                          student._id ||
-                                          'N/A',
-                                // Also include userId separately for reference
-                                userId: student.userId,
-                                className: student.class || 'N/A',
-                                section: student.section || 'N/A',
-                                academicYear: student.academicYear || '2024-25',
-                                
-                                // School Information - dynamic from school details
-                                schoolName: schoolDetails.name || schoolDetails.schoolName || 'School Name',
-                                schoolAddress: [
-                                  schoolDetails.address?.addressLine1,
-                                  schoolDetails.address?.city,
-                                  schoolDetails.address?.state,
-                                  schoolDetails.address?.pincode
-                                ].filter(Boolean).join(', '),
-                                schoolPhone: schoolDetails.contact?.phone,
-                                schoolEmail: schoolDetails.contact?.email,
-                                // Bank Details - using the structure expected by ViewChalan
->>>>>>> 2f3e886a
-                                bankDetails: schoolDetails.bankDetails ? {
-                                  bankName: schoolDetails.bankDetails.bankName,
-                                  accountNumber: schoolDetails.bankDetails.accountNumber,
-                                  ifscCode: schoolDetails.bankDetails.ifscCode,
-                                  branch: schoolDetails.bankDetails.branch,
-                                  accountHolderName: (schoolDetails.bankDetails as any).accountHolderName ||
-                                    schoolDetails.bankDetails.accountName
-                                } : null
-                              },
-
-                              // Chalan Details - Format: SCHOOLCODE-YYYYMM-####
-                              // Let the backend handle the chalan number generation
-                              // We'll pass null and let the server generate it
-                              chalanNumber: chalanInstallment.chalanNumber || null,
-                              chalanDate: chalanInstallment.chalanDate || chalanInstallment.dueDate || new Date().toISOString().split('T')[0],
-                              chalanBank: chalanInstallment.chalanBank || 'School Bank',
-                              chalanStatus: chalanInstallment.chalanStatus || 'generated',
-
-                              // Installment Details
-                              installmentName: chalanInstallment.name || 'Fee Installment',
-                              amount: chalanInstallment.amount || 0,
-                              dueDate: chalanInstallment.dueDate || ''
+                              console.log('=== DEBUG: Student Installments ===', student.installments);
+
+                              // Debug: Check if userId is in a nested object
+                              if (!student.userId && student.studentDetails) {
+                                console.log('=== DEBUG: student.studentDetails ===', student.studentDetails);
+                                console.log('student.studentDetails.userId:', student.studentDetails.userId);
+                                console.log('student.studentDetails.admissionNumber:', student.studentDetails.admissionNumber);
+                              }
+
+                              // Find the first unpaid installment with chalan info, or use the first unpaid installment
+                              const unpaidInstallments = student.installments.filter((i: any) => i.status !== 'paid');
+                              const chalanInstallment = unpaidInstallments.find((i: any) => i.chalanNumber) || unpaidInstallments[0];
+                              console.log('Selected installment for chalan:', chalanInstallment);
+
+                              if (chalanInstallment) {
+                                // Enhanced debug logging
+                                console.log('=== DEBUG: Student Object ===');
+                                console.log(JSON.stringify(student, null, 2)); // Pretty print the entire student object
+
+                                // Log all fields that might contain ID
+                                console.log('Potential ID fields:', {
+                                  userId: student.userId,
+                                  studentId: student.studentId,
+                                  admissionNumber: student.admissionNumber,
+                                  rollNumber: student.rollNumber,
+                                  id: student.id,
+                                  _id: student._id,
+                                  // Check nested objects if they exist
+                                  studentDetails: student.studentDetails ? {
+                                    userId: student.studentDetails.userId,
+                                    admissionNumber: student.studentDetails.admissionNumber,
+                                    rollNumber: student.studentDetails.rollNumber
+                                  } : 'No studentDetails',
+                                  // Check if there's a nested student object
+                                  student: student.student ? {
+                                    userId: student.student.userId,
+                                    studentId: student.student.studentId,
+                                    admissionNumber: student.student.admissionNumber
+                                  } : 'No nested student object'
+                                });
+
+                                // School details are already loaded in schoolDetails state
+                                const chalanData = {
+                                  ...chalanInstallment,
+                                  // Student Information
+                                  studentName: student.name,
+                                  // Use the available ID in this order: userId, studentId, or any other ID field
+                                  studentId: student.userId ||
+                                    student.studentId ||
+                                    student.admissionNumber ||
+                                    student.rollNumber ||
+                                    student.id ||
+                                    student._id ||
+                                    'N/A',
+                                  // Also include userId separately for reference
+                                  userId: student.userId,
+                                  className: student.class || 'N/A',
+                                  section: student.section || 'N/A',
+                                  academicYear: student.academicYear || '2024-25',
+
+                                  // School Information - dynamic from school details
+                                  schoolName: schoolDetails.name || schoolDetails.schoolName || 'School Name',
+                                  schoolAddress: [
+                                    schoolDetails.address?.addressLine1,
+                                    schoolDetails.address?.city,
+                                    schoolDetails.address?.state,
+                                    schoolDetails.address?.pincode
+                                  ].filter(Boolean).join(', '),
+                                  schoolPhone: schoolDetails.contact?.phone,
+                                  schoolEmail: schoolDetails.contact?.email,
+                                  // Bank Details - using the structure expected by ViewChalan
+                                  bankDetails: schoolDetails.bankDetails ? {
+                                    bankName: schoolDetails.bankDetails.bankName,
+                                    accountNumber: schoolDetails.bankDetails.accountNumber,
+                                    ifscCode: schoolDetails.bankDetails.ifscCode,
+                                    branch: schoolDetails.bankDetails.branch,
+                                    accountHolderName: (schoolDetails.bankDetails as any).accountHolderName ||
+                                      schoolDetails.bankDetails.accountName
+                                  } : null
+                                },
+
+                                  // Chalan Details - Format: SCHOOLCODE-YYYYMM-####
+                                  // Let the backend handle the chalan number generation
+                                  // We'll pass null and let the server generate it
+                                  chalanNumber: chalanInstallment.chalanNumber || null,
+                                    chalanDate: chalanInstallment.chalanDate || chalanInstallment.dueDate || new Date().toISOString().split('T')[0],
+                      chalanBank: chalanInstallment.chalanBank || 'School Bank',
+                      chalanStatus: chalanInstallment.chalanStatus || 'generated',
+
+                      // Installment Details
+                      installmentName: chalanInstallment.name || 'Fee Installment',
+                      amount: chalanInstallment.amount || 0,
+                      dueDate: chalanInstallment.dueDate || ''
                             };
 
-                            console.log('Setting chalan data:', chalanData);
-                            setViewingChalan(chalanData);
-                            console.log('Opening chalan modal');
-                            setIsChalanModalOpen(true);
+                      console.log('Setting chalan data:', chalanData);
+                      setViewingChalan(chalanData);
+                      console.log('Opening chalan modal');
+                      setIsChalanModalOpen(true);
                           }
                         }}
-                        className="bg-green-100 hover:bg-green-200 text-green-800 text-xs font-medium px-2.5 py-0.5 rounded flex items-center border border-green-200"
-                        title="View Chalan"
+                      className="bg-green-100 hover:bg-green-200 text-green-800 text-xs font-medium px-2.5 py-0.5 rounded flex items-center border border-green-200"
+                      title="View Chalan"
                       >
-                        <Eye className="h-3 w-3 mr-1" />
-                        Chalan
-                      </button>
+                      <Eye className="h-3 w-3 mr-1" />
+                      Chalan
+                    </button>
                     )}
                   </td>
                 </tr>
@@ -1869,192 +1797,203 @@
           </table>
         </div>
       </div>
-
-      {/* Payment Modal */}
-      {isModalOpen && activeStudent && (
-        <div className="fixed inset-0 z-50 flex items-center justify-center bg-black bg-opacity-40">
-          <div className="bg-white rounded-lg shadow-xl w-full max-w-4xl mx-4">
-            <div className="flex items-center justify-between px-4 py-3 border-b">
-              <h3 className="text-lg font-semibold text-gray-900">Record Payment - {activeStudent.name}</h3>
-              <button onClick={closePaymentModal} className="text-gray-500 hover:text-gray-700">
-                <X className="h-5 w-5" />
-              </button>
+    </>
+
+      {/* Payment Modal */ }
+  {
+    isModalOpen && activeStudent && (
+      <div className="fixed inset-0 z-50 flex items-center justify-center bg-black bg-opacity-40">
+        <div className="bg-white rounded-lg shadow-xl w-full max-w-4xl mx-4">
+          <div className="flex items-center justify-between px-4 py-3 border-b">
+            <h3 className="text-lg font-semibold text-gray-900">Record Payment - {activeStudent.name}</h3>
+            <button onClick={closePaymentModal} className="text-gray-500 hover:text-gray-700">
+              <X className="h-5 w-5" />
+            </button>
+          </div>
+          <div className="p-4 grid grid-cols-1 md:grid-cols-2 gap-4">
+            <div className="overflow-auto">
+              <table className="min-w-full divide-y divide-gray-200">
+                <thead className="bg-gray-50">
+                  <tr>
+                    <th className="px-3 py-2 text-left text-xs font-medium text-gray-500 uppercase">Installment</th>
+                    <th className="px-3 py-2 text-left text-xs font-medium text-gray-500 uppercase">Due</th>
+                    <th className="px-3 py-2 text-left text-xs font-medium text-gray-500 uppercase">Amount</th>
+                    <th className="px-3 py-2 text-left text-xs font-medium text-gray-500 uppercase">Paid</th>
+                    <th className="px-3 py-2 text-left text-xs font-medium text-gray-500 uppercase">Pending</th>
+                    <th className="px-3 py-2"></th>
+                  </tr>
+                </thead>
+                <tbody className="bg-white divide-y divide-gray-200">
+                  {(activeStudent.installments || []).length === 0 ? (
+                    <tr>
+                      <td colSpan={6} className="px-3 py-3 text-sm text-gray-500">No installments data available.</td>
+                    </tr>
+                  ) : (
+                    activeStudent.installments.map((inst: any, idx: number) => {
+                      const pending = Math.max(0, (inst.amount || 0) - (inst.paidAmount || 0));
+                      return (
+                        <tr key={idx} className="hover:bg-gray-50">
+                          <td className="px-3 py-2 text-sm text-gray-900">{inst.name}</td>
+                          <td className="px-3 py-2 text-sm text-gray-600">{inst.dueDate ? new Date(inst.dueDate).toLocaleDateString() : '-'}</td>
+                          <td className="px-3 py-2 text-sm text-gray-900">{formatCurrency(inst.amount || 0)}</td>
+                          <td className="px-3 py-2 text-sm text-gray-900">{formatCurrency(inst.paidAmount || 0)}</td>
+                          <td className="px-3 py-2 text-sm text-gray-900">{formatCurrency(pending)}</td>
+                          <td className="px-3 py-2 text-right">
+                            <button
+                              onClick={() => onSelectInstallment(inst)}
+                              className="text-blue-600 hover:text-blue-800 text-sm"
+                            >
+                              Select
+                            </button>
+                          </td>
+                        </tr>
+                      );
+                    })
+                  )}
+                </tbody>
+              </table>
             </div>
-            <div className="p-4 grid grid-cols-1 md:grid-cols-2 gap-4">
-              <div className="overflow-auto">
-                <table className="min-w-full divide-y divide-gray-200">
-                  <thead className="bg-gray-50">
-                    <tr>
-                      <th className="px-3 py-2 text-left text-xs font-medium text-gray-500 uppercase">Installment</th>
-                      <th className="px-3 py-2 text-left text-xs font-medium text-gray-500 uppercase">Due</th>
-                      <th className="px-3 py-2 text-left text-xs font-medium text-gray-500 uppercase">Amount</th>
-                      <th className="px-3 py-2 text-left text-xs font-medium text-gray-500 uppercase">Paid</th>
-                      <th className="px-3 py-2 text-left text-xs font-medium text-gray-500 uppercase">Pending</th>
-                      <th className="px-3 py-2"></th>
-                    </tr>
-                  </thead>
-                  <tbody className="bg-white divide-y divide-gray-200">
-                    {(activeStudent.installments || []).length === 0 ? (
-                      <tr>
-                        <td colSpan={6} className="px-3 py-3 text-sm text-gray-500">No installments data available.</td>
-                      </tr>
-                    ) : (
-                      activeStudent.installments.map((inst: any, idx: number) => {
-                        const pending = Math.max(0, (inst.amount || 0) - (inst.paidAmount || 0));
-                        return (
-                          <tr key={idx} className="hover:bg-gray-50">
-                            <td className="px-3 py-2 text-sm text-gray-900">{inst.name}</td>
-                            <td className="px-3 py-2 text-sm text-gray-600">{inst.dueDate ? new Date(inst.dueDate).toLocaleDateString() : '-'}</td>
-                            <td className="px-3 py-2 text-sm text-gray-900">{formatCurrency(inst.amount || 0)}</td>
-                            <td className="px-3 py-2 text-sm text-gray-900">{formatCurrency(inst.paidAmount || 0)}</td>
-                            <td className="px-3 py-2 text-sm text-gray-900">{formatCurrency(pending)}</td>
-                            <td className="px-3 py-2 text-right">
-                              <button
-                                onClick={() => onSelectInstallment(inst)}
-                                className="text-blue-600 hover:text-blue-800 text-sm"
-                              >
-                                Select
-                              </button>
-                            </td>
-                          </tr>
-                        );
-                      })
-                    )}
-                  </tbody>
-                </table>
-              </div>
-              <div>
-                <div className="space-y-3">
-                  <div className="text-sm text-gray-600">
-                    {selectedInstallmentName
-                      ? `Selected installment: ${selectedInstallmentName}`
-                      : 'Select an installment from the table to proceed.'}
-                  </div>
-                  <div>
-                    <label className="block text-sm font-medium text-gray-700 mb-1">Amount to collect</label>
-                    <input
-                      type="number"
-                      inputMode="numeric"
-                      value={payAmount}
-                      onChange={(e) => setPayAmount(e.target.value)}
-                      className="w-full px-3 py-2 border border-gray-300 rounded-md focus:outline-none focus:ring-1 focus:ring-blue-500"
-                      placeholder="Select an installment first"
-                    />
-                  </div>
-                  <div>
-                    <label className="block text-sm font-medium text-gray-700 mb-1">Payment Method</label>
-                    <select
-                      value={payMethod}
-                      onChange={(e) => setPayMethod(e.target.value)}
-                      className="w-full px-3 py-2 border border-gray-300 rounded-md focus:outline-none focus:ring-1 focus:ring-blue-500"
-                    >
-                      <option value="cash">Cash</option>
-                      <option value="chalan">Chalan</option>
-                      <option value="cheque">Cheque</option>
-                      <option value="bank_transfer">Bank Transfer</option>
-                      <option value="online">Online</option>
-                      <option value="other">Other</option>
-                    </select>
-                  </div>
-                  <div>
-                    <label className="block text-sm font-medium text-gray-700 mb-1">Payment Date *</label>
-                    <input
-                      type="date"
-                      value={payDate}
-                      onChange={(e) => setPayDate(e.target.value)}
-                      className="w-full px-3 py-2 border border-gray-300 rounded-md focus:outline-none focus:ring-1 focus:ring-blue-500"
-                      required
-                    />
-                  </div>
-                  <div>
-                    <label className="block text-sm font-medium text-gray-700 mb-1">
-                      {['cheque', 'bank_transfer', 'online', 'chalan'].includes(payMethod) ? 'Reference / Remarks (required)' : 'Reference / Remarks (optional)'}
-                    </label>
-                    <input
-                      type="text"
-                      value={payRef}
-                      onChange={(e) => setPayRef(e.target.value)}
-                      className="w-full px-3 py-2 border border-gray-300 rounded-md focus:outline-none focus:ring-1 focus:ring-blue-500"
-                      placeholder={payMethod === 'chalan' ? 'Chalan number' : 'txn id, cheque no, note, etc.'}
-                      required={['cheque', 'bank_transfer', 'online', 'chalan'].includes(payMethod)}
-                    />
-                  </div>
-                  <div className="flex justify-end space-x-2 pt-2">
-                    <button
-                      onClick={closePaymentModal}
-                      disabled={submitting}
-                      className="px-4 py-2 rounded border text-gray-700 hover:bg-gray-50 disabled:opacity-50"
-                    >
-                      Cancel
-                    </button>
-                    <button
-                      onClick={handleSubmitPayment}
-                      disabled={submitting || !selectedInstallmentName}
-                      className="px-4 py-2 rounded bg-blue-600 text-white hover:bg-blue-700 disabled:opacity-50"
-                    >
-                      {submitting ? 'Recording...' : 'Record Payment'}
-                    </button>
-                  </div>
+            <div>
+              <div className="space-y-3">
+                <div className="text-sm text-gray-600">
+                  {selectedInstallmentName
+                    ? `Selected installment: ${selectedInstallmentName}`
+                    : 'Select an installment from the table to proceed.'}
+                </div>
+                <div>
+                  <label className="block text-sm font-medium text-gray-700 mb-1">Amount to collect</label>
+                  <input
+                    type="number"
+                    inputMode="numeric"
+                    value={payAmount}
+                    onChange={(e) => setPayAmount(e.target.value)}
+                    className="w-full px-3 py-2 border border-gray-300 rounded-md focus:outline-none focus:ring-1 focus:ring-blue-500"
+                    placeholder="Select an installment first"
+                  />
+                </div>
+                <div>
+                  <label className="block text-sm font-medium text-gray-700 mb-1">Payment Method</label>
+                  <select
+                    value={payMethod}
+                    onChange={(e) => setPayMethod(e.target.value)}
+                    className="w-full px-3 py-2 border border-gray-300 rounded-md focus:outline-none focus:ring-1 focus:ring-blue-500"
+                  >
+                    <option value="cash">Cash</option>
+                    <option value="chalan">Chalan</option>
+                    <option value="cheque">Cheque</option>
+                    <option value="bank_transfer">Bank Transfer</option>
+                    <option value="online">Online</option>
+                    <option value="other">Other</option>
+                  </select>
+                </div>
+                <div>
+                  <label className="block text-sm font-medium text-gray-700 mb-1">Payment Date *</label>
+                  <input
+                    type="date"
+                    value={payDate}
+                    onChange={(e) => setPayDate(e.target.value)}
+                    className="w-full px-3 py-2 border border-gray-300 rounded-md focus:outline-none focus:ring-1 focus:ring-blue-500"
+                    required
+                  />
+                </div>
+                <div>
+                  <label className="block text-sm font-medium text-gray-700 mb-1">
+                    {['cheque', 'bank_transfer', 'online', 'chalan'].includes(payMethod) ? 'Reference / Remarks (required)' : 'Reference / Remarks (optional)'}
+                  </label>
+                  <input
+                    type="text"
+                    value={payRef}
+                    onChange={(e) => setPayRef(e.target.value)}
+                    className="w-full px-3 py-2 border border-gray-300 rounded-md focus:outline-none focus:ring-1 focus:ring-blue-500"
+                    placeholder={payMethod === 'chalan' ? 'Chalan number' : 'txn id, cheque no, note, etc.'}
+                    required={['cheque', 'bank_transfer', 'online', 'chalan'].includes(payMethod)}
+                  />
+                </div>
+                <div className="flex justify-end space-x-2 pt-2">
+                  <button
+                    onClick={closePaymentModal}
+                    disabled={submitting}
+                    className="px-4 py-2 rounded border text-gray-700 hover:bg-gray-50 disabled:opacity-50"
+                  >
+                    Cancel
+                  </button>
+                  <button
+                    onClick={handleSubmitPayment}
+                    disabled={submitting || !selectedInstallmentName}
+                    className="px-4 py-2 rounded bg-blue-600 text-white hover:bg-blue-700 disabled:opacity-50"
+                  >
+                    {submitting ? 'Recording...' : 'Record Payment'}
+                  </button>
                 </div>
               </div>
             </div>
           </div>
         </div>
-      )}
-      {loading && (
-        <div className="text-sm text-gray-500">Loading records...</div>
-      )}
-      {error && (
-        <div className="text-sm text-red-600">{error}</div>
-      )}
-
-      {/* Chalan Modal */}
-      {isChalanModalOpen && (
-        <div className="fixed inset-0 z-50 flex items-center justify-center bg-black bg-opacity-50 p-4">
-          <div className="bg-white rounded-lg shadow-xl w-full max-w-4xl max-h-[90vh] overflow-auto">
-            <ViewChalan
-              isOpen={isChalanModalOpen}
-              onClose={() => {
-                console.log('Closing chalan modal');
-                setIsChalanModalOpen(false);
-                setViewingChalan(null);
-              }}
-              chalan={viewingChalan}
+      </div>
+    )
+  }
+  {
+    loading && (
+      <div className="text-sm text-gray-500">Loading records...</div>
+    )
+  }
+  {
+    error && (
+      <div className="text-sm text-red-600">{error}</div>
+    )
+  }
+
+  {/* Chalan Modal */ }
+  {
+    isChalanModalOpen && (
+      <div className="fixed inset-0 z-50 flex items-center justify-center bg-black bg-opacity-50 p-4">
+        <div className="bg-white rounded-lg shadow-xl w-full max-w-4xl max-h-[90vh] overflow-auto">
+          <ViewChalan
+            isOpen={isChalanModalOpen}
+            onClose={() => {
+              console.log('Closing chalan modal');
+              setIsChalanModalOpen(false);
+              setViewingChalan(null);
+            }}
+            chalan={viewingChalan}
+          />
+        </div>
+      </div>
+    )
+  }
+
+  {/* Receipt Modal */ }
+  {
+    isReceiptOpen && receiptData && (
+      <div className="fixed inset-0 z-50 flex items-center justify-center bg-black bg-opacity-40">
+        <div className="bg-white rounded-lg shadow-xl w-full max-w-7xl mx-4 max-h-[90vh] overflow-auto">
+          <div className="flex items-center justify-between px-4 py-3 border-b">
+            <h3 className="text-lg font-semibold text-gray-900">
+              Payment Receipt - {receiptData.studentData.name}
+            </h3>
+            <button
+              onClick={() => setIsReceiptOpen(false)}
+              className="text-gray-500 hover:text-gray-700"
+            >
+              <X className="h-5 w-5" />
+            </button>
+          </div>
+          <div className="p-4">
+            <DualCopyReceipt
+              schoolData={receiptData.schoolData}
+              studentData={receiptData.studentData}
+              paymentData={receiptData.paymentData}
+              installments={receiptData.installments}
+              totalAmount={receiptData.totalAmount}
+              totalPaid={receiptData.totalPaid}
+              totalRemaining={receiptData.totalRemaining}
             />
           </div>
         </div>
-      )}
-
-      {/* Receipt Modal */}
-      {isReceiptOpen && receiptData && (
-        <div className="fixed inset-0 z-50 flex items-center justify-center bg-black bg-opacity-40">
-          <div className="bg-white rounded-lg shadow-xl w-full max-w-7xl mx-4 max-h-[90vh] overflow-auto">
-            <div className="flex items-center justify-between px-4 py-3 border-b">
-              <h3 className="text-lg font-semibold text-gray-900">
-                Payment Receipt - {receiptData.studentData.name}
-              </h3>
-              <button
-                onClick={() => setIsReceiptOpen(false)}
-                className="text-gray-500 hover:text-gray-700"
-              >
-                <X className="h-5 w-5" />
-              </button>
-            </div>
-            <div className="p-4">
-              <DualCopyReceipt
-                schoolData={receiptData.schoolData}
-                studentData={receiptData.studentData}
-                paymentData={receiptData.paymentData}
-                installments={receiptData.installments}
-                totalAmount={receiptData.totalAmount}
-                totalPaid={receiptData.totalPaid}
-                totalRemaining={receiptData.totalRemaining}
-              />
-            </div>
-          </div>
-        </div>
-      )}
-    </div>
+      </div>
+    )
+  }
+    </div >
   );
 };
 
