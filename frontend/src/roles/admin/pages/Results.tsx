import React, { useState, useEffect, useCallback } from 'react';
import { Search, Edit, Save, Check, X } from 'lucide-react';
import { useAuth } from '../../../auth/AuthContext';
import { testDetailsAPI } from '../../../api/testDetails';
import { resultsAPI } from '../../../services/api';
import { toast } from 'react-hot-toast';
import api from '../../../services/api';
import { useSchoolClasses } from '../../../hooks/useSchoolClasses';

interface StudentResult {
  id: string;
  name: string;
  userId: string;
  rollNumber?: string;
  class: string;
  section: string;
  totalMarks: number | null;
  obtainedMarks: number | null;
  grade: string | null;
  resultId?: string;
}

const Results: React.FC = () => {
  const { user, token } = useAuth();

  // Use the useSchoolClasses hook to fetch classes configured by superadmin
  const {
    classesData,
    loading: classesLoading,
    error: classesError,
    getClassOptions,
    getSectionsByClass,
    hasClasses
  } = useSchoolClasses();

  const [selectedClass, setSelectedClass] = useState('');
  const [selectedSection, setSelectedSection] = useState('');
  const [availableSections, setAvailableSections] = useState<any[]>([]);
  const [selectedSubject, setSelectedSubject] = useState('');
  const [subjects, setSubjects] = useState<string[]>([]);
  const [loadingSubjects, setLoadingSubjects] = useState(false);
  const [selectedTestType, setSelectedTestType] = useState('');
<<<<<<< HEAD
  const [maxMarks, setMaxMarks] = useState<number | ''>('');
  const [configuredMaxMarks, setConfiguredMaxMarks] = useState<number | null>(null);
=======
  // Subject selection replaces Max Marks input in UI
  const [subjects, setSubjects] = useState<{ label: string; value: string }[]>([]);
  const [selectedSubject, setSelectedSubject] = useState('');
  // Keep maxMarks internally for backend compatibility (default 100)
  const [maxMarks, setMaxMarks] = useState<number | ''>(100);
>>>>>>> 5e926889
  const [showResultsTable, setShowResultsTable] = useState(false);
  const [loading, setLoading] = useState(false);
  const [error, setError] = useState<string | null>(null);

  const [studentResults, setStudentResults] = useState<StudentResult[]>([]);
  const [editingAll, setEditingAll] = useState(false);
  const [savedRows, setSavedRows] = useState<{ [key: string]: boolean }>({});

  // Dynamic state for test types
  const [testTypes, setTestTypes] = useState<string[]>([]);
  const [availableClasses, setAvailableClasses] = useState<string[]>([]);
  const [loadingTestTypes, setLoadingTestTypes] = useState(false);

  // State for existing results
  const [existingResults, setExistingResults] = useState<any[]>([]);
  const [loadingExistingResults, setLoadingExistingResults] = useState(false);
  const [showExistingResults, setShowExistingResults] = useState(false);
  
  // State for inline editing in existing results table
  const [editingResultId, setEditingResultId] = useState<string | null>(null);
  const [editingMarks, setEditingMarks] = useState<number | null>(null);
  const [savingResultId, setSavingResultId] = useState<string | null>(null);
  
  // State for freeze functionality
  const [isFrozen, setIsFrozen] = useState(false);
  const [freezing, setFreezing] = useState(false);

  // Reset frozen state when filters change or tables are hidden
  useEffect(() => {
    setIsFrozen(false);
    setShowExistingResults(false);
    setShowResultsTable(false);
  }, [selectedClass, selectedSection, selectedSubject, selectedTestType]);

  // Keep only the latest result per student (by createdAt/updatedAt)
  const dedupeResultsByStudent = useCallback((items: any[]) => {
    const pickTimestamp = (r: any) => new Date(r.updatedAt || r.createdAt || 0).getTime();
    const map = new Map<string, any>();
    for (const r of items || []) {
      const studentKey = String(r.studentId || r.student_id || r.id || '');
      if (!studentKey) continue;
      const subjKey = String(r.subject || selectedSubject || '');
      const testKey = String(r.testType || selectedTestType || '');
      const classKey = String(r.className || r.class || selectedClass || '');
      const sectionKey = String(r.section || selectedSection || '');
      const key = `${studentKey}::${classKey}::${sectionKey}::${subjKey}::${testKey}`;
      const existing = map.get(key);
      if (!existing || pickTimestamp(r) >= pickTimestamp(existing)) {
        map.set(key, r);
      }
    }
    return Array.from(map.values());
  }, [selectedSubject, selectedTestType, selectedClass, selectedSection]);

  // Comparator: sort by userId like SK-S-0847 (prefix, then numeric)
  const compareUserId = useCallback((a: string | undefined, b: string | undefined) => {
    const norm = (s?: string) => String(s || '').toUpperCase().trim();
    const parse = (s?: string) => {
      const id = norm(s);
      const m = id.match(/^(.*?)(\d+)$/);
      if (m) return { p: m[1], n: parseInt(m[2], 10) };
      return { p: id, n: Number.MAX_SAFE_INTEGER };
    };
    const A = parse(a);
    const B = parse(b);
    const pc = A.p.localeCompare(B.p);
    if (pc !== 0) return pc;
    return A.n - B.n;
  }, []);

  const sortStudentsByUserId = useCallback((list: StudentResult[]) => {
    return [...list].sort((x, y) => compareUserId(x.userId, y.userId));
  }, [compareUserId]);

  const sortResultsByUserId = useCallback((list: any[]) => {
    return [...list].sort((x, y) => compareUserId(x?.userId, y?.userId));
  }, [compareUserId]);

  // Enrich a list of results with roll numbers by fetching students for class/section (batch-only)
  const enrichWithRollNumbers = useCallback(async (list: StudentResult[]): Promise<StudentResult[]> => {
    try {
      const schoolCodeRaw = localStorage.getItem('erp.schoolCode') || user?.schoolCode || '';
      const schoolCode = schoolCodeRaw.toUpperCase();
      if (!schoolCode || !selectedClass || !selectedSection) return list;

      const resp = await resultsAPI.getStudents(schoolCode, {
        class: selectedClass,
        section: selectedSection
      });
      const raw = resp?.data?.data || [];
      const byStudentId = new Map<string, any>();
      const byUserId = new Map<string, any>();
      const byName = new Map<string, any>();
      for (const s of raw) {
        const sid = String(s._id || s.id || '');
        const uid = String(s.userId || s.user_id || '');
        const sname = String(
          s.name?.displayName || `${s.name?.firstName || ''} ${s.name?.lastName || ''}`.trim() || s.fullName || ''
        ).toLowerCase();
        if (sid) byStudentId.set(sid, s);
        if (uid) byUserId.set(uid, s);
        if (sname) byName.set(sname, s);
      }

      const enriched = list.map(r => {
        if (r.rollNumber && r.rollNumber !== '-') return r;
        const rNameKey = String(r.name || '').toLowerCase();
        const studentDoc = byStudentId.get(String(r.id)) || byUserId.get(String(r.userId)) || byName.get(rNameKey);
        const roll = studentDoc?.studentDetails?.rollNumber
          || studentDoc?.studentDetails?.currentRollNumber
          || studentDoc?.studentDetails?.rollNo
          || studentDoc?.rollNumber
          || studentDoc?.sequenceId
          || r.rollNumber
          || '';
        return { ...r, rollNumber: roll };
      });
      return enriched;
    } catch {
      return list;
    }
  }, [selectedClass, selectedSection, user?.schoolCode]);

  const grades = ['A+', 'A', 'B', 'C', 'D', 'F'];

  // Get class list from superadmin configuration
  const classList = classesData?.classes?.map(c => c.className) || [];

  // Function to fetch test types for the selected class
  const fetchTestTypes = useCallback(async (className: string) => {
    if (!className) {
      setTestTypes([]);
      return;
    }

    setLoadingTestTypes(true);
    try {
      // First try to use tests already loaded via useSchoolClasses hook
      if (classesData && classesData.testsByClass) {
        let classTests = classesData.testsByClass[className] || classesData.testsByClass[String(className)] || [];
        if (classTests.length === 0 && classesData.tests) {
          classTests = classesData.tests.filter((t: any) => String(t.className) === String(className));
        }

        // Only include tests with configured maxMarks
        const withMarks = (classTests || []).filter((t: any) => typeof t?.maxMarks === 'number' && t.maxMarks > 0);
        if (withMarks.length > 0) {
          const names = withMarks
            .map((t: any) => t.testName || t.displayName || t.name || t.testType)
            .filter(Boolean);
          const unique = [...new Set(names)];
          setTestTypes(unique);
          setLoadingTestTypes(false);
          return;
        }
      }

      // Fallback: use testDetails API based on school code
      const schoolCode = localStorage.getItem('erp.schoolCode') || user?.schoolCode || '';
      if (!schoolCode) {
        toast.error('School code not available');
        return;
      }

      // Fallback API does not provide maxMarks config reliably; to respect requirement,
      // do not populate tests from fallback if max marks are not configured.
      setTestTypes([]);
    } catch (error) {
      console.error('Error fetching test types:', error);
      toast.error('Failed to load test types');
      setTestTypes([]);
    } finally {
      setLoadingTestTypes(false);
    }
  }, [user?.schoolCode, classesData]);

  // Update available sections when class changes
  useEffect(() => {
    if (selectedClass && classesData) {
      const sections = getSectionsByClass(selectedClass);
      setAvailableSections(sections);
      // Auto-select first section if available
      if (sections.length > 0) {
        setSelectedSection(sections[0].value);
      } else {
        setSelectedSection('');
      }
      // Reset subject whenever class changes
      setSelectedSubject('');
      setSubjects([]);
    } else {
      setAvailableSections([]);
      setSelectedSection('');
      setSelectedSubject('');
      setSubjects([]);
    }
  }, [selectedClass, classesData]);

  // Fetch subjects for selected class and section (aligned with superadmin-created subjects)
  useEffect(() => {
    const fetchSubjects = async () => {
      setSubjects([]);
      setSelectedSubject('');
      if (!selectedClass || !selectedSection) return;
      try {
        // Use class-subjects route to get subjects for grade/section
        const res = await api.get(`/class-subjects/grade/${encodeURIComponent(selectedClass)}/section/${encodeURIComponent(selectedSection)}`);
        // Expecting res.data.subjects or res.data.data; support both
        const items = (res.data?.subjects || res.data?.data || []) as any[];
        const mapped = items.map((s: any) => ({
          label: s.subjectName || s.name || s.subject || s,
          value: s.subjectCode || s.code || s.subjectName || s.name || s
        })).filter((x: any) => x.label && x.value);
        setSubjects(mapped);
        if (mapped.length > 0) setSelectedSubject(mapped[0].value);
      } catch (err) {
        console.error('Error fetching subjects for class/section:', err);
        toast.error('Failed to load subjects for selected class/section');
      }
    };
    fetchSubjects();
  }, [selectedClass, selectedSection]);

  // Fetch test types when selected class changes
  useEffect(() => {
    if (selectedClass) {
      fetchTestTypes(selectedClass);
      setSelectedTestType(''); // Reset test type when class changes
      setConfiguredMaxMarks(null);
      setMaxMarks('');
    } else {
      setTestTypes([]);
    }
  }, [selectedClass, fetchTestTypes]);

  // When class or selected test changes, compute configured max marks from test config
  useEffect(() => {
    if (!selectedClass || !selectedTestType || !classesData) {
      setConfiguredMaxMarks(null);
      return;
    }
    const classTests = (classesData.testsByClass?.[selectedClass] || classesData.tests || []) as any[];
    const match = classTests.find((t: any) => {
      const name = t.testName || t.displayName || t.name || t.testType;
      return name === selectedTestType;
    });
    const value = typeof match?.maxMarks === 'number' ? match.maxMarks : null;
    setConfiguredMaxMarks(value);
    if (value !== null) {
      setMaxMarks(value);
    }
  }, [selectedClass, selectedTestType, classesData]);

  // Fetch subjects when class and section are selected
  useEffect(() => {
    const fetchSubjects = async () => {
      if (!selectedClass || !selectedSection) {
        setSubjects([]);
        setSelectedSubject('');
        return;
      }

      setLoadingSubjects(true);
      try {
        const schoolCode = localStorage.getItem('erp.schoolCode') || user?.schoolCode || '';
        if (!schoolCode) {
          toast.error('School code not available');
          return;
        }

        // Primary API
        try {
          const resp = await fetch('/api/class-subjects/classes', {
            headers: {
              'Authorization': `Bearer ${token}`,
              'x-school-code': schoolCode.toUpperCase()
            }
          });
          if (resp.ok) {
            const data = await resp.json();
            const classData = data?.data?.classes?.find((c: any) => c.className === selectedClass && c.section === selectedSection);
            const activeSubjects = (classData?.subjects || []).filter((s: any) => s.isActive !== false);
            const subjectNames = activeSubjects.map((s: any) => s.name).filter(Boolean);
            setSubjects(subjectNames);
            // Auto-select first subject if available
            setSelectedSubject(subjectNames[0] || '');
            return;
          }
        } catch (_) {
          // fall through to fallback
        }

        // Fallback API
        try {
          const resp2 = await fetch(`/api/direct-test/class-subjects/${selectedClass}?schoolCode=${schoolCode}`, {
            headers: {
              'x-school-code': schoolCode.toUpperCase()
            }
          });
          if (resp2.ok) {
            const data2 = await resp2.json();
            const subjectNames = (data2?.data?.subjects || []).map((s: any) => s.name).filter(Boolean);
            setSubjects(subjectNames);
            setSelectedSubject(subjectNames[0] || '');
            return;
          }
        } catch (_) {
          // ignore
        }

        setSubjects([]);
        setSelectedSubject('');
        toast.error('No subjects found for selected class and section');
      } catch (err) {
        console.error('Error fetching subjects:', err);
        toast.error('Failed to load subjects');
        setSubjects([]);
        setSelectedSubject('');
      } finally {
        setLoadingSubjects(false);
      }
    };

    fetchSubjects();
  }, [selectedClass, selectedSection, token, user?.schoolCode]);

  // Fetch students from the school database
  const fetchStudents = useCallback(async () => {
    setLoading(true);
    setError(null);

    try {
      const schoolCodeRaw = localStorage.getItem('erp.schoolCode') || user?.schoolCode || '';
      const schoolCode = schoolCodeRaw.toUpperCase();

      if (!schoolCode) {
        toast.error('School code not available');
        return;
      }

      // Fetch students from the school's student collection
      const response = await resultsAPI.getStudents(schoolCode, {
        class: selectedClass,
        section: selectedSection
      });

      if (response.data.success && response.data.data) {
        // Robust client-side filtering as backend may not filter by class/section
        const rawStudents = response.data.data as any[];
        const filtered = rawStudents.filter((s: any) => {
          const sClass = s.studentDetails?.currentClass || s.currentclass || s.class || s.className;
          const sSection = s.studentDetails?.currentSection || s.currentsection || s.section;
          return String(sClass) === String(selectedClass) && String(sSection).toUpperCase() === String(selectedSection).toUpperCase();
        });

        const students = filtered.map((student: any, index: number) => ({
          id: student._id || student.id,
          name: student.name?.displayName || `${student.name?.firstName || ''} ${student.name?.lastName || ''}`.trim() || student.fullName || 'Unknown',
          userId: student.userId || student.user_id || 'N/A',
          rollNumber: student.studentDetails?.rollNumber
            || student.studentDetails?.currentRollNumber
            || student.rollNumber
            || student.sequenceId
            || `${schoolCode}-${selectedSection}-${String(index + 1).padStart(4, '0')}`,
          class: selectedClass,
          section: selectedSection,
          totalMarks: configuredMaxMarks,
          obtainedMarks: null, // Will be filled when user enters marks
          grade: null
        }));

        if (students.length > 0) {
          setStudentResults(sortStudentsByUserId(students));
          setShowResultsTable(true);

          // Initialize saved states
          const initialSavedState: { [key: string]: boolean } = {};
          students.forEach((student: StudentResult) => {
            initialSavedState[student.id] = false;
          });
          setSavedRows(initialSavedState);

          toast.success(`Found ${students.length} students in ${selectedClass}-${selectedSection}`);
          return;
        }
      } else {
        console.warn('Primary students API did not return data or success=false', response.data);
      }

      // Fallback: try school-users endpoint pattern used elsewhere
      try {
        const altResp = await fetch(`http://localhost:5050/api/school-users/${schoolCode}/users`, {
          headers: {
            'Authorization': `Bearer ${token}`,
            'Content-Type': 'application/json'
          }
        });

        if (altResp.ok) {
          const altData = await altResp.json();
          const users = (altData?.data || []) as any[];
          const filtered = users.filter((u: any) => {
            const isStudent = u.role === 'student';
            const uClass = u.studentDetails?.currentClass || u.currentclass || u.class || u.className;
            const uSection = u.studentDetails?.currentSection || u.currentsection || u.section;
            return isStudent && String(uClass) === String(selectedClass) && String(uSection).toUpperCase() === String(selectedSection).toUpperCase();
          });

          const students = filtered.map((student: any, index: number) => ({
            id: student._id || student.id,
            name: student.name?.displayName || `${student.name?.firstName || ''} ${student.name?.lastName || ''}`.trim() || student.fullName || 'Unknown',
            userId: student.userId || student.user_id || 'N/A',
            rollNumber: student.studentDetails?.rollNumber
              || student.studentDetails?.currentRollNumber
              || student.rollNumber
              || student.sequenceId
              || `${schoolCode}-${selectedSection}-${String(index + 1).padStart(4, '0')}`,
            class: selectedClass,
            section: selectedSection,
            totalMarks: configuredMaxMarks,
            obtainedMarks: null,
            grade: null
          }));

          if (students.length > 0) {
            setStudentResults(sortStudentsByUserId(students));
            setShowResultsTable(true);
            const initialSavedState: { [key: string]: boolean } = {};
            students.forEach((student: StudentResult) => { initialSavedState[student.id] = false; });
            setSavedRows(initialSavedState);
            toast.success(`Loaded ${students.length} students via fallback API`);
            return;
          }
        } else {
          console.warn('Fallback school-users API failed', altResp.status, altResp.statusText);
        }
      } catch (altErr) {
        console.error('Fallback school-users API error:', altErr);
      }

      // If both methods fail or yielded zero students
      setError('No students found for the selected class and section');
      setStudentResults([]);
      setShowResultsTable(false);

    } catch (err: any) {
      console.error('Error fetching students:', err);
      setError('Failed to load students. Please try again.');
      setStudentResults([]);
      setShowResultsTable(false);
    } finally {
      setLoading(false);
    }
  }, [selectedClass, selectedSection, configuredMaxMarks, user?.schoolCode]);

  // Try to fetch saved results first; if none, fall back to fetching students list
  const fetchResultsOrStudents = useCallback(async () => {
    setLoading(true);
    setError(null);
    try {
      const schoolCode = localStorage.getItem('erp.schoolCode') || user?.schoolCode || '';
      if (!schoolCode) {
        toast.error('School code not available');
        return;
      }

      // Attempt to load existing results for this selection
      const res = await resultsAPI.getResults({
        schoolCode,
        class: selectedClass,
        section: selectedSection,
        subject: selectedSubject,
        testType: selectedTestType
      });

      if (res.data?.success && Array.isArray(res.data?.data) && res.data.data.length > 0) {
        const latest = dedupeResultsByStudent(res.data.data);
        
        // Check if results are frozen
        const firstResult = latest[0];
        const frozen = firstResult?.frozen || false;
        setIsFrozen(frozen);
        
        let results: StudentResult[] = latest.map((r: any) => ({
          id: r.studentId,
          name: r.studentName,
          userId: r.userId,
          rollNumber: r.rollNumber || r.sequenceId || '',
          class: r.className || selectedClass,
          section: r.section || selectedSection,
          totalMarks: typeof r.totalMarks === 'number' ? r.totalMarks : configuredMaxMarks,
          obtainedMarks: r.obtainedMarks ?? null,
          grade: calculateGrade(r.obtainedMarks, typeof r.totalMarks === 'number' ? r.totalMarks : configuredMaxMarks), // Calculate grade from marks
          resultId: r._id || r.id
        }));

        // Enrich missing roll numbers from students collection and sort by User ID
        results = await enrichWithRollNumbers(results);
        setStudentResults(sortStudentsByUserId(results));
        setShowResultsTable(true);

        const savedState: { [key: string]: boolean } = {};
        results.forEach((s) => { savedState[s.id] = true; });
        setSavedRows(savedState);

        if (frozen) {
          toast.error(`⚠️ Results are FROZEN and cannot be edited. Loaded ${results.length} result(s).`, { duration: 5000 });
        } else {
          toast.success(`Loaded ${results.length} saved result(s)`);
        }
        return;
      }

      // Fallback: fetch students for entering fresh marks
      await fetchStudents();
    } catch (err: any) {
      console.error('Error fetching results/students:', err);
      setError('Failed to load results/students. Please try again.');
      setStudentResults([]);
      setShowResultsTable(false);
    } finally {
      setLoading(false);
    }
  }, [selectedClass, selectedSection, selectedSubject, selectedTestType, configuredMaxMarks, user?.schoolCode, fetchStudents]);

  // Function to fetch existing results for a class and section
  const fetchExistingResults = useCallback(async () => {
    if (!selectedClass || !selectedSection) {
      toast.error('Please select class and section first');
      return;
    }

    if (!selectedSubject) {
      toast.error('Please select a subject first');
      return;
    }

    if (!selectedTestType) {
      toast.error('Please select a test type first');
      return;
    }

    setLoadingExistingResults(true);
    try {
      const schoolCode = localStorage.getItem('erp.schoolCode') || user?.schoolCode || '';

      if (!schoolCode) {
        toast.error('School code not available');
        return;
      }

      // Call API to get existing results
      const response = await resultsAPI.getResults({
        schoolCode,
        class: selectedClass,
        section: selectedSection,
        subject: selectedSubject,
        testType: selectedTestType
      });

      if (response.data.success && response.data.data) {
        const latest = dedupeResultsByStudent(response.data.data);
        
        // Check if results are frozen (check first result's frozen status)
        const firstResult = latest[0];
        const frozen = firstResult?.frozen || false;
        setIsFrozen(frozen);
        
        // Enrich existing results list with roll numbers
        const enriched = await enrichWithRollNumbers(latest.map((r: any) => ({
          id: r.studentId,
          name: r.studentName,
          userId: r.userId,
          rollNumber: r.rollNumber || r.sequenceId || '',
          class: r.className || selectedClass,
          section: r.section || selectedSection,
          totalMarks: r.totalMarks ?? configuredMaxMarks,
          obtainedMarks: r.obtainedMarks ?? null,
          grade: r.grade ?? null,
          resultId: r._id || r.id
        })));
        // Map back to original result shape for listing while keeping roll numbers and calculating grades
        const rollByStudentId = new Map(enriched.map(er => [String(er.id), er.rollNumber]));
        const latestWithRoll = latest.map((r: any) => ({
          ...r,
          rollNumber: r.rollNumber || rollByStudentId.get(String(r.studentId)) || r.sequenceId || '',
          grade: calculateGrade(r.obtainedMarks, r.totalMarks), // Calculate grade from marks
          frozen: r.frozen || false
        }));
        setExistingResults(sortResultsByUserId(latestWithRoll));
        setShowExistingResults(true);
        // Hide editable results table when showing existing results
        setShowResultsTable(false);
        toast.success(`Found ${latestWithRoll.length} existing results for ${selectedClass}-${selectedSection}`);
      } else {
        // No existing results: load students so teacher can enter marks now
        setExistingResults([]);
        setShowExistingResults(false);
        await fetchStudents();
        setEditingAll(true);
        toast.success('No existing results found. Loaded students for entering marks.');
      }
    } catch (error: any) {
      console.error('Error fetching existing results:', error);
      toast.error('Failed to load existing results');
      setExistingResults([]);
      setShowExistingResults(false);
    } finally {
      setLoadingExistingResults(false);
    }
  }, [selectedClass, selectedSection, selectedSubject, selectedTestType, configuredMaxMarks, user?.schoolCode, enrichWithRollNumbers, sortResultsByUserId, dedupeResultsByStudent, fetchStudents]);

  // Function to start inline editing
  const startInlineEdit = (result: any) => {
    setEditingResultId(result._id);
    setEditingMarks(result.obtainedMarks);
  };

  // Function to cancel inline editing
  const cancelInlineEdit = () => {
    setEditingResultId(null);
    setEditingMarks(null);
  };

  // Function to save inline edited result
  const saveInlineEdit = async (result: any) => {
    if (editingMarks === null || editingMarks === undefined) {
      toast.error('Please enter valid marks');
      return;
    }

    setSavingResultId(result._id);
    try {
      const schoolCode = localStorage.getItem('erp.schoolCode') || user?.schoolCode || '';
      
      // Call update API
      await resultsAPI.updateResult(result._id, {
        schoolCode,
        class: result.className,
        section: result.section,
        subject: result.subject,
        testType: result.testType,
        maxMarks: result.maxMarks || result.totalMarks,
        obtainedMarks: editingMarks,
        totalMarks: result.totalMarks,
        studentId: result.studentId,
        studentName: result.studentName,
        userId: result.userId
      });

      // Update local state with new marks and calculated grade
      const updatedGrade = calculateGrade(editingMarks, result.totalMarks);
      setExistingResults(prev =>
        prev.map(r =>
          r._id === result._id
            ? { ...r, obtainedMarks: editingMarks, grade: updatedGrade }
            : r
        )
      );

      // Clear editing state
      setEditingResultId(null);
      setEditingMarks(null);
      
      toast.success('Result updated successfully!');
    } catch (error: any) {
      console.error('Error updating result:', error);
      toast.error('Failed to update result');
    } finally {
      setSavingResultId(null);
    }
  };

  // Function to freeze results
  const handleFreezeResults = async () => {
    if (!selectedClass || !selectedSection || !selectedSubject || !selectedTestType) {
      toast.error('Please ensure all filters are selected');
      return;
    }

    const confirmed = window.confirm(
      `Are you sure you want to FREEZE results for ${selectedClass}-${selectedSection}, ${selectedSubject} (${selectedTestType})?\n\nOnce frozen, marks CANNOT be edited anymore!`
    );

    if (!confirmed) return;

    setFreezing(true);
    try {
      const schoolCode = localStorage.getItem('erp.schoolCode') || user?.schoolCode || '';
      
      await resultsAPI.freezeResults({
        schoolCode,
        class: selectedClass,
        section: selectedSection,
        subject: selectedSubject,
        testType: selectedTestType,
        academicYear: '2024-25'
      });

      // Update local state to mark all results as frozen
      setExistingResults(prev => prev.map(r => ({ ...r, frozen: true })));
      setIsFrozen(true);
      
      toast.success('Results frozen successfully! Marks can no longer be edited.');
    } catch (error: any) {
      console.error('Error freezing results:', error);
      toast.error('Failed to freeze results');
    } finally {
      setFreezing(false);
    }
  };

  const handleSearch = () => {
    if (!selectedClass) {
      toast.error('Please select a class');
      return;
    }
    if (!selectedSection) {
      toast.error('Please select a section');
      return;
    }
    if (!selectedSubject) {
      toast.error('Please select a subject');
      return;
    }
    if (!selectedTestType) {
      toast.error('Please select a test type');
      return;
    }
<<<<<<< HEAD
    if (!configuredMaxMarks || configuredMaxMarks <= 0) {
      toast.error('Configured max marks not found for this test. Please configure in Admin > Settings.');
=======
    if (!selectedSubject) {
      toast.error('Please select a subject');
>>>>>>> 5e926889
      return;
    }

    // Hide existing results table when showing editable table
    setShowExistingResults(false);
    // Auto-enable editing when search is clicked
    setEditingAll(true);
    fetchResultsOrStudents();
  };

  // Removed handleEditAll - editing is now automatic after search

  const handleSaveAll = async () => {
    try {
      const schoolCode = localStorage.getItem('erp.schoolCode') || user?.schoolCode || '';

      console.log('🔵 Starting save process...', {
        schoolCode,
        selectedClass,
        selectedSection,
        selectedSubject,
        selectedTestType,
        configuredMaxMarks,
        totalStudents: studentResults.length
      });

      if (!schoolCode) {
        toast.error('School code not available');
        return;
      }

      // Filter out students with no obtained marks
      const validResults = studentResults.filter(student =>
        student.obtainedMarks !== null && student.obtainedMarks !== undefined
      );

      console.log('🔵 Valid results to save:', validResults.length, validResults);

      if (validResults.length === 0) {
        toast.error('Please enter obtained marks for at least one student');
        return;
      }

<<<<<<< HEAD
      // Split into updates (existing) and creates (new)
      const toUpdate = validResults.filter(s => !!s.resultId);
      const toCreate = validResults.filter(s => !s.resultId);

      console.log('🔵 Split results:', { toUpdate: toUpdate.length, toCreate: toCreate.length });

      // Issue updates first
      if (toUpdate.length > 0) {
        console.log('🔵 Updating existing results:', toUpdate);
        await Promise.all(toUpdate.map(async (s) => {
          const fullUpdate = {
            schoolCode,
            class: selectedClass,
            section: selectedSection,
            subject: selectedSubject,
            testType: selectedTestType,
            maxMarks: configuredMaxMarks,
            totalMarks: s.totalMarks ?? configuredMaxMarks,
            obtainedMarks: s.obtainedMarks,
            studentId: s.id,
            studentName: s.name,
            userId: s.userId
          };
          try {
            await resultsAPI.updateResult(s.resultId!, fullUpdate);
          } catch (e) {
            console.warn('Update failed for result, attempting upsert via saveResults', s.resultId, e);
            const upsertPayload = {
              schoolCode,
              class: selectedClass,
              section: selectedSection,
              testType: selectedTestType,
              subject: selectedSubject,
              maxMarks: configuredMaxMarks,
              academicYear: '2024-25',
              results: [
                {
                  studentId: s.id,
                  studentName: s.name,
                  userId: s.userId,
                  obtainedMarks: s.obtainedMarks,
                  totalMarks: s.totalMarks ?? configuredMaxMarks,
                  grade: s.grade
                }
              ]
            };
            try {
              await resultsAPI.saveResults(upsertPayload);
            } catch (e2) {
              console.error('Upsert via saveResults also failed for student', s.id, e2);
            }
          }
        }));
=======
      // Prepare results data for API
      const resultsData = {
        schoolCode,
        class: selectedClass,
        section: selectedSection,
        testType: selectedTestType,
        subject: selectedSubject,
        maxMarks: maxMarks || 100,
        academicYear: '2024-25', // You might want to make this dynamic
        results: validResults.map(student => ({
          studentId: student.id,
          studentName: student.name,
          userId: student.userId,
          obtainedMarks: student.obtainedMarks,
          totalMarks: student.totalMarks ?? (typeof maxMarks === 'number' ? maxMarks : 100),
          grade: student.grade
        }))
      };

      console.log('Saving results:', resultsData);

      const response = await resultsAPI.saveResults(resultsData);

      if (response.data.success) {
        toast.success(`Successfully saved results for ${validResults.length} students`);

        // Mark all rows as saved
        const allSavedState: { [key: string]: boolean } = {};
        studentResults.forEach(student => {
          allSavedState[student.id] = true;
        });
        setSavedRows(allSavedState);
        setEditingAll(false);
      } else {
        toast.error(response.data.message || 'Failed to save results');
>>>>>>> 5e926889
      }

      // Create remaining
      if (toCreate.length > 0) {
        const resultsData = {
          schoolCode,
          class: selectedClass,
          section: selectedSection,
          testType: selectedTestType,
          subject: selectedSubject,
          maxMarks: configuredMaxMarks,
          academicYear: '2024-25',
          results: toCreate.map(student => ({
            studentId: student.id,
            studentName: student.name,
            userId: student.userId,
            obtainedMarks: student.obtainedMarks,
            totalMarks: student.totalMarks ?? configuredMaxMarks,
            grade: student.grade
          }))
        };
        console.log('🔵 Creating new results:', resultsData);
        const createResp = await resultsAPI.saveResults(resultsData);
        console.log('🔵 Create response:', createResp.data);
        if (!createResp.data?.success) {
          toast.error(createResp.data?.message || 'Failed to create new results');
          return;
        }
      }

      console.log('✅ Save completed successfully!');
      toast.success(`Saved ${toUpdate.length} update(s)${toCreate.length ? ` and created ${toCreate.length}` : ''}`);

      // Mark all rows as saved
      const allSavedState: { [key: string]: boolean } = {};
      studentResults.forEach(student => {
        allSavedState[student.id] = true;
      });
      setSavedRows(allSavedState);
      setEditingAll(false);

      // Refresh latest data to avoid duplicates view
      console.log('🔵 Refreshing results...');
      await fetchResultsOrStudents();

    } catch (error: any) {
      console.error('Error saving results:', error);
      toast.error('Failed to save results. Please try again.');
    }
  };

  const updateStudentResult = (studentId: string, field: keyof StudentResult, value: any) => {
    setStudentResults(prev =>
      prev.map(student => {
        if (student.id === studentId) {
          const updatedStudent = { ...student, [field]: value };
          
          // Auto-calculate grade when obtainedMarks or totalMarks changes
          if (field === 'obtainedMarks' || field === 'totalMarks') {
            updatedStudent.grade = calculateGrade(
              field === 'obtainedMarks' ? value : student.obtainedMarks,
              field === 'totalMarks' ? value : student.totalMarks
            );
          }
          
          return updatedStudent;
        }
        return student;
      })
    );

    // Mark this row as unsaved
    setSavedRows(prev => ({ ...prev, [studentId]: false }));
  };

  const calculateGrade = (obtained: number | null, total: number | null): string => {
    if (obtained === null || obtained === undefined || !total || total === 0) return 'N/A';

    const percentage = (obtained / total) * 100;

    // Standard CBSE/ICSE Grading Scheme
    if (percentage >= 91) return 'A1';
    if (percentage >= 81) return 'A2';
    if (percentage >= 71) return 'B1';
    if (percentage >= 61) return 'B2';
    if (percentage >= 51) return 'C1';
    if (percentage >= 41) return 'C2';
    if (percentage >= 33) return 'D';
    if (percentage >= 21) return 'E1';
    return 'E2';
  };

  // Note: Grade calculation is now handled directly in updateStudentResult function
  // This ensures immediate grade updates when marks are edited

  return (
    <div className="space-y-6">
      {/* Header */}
      <div className="flex items-center justify-between">
        <h1 className="text-3xl font-bold text-gray-900">Academic Results</h1>
        {showResultsTable && !isFrozen && (
          <div className="flex space-x-3">
            <button
              onClick={handleSaveAll}
              className="bg-green-600 hover:bg-green-700 text-white px-4 py-2 rounded-lg flex items-center transition-colors"
            >
              <Save className="h-4 w-4 mr-2" />
              Save All Changes
            </button>
          </div>
        )}
      </div>

      {/* Filters */}
      <div className="bg-white p-6 rounded-xl shadow-sm border border-gray-200">
        <div className="flex flex-wrap gap-4">
          {/* Class Selection */}
          <div className="flex flex-col">
            <label htmlFor="class-select" className="text-sm font-medium text-gray-700">Class</label>
            <select
              id="class-select"
              value={selectedClass}
              onChange={(e) => setSelectedClass(e.target.value)}
              className="px-3 py-2 border border-gray-300 rounded-lg focus:ring-2 focus:ring-blue-500 focus:border-transparent min-w-[150px]"
              disabled={classesLoading || !hasClasses()}
            >
              <option value="">{classesLoading ? 'Loading...' : 'Select Class'}</option>
              {classList.map((cls) => (
                <option key={cls} value={cls}>Class {cls}</option>
              ))}
            </select>
            {!classesLoading && !hasClasses() && (
              <span className="text-xs text-red-500 mt-1">No classes configured</span>
            )}
          </div>

          {/* Section Selection */}
          <div className="flex flex-col">
            <label htmlFor="section-select" className="text-sm font-medium text-gray-700">Section</label>
            <select
              id="section-select"
              value={selectedSection}
              onChange={(e) => setSelectedSection(e.target.value)}
              className="px-3 py-2 border border-gray-300 rounded-lg focus:ring-2 focus:ring-blue-500 focus:border-transparent min-w-[150px]"
              disabled={!selectedClass || availableSections.length === 0}
            >
              <option value="">{!selectedClass ? 'Select Class First' : 'Select Section'}</option>
              {availableSections.map((section) => (
                <option key={section.value} value={section.value}>Section {section.section}</option>
              ))}
            </select>
          </div>

          {/* Subject Selection */}
          <div className="flex flex-col">
            <label htmlFor="subject-select" className="text-sm font-medium text-gray-700">Subject</label>
            <select
              id="subject-select"
              value={selectedSubject}
              onChange={(e) => setSelectedSubject(e.target.value)}
              className="px-3 py-2 border border-gray-300 rounded-lg focus:ring-2 focus:ring-blue-500 focus:border-transparent min-w-[180px]"
              disabled={!selectedClass || !selectedSection || loadingSubjects}
            >
              <option value="">
                {!selectedClass || !selectedSection
                  ? 'Select Class & Section'
                  : loadingSubjects
                    ? 'Loading...'
                    : subjects.length === 0
                      ? 'No Subjects'
                      : 'Select Subject'}
              </option>
              {subjects.map((subj) => (
                <option key={subj} value={subj}>{subj}</option>
              ))}
            </select>
          </div>

          {/* Test Type Selection */}
          <div className="flex flex-col">
            <label htmlFor="test-type-select" className="text-sm font-medium text-gray-700">Test Type</label>
            <select
              id="test-type-select"
              value={selectedTestType}
              onChange={(e) => setSelectedTestType(e.target.value)}
              className="px-3 py-2 border border-gray-300 rounded-lg focus:ring-2 focus:ring-blue-500 focus:border-transparent min-w-[150px]"
              disabled={!selectedClass || loadingTestTypes}
            >
              <option value="">
                {!selectedClass
                  ? 'Select Class First'
                  : loadingTestTypes
                    ? 'Loading...'
                    : 'Select Test'}
              </option>
              {testTypes.map((type, index) => (
                <option key={`${type}-${index}`} value={type}>{type}</option>
              ))}
            </select>
            {!selectedClass && (
              <span className="text-xs text-gray-500 mt-1">Select a class to see available tests</span>
            )}
          </div>

          {/* Total Marks (read-only from configuration) */}
          <div className="flex flex-col">
            <label className="text-sm font-medium text-gray-700">Total Marks</label>
            <input
              type="number"
              value={configuredMaxMarks ?? ''}
              readOnly
              className="px-3 py-2 border border-gray-300 rounded-lg bg-gray-100 text-gray-700 min-w-[120px]"
              placeholder="Configured"
            />
          </div>

          {/* Search Button */}
          <button
            onClick={handleSearch}
            className="bg-blue-600 hover:bg-blue-700 text-white px-4 py-2 rounded-lg flex items-center transition-colors self-end"
            disabled={loading}
          >
            {loading ? (
              <svg className="animate-spin -ml-1 mr-3 h-5 w-5 text-white" xmlns="http://www.w3.org/2000/svg" fill="none" viewBox="0 0 24 24">
                <circle className="opacity-25" cx="12" cy="12" r="10" stroke="currentColor" strokeWidth="4"></circle>
                <path className="opacity-75" fill="currentColor" d="M4 12a8 8 0 018-8V0C5.373 0 0 5.373 0 12h4zm2 5.291A7.962 7.962 0 014 12H0c0 3.042 1.135 5.824 3 7.938l3-2.647z"></path>
              </svg>
            ) : (
              <Search className="h-4 w-4 mr-2" />
            )}
            Search
          </button>

          {/* View Existing Results Button */}
          <button
            onClick={fetchExistingResults}
            className="bg-green-600 hover:bg-green-700 text-white px-4 py-2 rounded-lg flex items-center transition-colors self-end disabled:bg-gray-400 disabled:cursor-not-allowed"
            disabled={loadingExistingResults || !selectedClass || !selectedSection || !selectedSubject || !selectedTestType}
          >
            {loadingExistingResults ? (
              <svg className="animate-spin -ml-1 mr-3 h-5 w-5 text-white" xmlns="http://www.w3.org/2000/svg" fill="none" viewBox="0 0 24 24">
                <circle className="opacity-25" cx="12" cy="12" r="10" stroke="currentColor" strokeWidth="4"></circle>
                <path className="opacity-75" fill="currentColor" d="M4 12a8 8 0 018-8V0C5.373 0 0 5.373 0 12h4zm2 5.291A7.962 7.962 0 014 12H0c0 3.042 1.135 5.824 3 7.938l3-2.647z"></path>
              </svg>
            ) : (
              <svg className="h-4 w-4 mr-2" fill="none" stroke="currentColor" viewBox="0 0 24 24">
                <path strokeLinecap="round" strokeLinejoin="round" strokeWidth={2} d="M9 12h6m-6 4h6m2 5H7a2 2 0 01-2-2V5a2 2 0 012-2h5.586a1 1 0 01.707.293l5.414 5.414a1 1 0 01.293.707V19a2 2 0 01-2 2z" />
              </svg>
            )}
            View Existing Results
          </button>
        </div>
      </div>

      {/* Error Message */}
      {error && (
        <div className="bg-red-50 border border-red-200 rounded-lg p-4">
          <p className="text-red-700">{error}</p>
        </div>
      )}

      {/* Existing Results Table */}
      {showExistingResults && (
        <div className="bg-white rounded-xl shadow-sm border border-gray-200 overflow-hidden">
          <div className="px-6 py-4 bg-gray-50 border-b border-gray-200">
            <div className="flex items-center justify-between">
              <div>
                <h3 className="text-lg font-semibold text-gray-900 flex items-center gap-2">
                  Existing Results for {selectedClass}-{selectedSection}
                  {selectedSubject && ` - ${selectedSubject}`}
                  {selectedTestType && ` (${selectedTestType})`}
                  {isFrozen && (
                    <span className="px-3 py-1 bg-red-100 text-red-700 text-xs font-semibold rounded-full flex items-center gap-1">
                      <svg className="h-4 w-4" fill="currentColor" viewBox="0 0 20 20">
                        <path fillRule="evenodd" d="M5 9V7a5 5 0 0110 0v2a2 2 0 012 2v5a2 2 0 01-2 2H5a2 2 0 01-2-2v-5a2 2 0 012-2zm8-2v2H7V7a3 3 0 016 0z" clipRule="evenodd" />
                      </svg>
                      FROZEN
                    </span>
                  )}
                </h3>
                <p className="text-sm text-gray-600 mt-1">
                  Found {existingResults.length} results. {isFrozen ? 'Results are frozen and cannot be edited.' : 'Click on a result to edit it.'}
                </p>
              </div>
              {!isFrozen && existingResults.length > 0 && (
                <button
                  onClick={handleFreezeResults}
                  disabled={freezing}
                  className="bg-red-600 hover:bg-red-700 text-white px-4 py-2 rounded-lg flex items-center gap-2 transition-colors disabled:opacity-50"
                >
                  {freezing ? (
                    <>
                      <svg className="animate-spin h-4 w-4" xmlns="http://www.w3.org/2000/svg" fill="none" viewBox="0 0 24 24">
                        <circle className="opacity-25" cx="12" cy="12" r="10" stroke="currentColor" strokeWidth="4"></circle>
                        <path className="opacity-75" fill="currentColor" d="M4 12a8 8 0 018-8V0C5.373 0 0 5.373 0 12h4zm2 5.291A7.962 7.962 0 014 12H0c0 3.042 1.135 5.824 3 7.938l3-2.647z"></path>
                      </svg>
                      Freezing...
                    </>
                  ) : (
                    <>
                      <svg className="h-4 w-4" fill="currentColor" viewBox="0 0 20 20">
                        <path fillRule="evenodd" d="M5 9V7a5 5 0 0110 0v2a2 2 0 012 2v5a2 2 0 01-2 2H5a2 2 0 01-2-2v-5a2 2 0 012-2zm8-2v2H7V7a3 3 0 016 0z" clipRule="evenodd" />
                      </svg>
                      Freeze Results
                    </>
                  )}
                </button>
              )}
            </div>
          </div>
          <div className="overflow-x-auto">
            <table className="w-full">
              <thead className="bg-gray-50">
                <tr>
                  <th className="px-6 py-3 text-left text-xs font-medium text-gray-500 uppercase tracking-wider">
                    User ID
                  </th>
                  <th className="px-6 py-3 text-left text-xs font-medium text-gray-500 uppercase tracking-wider">
                    Student Name
                  </th>
                  <th className="px-6 py-3 text-left text-xs font-medium text-gray-500 uppercase tracking-wider">
                    Subject
                  </th>
                  <th className="px-6 py-3 text-left text-xs font-medium text-gray-500 uppercase tracking-wider">
                    Test Type
                  </th>
                  <th className="px-6 py-3 text-left text-xs font-medium text-gray-500 uppercase tracking-wider">
                    Obtained Marks
                  </th>
                  <th className="px-6 py-3 text-left text-xs font-medium text-gray-500 uppercase tracking-wider">
                    Total Marks
                  </th>
                  <th className="px-6 py-3 text-left text-xs font-medium text-gray-500 uppercase tracking-wider">
                    Grade
                  </th>
                  <th className="px-6 py-3 text-left text-xs font-medium text-gray-500 uppercase tracking-wider">
                    Date
                  </th>
                  <th className="px-6 py-3 text-left text-xs font-medium text-gray-500 uppercase tracking-wider">
                    Actions
                  </th>
                </tr>
              </thead>
              <tbody className="bg-white divide-y divide-gray-200">
                {existingResults.map((result, index) => (
                  <tr key={result._id || index} className="hover:bg-gray-50">
                    <td className="px-6 py-4 whitespace-nowrap text-sm text-gray-500">
                      {result.userId || '-'}
                    </td>
                    <td className="px-6 py-4 whitespace-nowrap text-sm font-medium text-gray-900">
                      {result.studentName}
                    </td>
                    <td className="px-6 py-4 whitespace-nowrap text-sm text-gray-700">
                      <span className="px-2 py-1 bg-blue-100 text-blue-800 rounded-md text-xs font-medium">
                        {result.subject || 'N/A'}
                      </span>
                    </td>
                    <td className="px-6 py-4 whitespace-nowrap text-sm text-gray-700">
                      <span className="px-2 py-1 bg-purple-100 text-purple-800 rounded-md text-xs font-medium">
                        {result.testType}
                      </span>
                    </td>
                    <td className="px-6 py-4 whitespace-nowrap text-sm font-semibold text-gray-900">
                      {editingResultId === result._id ? (
                        <input
                          type="number"
                          value={editingMarks || ''}
                          onChange={(e) => {
                            const value = e.target.value;
                            if (value === '' || (value.length <= 3 && parseInt(value) <= result.totalMarks)) {
                              setEditingMarks(value === '' ? null : parseInt(value));
                            }
                          }}
                          className="w-20 px-2 py-1 border border-blue-500 rounded focus:ring-2 focus:ring-blue-500 focus:border-transparent"
                          placeholder="Marks"
                          min="0"
                          max={result.totalMarks}
                          maxLength={3}
                          autoFocus
                        />
                      ) : (
                        result.obtainedMarks
                      )}
                    </td>
                    <td className="px-6 py-4 whitespace-nowrap text-sm text-gray-500">
                      {result.totalMarks}
                    </td>
                    <td className="px-6 py-4 whitespace-nowrap text-sm">
                      <span className={`px-2 py-1 rounded-md text-xs font-medium ${
                        ['A1', 'A2'].includes(editingResultId === result._id ? calculateGrade(editingMarks, result.totalMarks) : result.grade) ? 'bg-green-100 text-green-800' :
                        ['B1', 'B2'].includes(editingResultId === result._id ? calculateGrade(editingMarks, result.totalMarks) : result.grade) ? 'bg-blue-100 text-blue-800' :
                        ['C1', 'C2'].includes(editingResultId === result._id ? calculateGrade(editingMarks, result.totalMarks) : result.grade) ? 'bg-yellow-100 text-yellow-800' :
                        (editingResultId === result._id ? calculateGrade(editingMarks, result.totalMarks) : result.grade) === 'D' ? 'bg-orange-100 text-orange-800' :
                        ['E1', 'E2'].includes(editingResultId === result._id ? calculateGrade(editingMarks, result.totalMarks) : result.grade) ? 'bg-red-100 text-red-800' :
                        'bg-gray-100 text-gray-600'
                      }`}>
                        {editingResultId === result._id ? calculateGrade(editingMarks, result.totalMarks) : result.grade || 'N/A'}
                      </span>
                    </td>
                    <td className="px-6 py-4 whitespace-nowrap text-sm text-gray-500">
                      {new Date(result.createdAt).toLocaleDateString()}
                    </td>
                    <td className="px-6 py-4 whitespace-nowrap text-sm">
                      {editingResultId === result._id ? (
                        <div className="flex items-center gap-3">
                          <button
                            onClick={() => saveInlineEdit(result)}
                            disabled={savingResultId === result._id}
                            className="text-green-600 hover:text-green-900 disabled:opacity-50"
                            title="Save"
                          >
                            {savingResultId === result._id ? (
                              <svg className="animate-spin h-5 w-5" xmlns="http://www.w3.org/2000/svg" fill="none" viewBox="0 0 24 24">
                                <circle className="opacity-25" cx="12" cy="12" r="10" stroke="currentColor" strokeWidth="4"></circle>
                                <path className="opacity-75" fill="currentColor" d="M4 12a8 8 0 018-8V0C5.373 0 0 5.373 0 12h4zm2 5.291A7.962 7.962 0 014 12H0c0 3.042 1.135 5.824 3 7.938l3-2.647z"></path>
                              </svg>
                            ) : (
                              <Save className="h-5 w-5" />
                            )}
                          </button>
                          <button
                            onClick={cancelInlineEdit}
                            disabled={savingResultId === result._id}
                            className="text-red-600 hover:text-red-900 disabled:opacity-50"
                            title="Cancel"
                          >
                            <X className="h-5 w-5" />
                          </button>
                        </div>
                      ) : (
                        <button
                          onClick={() => startInlineEdit(result)}
                          disabled={isFrozen || result.frozen}
                          className="text-blue-600 hover:text-blue-900 disabled:text-gray-400 disabled:cursor-not-allowed"
                          title={isFrozen || result.frozen ? "Results are frozen" : "Edit"}
                        >
                          {isFrozen || result.frozen ? (
                            <svg className="h-5 w-5" fill="currentColor" viewBox="0 0 20 20">
                              <path fillRule="evenodd" d="M5 9V7a5 5 0 0110 0v2a2 2 0 012 2v5a2 2 0 01-2 2H5a2 2 0 01-2-2v-5a2 2 0 012-2zm8-2v2H7V7a3 3 0 016 0z" clipRule="evenodd" />
                            </svg>
                          ) : (
                            <Edit className="h-5 w-5" />
                          )}
                        </button>
                      )}
                    </td>
                  </tr>
                ))}
              </tbody>
            </table>
          </div>
        </div>
      )}

      {/* Results Table */}
      {showResultsTable && (
        <div className="bg-white rounded-xl shadow-sm border border-gray-200 overflow-hidden">
          {isFrozen && (
            <div className="px-6 py-3 bg-red-50 border-b border-red-200 flex items-center gap-2">
              <svg className="h-5 w-5 text-red-600" fill="currentColor" viewBox="0 0 20 20">
                <path fillRule="evenodd" d="M5 9V7a5 5 0 0110 0v2a2 2 0 012 2v5a2 2 0 01-2 2H5a2 2 0 01-2-2v-5a2 2 0 012-2zm8-2v2H7V7a3 3 0 016 0z" clipRule="evenodd" />
              </svg>
              <span className="text-red-700 font-semibold">Results are FROZEN - Editing is disabled</span>
            </div>
          )}
          <div className="overflow-x-auto">
            <table className="w-full">
              <thead className="bg-gray-50">
                <tr>
                  <th className="px-6 py-3 text-left text-xs font-medium text-gray-500 uppercase tracking-wider">
                    User ID
                  </th>
                  <th className="px-6 py-3 text-left text-xs font-medium text-gray-500 uppercase tracking-wider">
                    Student Name
                  </th>
                  <th className="px-6 py-3 text-left text-xs font-medium text-gray-500 uppercase tracking-wider">
                    Total Marks
                  </th>
                  <th className="px-6 py-3 text-left text-xs font-medium text-gray-500 uppercase tracking-wider">
                    Obtained Marks
                  </th>
                  <th className="px-6 py-3 text-left text-xs font-medium text-gray-500 uppercase tracking-wider">
                    Grade
                  </th>
                </tr>
              </thead>
              <tbody className="bg-white divide-y divide-gray-200">
                {studentResults.map((student) => (
                  <tr key={student.id} className={isFrozen ? "bg-gray-50" : "hover:bg-gray-50"}>
                    <td className="px-6 py-4 whitespace-nowrap text-sm text-gray-500">
                      {student.userId || '-'}
                    </td>
                    <td className="px-6 py-4 whitespace-nowrap text-sm font-medium text-gray-900">
                      {student.name}
                    </td>
                    <td className="px-6 py-4 whitespace-nowrap text-sm text-gray-500">
                      {student.totalMarks ?? configuredMaxMarks ?? '-'}
                    </td>
                    <td className="px-6 py-4 whitespace-nowrap text-sm text-gray-500">
                      <input
                        type="number"
                        value={student.obtainedMarks || ''}
                        onChange={(e) => {
                          const value = e.target.value;
                          const maxMarks = student.totalMarks ?? configuredMaxMarks ?? 100;
                          if (value === '' || (value.length <= 3 && parseInt(value) <= maxMarks)) {
                            updateStudentResult(student.id, 'obtainedMarks', value === '' ? null : parseInt(value));
                          }
                        }}
                        disabled={isFrozen}
                        className="w-20 px-2 py-1 border border-gray-300 rounded focus:ring-2 focus:ring-blue-500 focus:border-transparent disabled:bg-gray-100 disabled:cursor-not-allowed"
                        placeholder="Enter marks"
                        min="0"
                        max={student.totalMarks ?? configuredMaxMarks ?? 100}
                        maxLength={3}
                      />
                    </td>
                    <td className="px-6 py-4 whitespace-nowrap text-sm">
                      <span className={`px-3 py-1 rounded-md text-sm font-semibold ${
                        student.grade && ['A1', 'A2'].includes(student.grade) ? 'bg-green-100 text-green-800' :
                        student.grade && ['B1', 'B2'].includes(student.grade) ? 'bg-blue-100 text-blue-800' :
                        student.grade && ['C1', 'C2'].includes(student.grade) ? 'bg-yellow-100 text-yellow-800' :
                        student.grade === 'D' ? 'bg-orange-100 text-orange-800' :
                        student.grade && ['E1', 'E2'].includes(student.grade) ? 'bg-red-100 text-red-800' :
                        'bg-gray-100 text-gray-600'
                      }`}>
                        {student.grade || 'N/A'}
                      </span>
                    </td>
                  </tr>
                ))}
              </tbody>
            </table>
          </div>
        </div>
      )}
    </div>
  );
};

export default Results;<|MERGE_RESOLUTION|>--- conflicted
+++ resolved
@@ -36,20 +36,20 @@
   const [selectedClass, setSelectedClass] = useState('');
   const [selectedSection, setSelectedSection] = useState('');
   const [availableSections, setAvailableSections] = useState<any[]>([]);
-  const [selectedSubject, setSelectedSubject] = useState('');
-  const [subjects, setSubjects] = useState<string[]>([]);
+  // const [selectedSubject, setSelectedSubject] = useState('');
+  // const [subjects, setSubjects] = useState<string[]>([]);
   const [loadingSubjects, setLoadingSubjects] = useState(false);
   const [selectedTestType, setSelectedTestType] = useState('');
-<<<<<<< HEAD
-  const [maxMarks, setMaxMarks] = useState<number | ''>('');
+
+  // const [maxMarks, setMaxMarks] = useState<number | ''>('');
   const [configuredMaxMarks, setConfiguredMaxMarks] = useState<number | null>(null);
-=======
+
   // Subject selection replaces Max Marks input in UI
   const [subjects, setSubjects] = useState<{ label: string; value: string }[]>([]);
   const [selectedSubject, setSelectedSubject] = useState('');
   // Keep maxMarks internally for backend compatibility (default 100)
   const [maxMarks, setMaxMarks] = useState<number | ''>(100);
->>>>>>> 5e926889
+
   const [showResultsTable, setShowResultsTable] = useState(false);
   const [loading, setLoading] = useState(false);
   const [error, setError] = useState<string | null>(null);
@@ -779,13 +779,9 @@
       toast.error('Please select a test type');
       return;
     }
-<<<<<<< HEAD
+
     if (!configuredMaxMarks || configuredMaxMarks <= 0) {
       toast.error('Configured max marks not found for this test. Please configure in Admin > Settings.');
-=======
-    if (!selectedSubject) {
-      toast.error('Please select a subject');
->>>>>>> 5e926889
       return;
     }
 
@@ -829,7 +825,6 @@
         return;
       }
 
-<<<<<<< HEAD
       // Split into updates (existing) and creates (new)
       const toUpdate = validResults.filter(s => !!s.resultId);
       const toCreate = validResults.filter(s => !s.resultId);
@@ -883,43 +878,6 @@
             }
           }
         }));
-=======
-      // Prepare results data for API
-      const resultsData = {
-        schoolCode,
-        class: selectedClass,
-        section: selectedSection,
-        testType: selectedTestType,
-        subject: selectedSubject,
-        maxMarks: maxMarks || 100,
-        academicYear: '2024-25', // You might want to make this dynamic
-        results: validResults.map(student => ({
-          studentId: student.id,
-          studentName: student.name,
-          userId: student.userId,
-          obtainedMarks: student.obtainedMarks,
-          totalMarks: student.totalMarks ?? (typeof maxMarks === 'number' ? maxMarks : 100),
-          grade: student.grade
-        }))
-      };
-
-      console.log('Saving results:', resultsData);
-
-      const response = await resultsAPI.saveResults(resultsData);
-
-      if (response.data.success) {
-        toast.success(`Successfully saved results for ${validResults.length} students`);
-
-        // Mark all rows as saved
-        const allSavedState: { [key: string]: boolean } = {};
-        studentResults.forEach(student => {
-          allSavedState[student.id] = true;
-        });
-        setSavedRows(allSavedState);
-        setEditingAll(false);
-      } else {
-        toast.error(response.data.message || 'Failed to save results');
->>>>>>> 5e926889
       }
 
       // Create remaining
