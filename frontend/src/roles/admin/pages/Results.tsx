import React, { useState, useEffect, useCallback } from 'react';
import { Search, Edit, Save, Check, X } from 'lucide-react';
import { useAuth } from '../../../auth/AuthContext';
import { testDetailsAPI } from '../../../api/testDetails';
import { resultsAPI } from '../../../services/api';
import { toast } from 'react-hot-toast';
import api from '../../../services/api';
import { useSchoolClasses } from '../../../hooks/useSchoolClasses';

interface StudentResult {
  id: string;
  name: string;
  userId: string;
  rollNumber?: string;
  class: string;
  section: string;
  totalMarks: number | null;
  obtainedMarks: number | null;
  grade: string | null;
  resultId?: string;
}

const Results: React.FC = () => {
  const { user, token } = useAuth();

  // Use the useSchoolClasses hook to fetch classes configured by superadmin
  const {
    classesData,
    loading: classesLoading,
    error: classesError,
    getClassOptions,
    getSectionsByClass,
    hasClasses
  } = useSchoolClasses();

  const [selectedClass, setSelectedClass] = useState('');
  const [selectedSection, setSelectedSection] = useState('');
  const [availableSections, setAvailableSections] = useState<any[]>([]);
<<<<<<< HEAD
  const [selectedSubject, setSelectedSubject] = useState('');
  const [subjects, setSubjects] = useState<string[]>([]);
  const [loadingSubjects, setLoadingSubjects] = useState(false);
  const [selectedTestType, setSelectedTestType] = useState('');
  const [maxMarks, setMaxMarks] = useState<number | ''>('');
  const [configuredMaxMarks, setConfiguredMaxMarks] = useState<number | null>(null);
=======
  // const [selectedSubject, setSelectedSubject] = useState('');
  // const [subjects, setSubjects] = useState<string[]>([]);
  const [loadingSubjects, setLoadingSubjects] = useState(false);
  const [selectedTestType, setSelectedTestType] = useState('');

  // const [maxMarks, setMaxMarks] = useState<number | ''>('');
  const [configuredMaxMarks, setConfiguredMaxMarks] = useState<number | null>(null);

  // Subject selection replaces Max Marks input in UI
  const [subjects, setSubjects] = useState<{ label: string; value: string }[]>([]);
  const [selectedSubject, setSelectedSubject] = useState('');
  // Keep maxMarks internally for backend compatibility (default 100)
  const [maxMarks, setMaxMarks] = useState<number | ''>(100);

>>>>>>> cffc3d02
  const [showResultsTable, setShowResultsTable] = useState(false);
  const [loading, setLoading] = useState(false);
  const [error, setError] = useState<string | null>(null);

  const [studentResults, setStudentResults] = useState<StudentResult[]>([]);
  const [editingAll, setEditingAll] = useState(false);
  const [savedRows, setSavedRows] = useState<{ [key: string]: boolean }>({});

  // Dynamic state for test types
  const [testTypes, setTestTypes] = useState<string[]>([]);
  const [availableClasses, setAvailableClasses] = useState<string[]>([]);
  const [loadingTestTypes, setLoadingTestTypes] = useState(false);

  // State for existing results
  const [existingResults, setExistingResults] = useState<any[]>([]);
  const [loadingExistingResults, setLoadingExistingResults] = useState(false);
  const [showExistingResults, setShowExistingResults] = useState(false);
  
  // State for inline editing in existing results table
  const [editingResultId, setEditingResultId] = useState<string | null>(null);
  const [editingMarks, setEditingMarks] = useState<number | null>(null);
  const [savingResultId, setSavingResultId] = useState<string | null>(null);
  
  // State for freeze functionality
  const [isFrozen, setIsFrozen] = useState(false);
  const [freezing, setFreezing] = useState(false);

  // Reset frozen state when filters change or tables are hidden
  useEffect(() => {
    setIsFrozen(false);
    setShowExistingResults(false);
    setShowResultsTable(false);
  }, [selectedClass, selectedSection, selectedSubject, selectedTestType]);

  // Keep only the latest result per student (by createdAt/updatedAt)
  const dedupeResultsByStudent = useCallback((items: any[]) => {
    const pickTimestamp = (r: any) => new Date(r.updatedAt || r.createdAt || 0).getTime();
    const map = new Map<string, any>();
    for (const r of items || []) {
      const studentKey = String(r.studentId || r.student_id || r.id || '');
      if (!studentKey) continue;
      const subjKey = String(r.subject || selectedSubject || '');
      const testKey = String(r.testType || selectedTestType || '');
      const classKey = String(r.className || r.class || selectedClass || '');
      const sectionKey = String(r.section || selectedSection || '');
      const key = `${studentKey}::${classKey}::${sectionKey}::${subjKey}::${testKey}`;
      const existing = map.get(key);
      if (!existing || pickTimestamp(r) >= pickTimestamp(existing)) {
        map.set(key, r);
      }
    }
    return Array.from(map.values());
  }, [selectedSubject, selectedTestType, selectedClass, selectedSection]);

  // Comparator: sort by userId like SK-S-0847 (prefix, then numeric)
  const compareUserId = useCallback((a: string | undefined, b: string | undefined) => {
    const norm = (s?: string) => String(s || '').toUpperCase().trim();
    const parse = (s?: string) => {
      const id = norm(s);
      const m = id.match(/^(.*?)(\d+)$/);
      if (m) return { p: m[1], n: parseInt(m[2], 10) };
      return { p: id, n: Number.MAX_SAFE_INTEGER };
    };
    const A = parse(a);
    const B = parse(b);
    const pc = A.p.localeCompare(B.p);
    if (pc !== 0) return pc;
    return A.n - B.n;
  }, []);

  const sortStudentsByUserId = useCallback((list: StudentResult[]) => {
    return [...list].sort((x, y) => compareUserId(x.userId, y.userId));
  }, [compareUserId]);

  const sortResultsByUserId = useCallback((list: any[]) => {
    return [...list].sort((x, y) => compareUserId(x?.userId, y?.userId));
  }, [compareUserId]);

  // Enrich a list of results with roll numbers by fetching students for class/section (batch-only)
  const enrichWithRollNumbers = useCallback(async (list: StudentResult[]): Promise<StudentResult[]> => {
    try {
      const schoolCodeRaw = localStorage.getItem('erp.schoolCode') || user?.schoolCode || '';
      const schoolCode = schoolCodeRaw.toUpperCase();
      if (!schoolCode || !selectedClass || !selectedSection) return list;

      const resp = await resultsAPI.getStudents(schoolCode, {
        class: selectedClass,
        section: selectedSection
      });
      const raw = resp?.data?.data || [];
      const byStudentId = new Map<string, any>();
      const byUserId = new Map<string, any>();
      const byName = new Map<string, any>();
      for (const s of raw) {
        const sid = String(s._id || s.id || '');
        const uid = String(s.userId || s.user_id || '');
        const sname = String(
          s.name?.displayName || `${s.name?.firstName || ''} ${s.name?.lastName || ''}`.trim() || s.fullName || ''
        ).toLowerCase();
        if (sid) byStudentId.set(sid, s);
        if (uid) byUserId.set(uid, s);
        if (sname) byName.set(sname, s);
      }

      const enriched = list.map(r => {
        if (r.rollNumber && r.rollNumber !== '-') return r;
        const rNameKey = String(r.name || '').toLowerCase();
        const studentDoc = byStudentId.get(String(r.id)) || byUserId.get(String(r.userId)) || byName.get(rNameKey);
        const roll = studentDoc?.studentDetails?.rollNumber
          || studentDoc?.studentDetails?.currentRollNumber
          || studentDoc?.studentDetails?.rollNo
          || studentDoc?.rollNumber
          || studentDoc?.sequenceId
          || r.rollNumber
          || '';
        return { ...r, rollNumber: roll };
      });
      return enriched;
    } catch {
      return list;
    }
  }, [selectedClass, selectedSection, user?.schoolCode]);

  const grades = ['A+', 'A', 'B', 'C', 'D', 'F'];

  // Get class list from superadmin configuration
  const classList = classesData?.classes?.map(c => c.className) || [];

  // Function to fetch test types for the selected class
  const fetchTestTypes = useCallback(async (className: string) => {
    if (!className) {
      setTestTypes([]);
      return;
    }

    setLoadingTestTypes(true);
    try {
      // First try to use tests already loaded via useSchoolClasses hook
      if (classesData && classesData.testsByClass) {
        let classTests = classesData.testsByClass[className] || classesData.testsByClass[String(className)] || [];
        if (classTests.length === 0 && classesData.tests) {
          classTests = classesData.tests.filter((t: any) => String(t.className) === String(className));
        }
<<<<<<< HEAD

        // Only include tests with configured maxMarks
        const withMarks = (classTests || []).filter((t: any) => typeof t?.maxMarks === 'number' && t.maxMarks > 0);
        if (withMarks.length > 0) {
          const names = withMarks
            .map((t: any) => t.testName || t.displayName || t.name || t.testType)
            .filter(Boolean);
          const unique = [...new Set(names)];
          setTestTypes(unique);
          setLoadingTestTypes(false);
          return;
        }
      }

=======

        // Only include tests with configured maxMarks
        const withMarks = (classTests || []).filter((t: any) => typeof t?.maxMarks === 'number' && t.maxMarks > 0);
        if (withMarks.length > 0) {
          const names = withMarks
            .map((t: any) => t.testName || t.displayName || t.name || t.testType)
            .filter(Boolean);
          const unique = [...new Set(names)];
          setTestTypes(unique);
          setLoadingTestTypes(false);
          return;
        }
      }

>>>>>>> cffc3d02
      // Fallback: use testDetails API based on school code
      const schoolCode = localStorage.getItem('erp.schoolCode') || user?.schoolCode || '';
      if (!schoolCode) {
        toast.error('School code not available');
        return;
      }

      // Fallback API does not provide maxMarks config reliably; to respect requirement,
      // do not populate tests from fallback if max marks are not configured.
      setTestTypes([]);
    } catch (error) {
      console.error('Error fetching test types:', error);
      toast.error('Failed to load test types');
      setTestTypes([]);
    } finally {
      setLoadingTestTypes(false);
    }
  }, [user?.schoolCode, classesData]);

  // Update available sections when class changes
  useEffect(() => {
    if (selectedClass && classesData) {
      const sections = getSectionsByClass(selectedClass);
      setAvailableSections(sections);
      // Auto-select first section if available
      if (sections.length > 0) {
        setSelectedSection(sections[0].value);
      } else {
        setSelectedSection('');
      }
      // Reset subject whenever class changes
      setSelectedSubject('');
      setSubjects([]);
    } else {
      setAvailableSections([]);
      setSelectedSection('');
      setSelectedSubject('');
      setSubjects([]);
    }
  }, [selectedClass, classesData]);

  // Fetch subjects for selected class and section (aligned with superadmin-created subjects)
  useEffect(() => {
    const fetchSubjects = async () => {
      setSubjects([]);
      setSelectedSubject('');
      if (!selectedClass || !selectedSection) return;
      try {
        // Use class-subjects route to get subjects for grade/section
        const res = await api.get(`/class-subjects/grade/${encodeURIComponent(selectedClass)}/section/${encodeURIComponent(selectedSection)}`);
        // Expecting res.data.subjects or res.data.data; support both
        const items = (res.data?.subjects || res.data?.data || []) as any[];
        const mapped = items.map((s: any) => ({
          label: s.subjectName || s.name || s.subject || s,
          value: s.subjectCode || s.code || s.subjectName || s.name || s
        })).filter((x: any) => x.label && x.value);
        setSubjects(mapped);
        if (mapped.length > 0) setSelectedSubject(mapped[0].value);
      } catch (err) {
        console.error('Error fetching subjects for class/section:', err);
        toast.error('Failed to load subjects for selected class/section');
      }
    };
    fetchSubjects();
  }, [selectedClass, selectedSection]);

  // Fetch test types when selected class changes
  useEffect(() => {
    if (selectedClass) {
      fetchTestTypes(selectedClass);
      setSelectedTestType(''); // Reset test type when class changes
      setConfiguredMaxMarks(null);
      setMaxMarks('');
    } else {
      setTestTypes([]);
    }
  }, [selectedClass, fetchTestTypes]);

  // When class or selected test changes, compute configured max marks from test config
  useEffect(() => {
    if (!selectedClass || !selectedTestType || !classesData) {
      setConfiguredMaxMarks(null);
      return;
    }
    const classTests = (classesData.testsByClass?.[selectedClass] || classesData.tests || []) as any[];
    const match = classTests.find((t: any) => {
      const name = t.testName || t.displayName || t.name || t.testType;
      return name === selectedTestType;
    });
    const value = typeof match?.maxMarks === 'number' ? match.maxMarks : null;
    setConfiguredMaxMarks(value);
    if (value !== null) {
      setMaxMarks(value);
    }
  }, [selectedClass, selectedTestType, classesData]);

  // Fetch subjects when class and section are selected
  useEffect(() => {
    const fetchSubjects = async () => {
      if (!selectedClass || !selectedSection) {
        setSubjects([]);
        setSelectedSubject('');
        return;
      }

      setLoadingSubjects(true);
      try {
        const schoolCode = localStorage.getItem('erp.schoolCode') || user?.schoolCode || '';
        if (!schoolCode) {
          toast.error('School code not available');
          return;
        }

        // Primary API
        try {
          const resp = await fetch('/api/class-subjects/classes', {
            headers: {
              'Authorization': `Bearer ${token}`,
              'x-school-code': schoolCode.toUpperCase()
            }
          });
          if (resp.ok) {
            const data = await resp.json();
            const classData = data?.data?.classes?.find((c: any) => c.className === selectedClass && c.section === selectedSection);
            const activeSubjects = (classData?.subjects || []).filter((s: any) => s.isActive !== false);
            const subjectNames = activeSubjects.map((s: any) => s.name).filter(Boolean);
            setSubjects(subjectNames);
            // Auto-select first subject if available
            setSelectedSubject(subjectNames[0] || '');
            return;
          }
        } catch (_) {
          // fall through to fallback
        }

        // Fallback API
        try {
          const resp2 = await fetch(`/api/direct-test/class-subjects/${selectedClass}?schoolCode=${schoolCode}`, {
            headers: {
              'x-school-code': schoolCode.toUpperCase()
            }
          });
          if (resp2.ok) {
            const data2 = await resp2.json();
            const subjectNames = (data2?.data?.subjects || []).map((s: any) => s.name).filter(Boolean);
            setSubjects(subjectNames);
            setSelectedSubject(subjectNames[0] || '');
            return;
          }
        } catch (_) {
          // ignore
        }

        setSubjects([]);
        setSelectedSubject('');
        toast.error('No subjects found for selected class and section');
      } catch (err) {
        console.error('Error fetching subjects:', err);
        toast.error('Failed to load subjects');
        setSubjects([]);
        setSelectedSubject('');
      } finally {
        setLoadingSubjects(false);
      }
    };

    fetchSubjects();
  }, [selectedClass, selectedSection, token, user?.schoolCode]);

  // Fetch students from the school database
  const fetchStudents = useCallback(async () => {
    setLoading(true);
    setError(null);

    try {
      const schoolCodeRaw = localStorage.getItem('erp.schoolCode') || user?.schoolCode || '';
      const schoolCode = schoolCodeRaw.toUpperCase();

      if (!schoolCode) {
        toast.error('School code not available');
        return;
      }

      // Fetch students from the school's student collection
      const response = await resultsAPI.getStudents(schoolCode, {
        class: selectedClass,
        section: selectedSection
      });

      if (response.data.success && response.data.data) {
        // Robust client-side filtering as backend may not filter by class/section
        const rawStudents = response.data.data as any[];
        const filtered = rawStudents.filter((s: any) => {
          const sClass = s.studentDetails?.currentClass || s.currentclass || s.class || s.className;
          const sSection = s.studentDetails?.currentSection || s.currentsection || s.section;
          return String(sClass) === String(selectedClass) && String(sSection).toUpperCase() === String(selectedSection).toUpperCase();
        });

        const students = filtered.map((student: any, index: number) => ({
          id: student._id || student.id,
          name: student.name?.displayName || `${student.name?.firstName || ''} ${student.name?.lastName || ''}`.trim() || student.fullName || 'Unknown',
          userId: student.userId || student.user_id || 'N/A',
          rollNumber: student.studentDetails?.rollNumber
            || student.studentDetails?.currentRollNumber
            || student.rollNumber
            || student.sequenceId
            || `${schoolCode}-${selectedSection}-${String(index + 1).padStart(4, '0')}`,
          class: selectedClass,
          section: selectedSection,
          totalMarks: configuredMaxMarks,
          obtainedMarks: null, // Will be filled when user enters marks
          grade: null
        }));

        if (students.length > 0) {
          setStudentResults(sortStudentsByUserId(students));
          setShowResultsTable(true);

          // Initialize saved states
          const initialSavedState: { [key: string]: boolean } = {};
          students.forEach((student: StudentResult) => {
            initialSavedState[student.id] = false;
          });
          setSavedRows(initialSavedState);

          toast.success(`Found ${students.length} students in ${selectedClass}-${selectedSection}`);
          return;
        }
      } else {
        console.warn('Primary students API did not return data or success=false', response.data);
      }

      // Fallback: try school-users endpoint pattern used elsewhere
      try {
        const altResp = await fetch(`http://localhost:5050/api/school-users/${schoolCode}/users`, {
          headers: {
            'Authorization': `Bearer ${token}`,
            'Content-Type': 'application/json'
          }
        });

        if (altResp.ok) {
          const altData = await altResp.json();
          const users = (altData?.data || []) as any[];
          const filtered = users.filter((u: any) => {
            const isStudent = u.role === 'student';
            const uClass = u.studentDetails?.currentClass || u.currentclass || u.class || u.className;
            const uSection = u.studentDetails?.currentSection || u.currentsection || u.section;
            return isStudent && String(uClass) === String(selectedClass) && String(uSection).toUpperCase() === String(selectedSection).toUpperCase();
          });

          const students = filtered.map((student: any, index: number) => ({
            id: student._id || student.id,
            name: student.name?.displayName || `${student.name?.firstName || ''} ${student.name?.lastName || ''}`.trim() || student.fullName || 'Unknown',
            userId: student.userId || student.user_id || 'N/A',
            rollNumber: student.studentDetails?.rollNumber
              || student.studentDetails?.currentRollNumber
              || student.rollNumber
              || student.sequenceId
              || `${schoolCode}-${selectedSection}-${String(index + 1).padStart(4, '0')}`,
            class: selectedClass,
            section: selectedSection,
            totalMarks: configuredMaxMarks,
            obtainedMarks: null,
            grade: null
          }));

          if (students.length > 0) {
            setStudentResults(sortStudentsByUserId(students));
            setShowResultsTable(true);
            const initialSavedState: { [key: string]: boolean } = {};
            students.forEach((student: StudentResult) => { initialSavedState[student.id] = false; });
            setSavedRows(initialSavedState);
            toast.success(`Loaded ${students.length} students via fallback API`);
            return;
          }
        } else {
          console.warn('Fallback school-users API failed', altResp.status, altResp.statusText);
        }
      } catch (altErr) {
        console.error('Fallback school-users API error:', altErr);
      }

      // If both methods fail or yielded zero students
      setError('No students found for the selected class and section');
      setStudentResults([]);
      setShowResultsTable(false);

    } catch (err: any) {
      console.error('Error fetching students:', err);
      setError('Failed to load students. Please try again.');
      setStudentResults([]);
      setShowResultsTable(false);
    } finally {
      setLoading(false);
    }
  }, [selectedClass, selectedSection, configuredMaxMarks, user?.schoolCode]);

  // Try to fetch saved results first; if none, fall back to fetching students list
  const fetchResultsOrStudents = useCallback(async () => {
    setLoading(true);
    setError(null);
    try {
      const schoolCode = localStorage.getItem('erp.schoolCode') || user?.schoolCode || '';
      if (!schoolCode) {
        toast.error('School code not available');
        return;
      }

      // Attempt to load existing results for this selection
      const res = await resultsAPI.getResults({
        schoolCode,
        class: selectedClass,
        section: selectedSection,
        subject: selectedSubject,
        testType: selectedTestType
      });

      if (res.data?.success && Array.isArray(res.data?.data) && res.data.data.length > 0) {
        const latest = dedupeResultsByStudent(res.data.data);
        
        // Check if results are frozen
        const firstResult = latest[0];
        const frozen = firstResult?.frozen || false;
        setIsFrozen(frozen);
        
        let results: StudentResult[] = latest.map((r: any) => ({
          id: r.studentId,
          name: r.studentName,
          userId: r.userId,
          rollNumber: r.rollNumber || r.sequenceId || '',
          class: r.className || selectedClass,
          section: r.section || selectedSection,
          totalMarks: typeof r.totalMarks === 'number' ? r.totalMarks : configuredMaxMarks,
          obtainedMarks: r.obtainedMarks ?? null,
          grade: calculateGrade(r.obtainedMarks, typeof r.totalMarks === 'number' ? r.totalMarks : configuredMaxMarks), // Calculate grade from marks
          resultId: r._id || r.id
        }));

        // Enrich missing roll numbers from students collection and sort by User ID
        results = await enrichWithRollNumbers(results);
        setStudentResults(sortStudentsByUserId(results));
        setShowResultsTable(true);

        const savedState: { [key: string]: boolean } = {};
        results.forEach((s) => { savedState[s.id] = true; });
        setSavedRows(savedState);

        if (frozen) {
          toast.error(`⚠️ Results are FROZEN and cannot be edited. Loaded ${results.length} result(s).`, { duration: 5000 });
        } else {
          toast.success(`Loaded ${results.length} saved result(s)`);
        }
        return;
      }

      // Fallback: fetch students for entering fresh marks
      await fetchStudents();
    } catch (err: any) {
      console.error('Error fetching results/students:', err);
      setError('Failed to load results/students. Please try again.');
      setStudentResults([]);
      setShowResultsTable(false);
    } finally {
      setLoading(false);
    }
  }, [selectedClass, selectedSection, selectedSubject, selectedTestType, configuredMaxMarks, user?.schoolCode, fetchStudents]);

  // Function to fetch existing results for a class and section
  const fetchExistingResults = useCallback(async () => {
    if (!selectedClass || !selectedSection) {
      toast.error('Please select class and section first');
      return;
    }

    if (!selectedSubject) {
      toast.error('Please select a subject first');
      return;
    }

    if (!selectedTestType) {
      toast.error('Please select a test type first');
      return;
    }

    setLoadingExistingResults(true);
    try {
      const schoolCode = localStorage.getItem('erp.schoolCode') || user?.schoolCode || '';

      if (!schoolCode) {
        toast.error('School code not available');
        return;
      }

      // Call API to get existing results
      const response = await resultsAPI.getResults({
        schoolCode,
        class: selectedClass,
        section: selectedSection,
        subject: selectedSubject,
        testType: selectedTestType
      });

      if (response.data.success && response.data.data) {
        const latest = dedupeResultsByStudent(response.data.data);
        
        // Check if results are frozen (check first result's frozen status)
        const firstResult = latest[0];
        const frozen = firstResult?.frozen || false;
        setIsFrozen(frozen);
        
        // Enrich existing results list with roll numbers
        const enriched = await enrichWithRollNumbers(latest.map((r: any) => ({
          id: r.studentId,
          name: r.studentName,
          userId: r.userId,
          rollNumber: r.rollNumber || r.sequenceId || '',
          class: r.className || selectedClass,
          section: r.section || selectedSection,
          totalMarks: r.totalMarks ?? configuredMaxMarks,
          obtainedMarks: r.obtainedMarks ?? null,
          grade: r.grade ?? null,
          resultId: r._id || r.id
        })));
        // Map back to original result shape for listing while keeping roll numbers and calculating grades
        const rollByStudentId = new Map(enriched.map(er => [String(er.id), er.rollNumber]));
        const latestWithRoll = latest.map((r: any) => ({
          ...r,
          rollNumber: r.rollNumber || rollByStudentId.get(String(r.studentId)) || r.sequenceId || '',
          grade: calculateGrade(r.obtainedMarks, r.totalMarks), // Calculate grade from marks
          frozen: r.frozen || false
        }));
        setExistingResults(sortResultsByUserId(latestWithRoll));
        setShowExistingResults(true);
        // Hide editable results table when showing existing results
        setShowResultsTable(false);
        toast.success(`Found ${latestWithRoll.length} existing results for ${selectedClass}-${selectedSection}`);
      } else {
        // No existing results: load students so teacher can enter marks now
        setExistingResults([]);
        setShowExistingResults(false);
        await fetchStudents();
        setEditingAll(true);
        toast.success('No existing results found. Loaded students for entering marks.');
      }
    } catch (error: any) {
      console.error('Error fetching existing results:', error);
      toast.error('Failed to load existing results');
      setExistingResults([]);
      setShowExistingResults(false);
    } finally {
      setLoadingExistingResults(false);
    }
  }, [selectedClass, selectedSection, selectedSubject, selectedTestType, configuredMaxMarks, user?.schoolCode, enrichWithRollNumbers, sortResultsByUserId, dedupeResultsByStudent, fetchStudents]);

  // Function to start inline editing
  const startInlineEdit = (result: any) => {
    setEditingResultId(result._id);
    setEditingMarks(result.obtainedMarks);
  };

  // Function to cancel inline editing
  const cancelInlineEdit = () => {
    setEditingResultId(null);
    setEditingMarks(null);
  };

  // Function to save inline edited result
  const saveInlineEdit = async (result: any) => {
    if (editingMarks === null || editingMarks === undefined) {
      toast.error('Please enter valid marks');
      return;
    }

    setSavingResultId(result._id);
    try {
      const schoolCode = localStorage.getItem('erp.schoolCode') || user?.schoolCode || '';
      
      // Call update API
      await resultsAPI.updateResult(result._id, {
        schoolCode,
        class: result.className,
        section: result.section,
        subject: result.subject,
        testType: result.testType,
        maxMarks: result.maxMarks || result.totalMarks,
        obtainedMarks: editingMarks,
        totalMarks: result.totalMarks,
        studentId: result.studentId,
        studentName: result.studentName,
        userId: result.userId
      });

      // Update local state with new marks and calculated grade
      const updatedGrade = calculateGrade(editingMarks, result.totalMarks);
      setExistingResults(prev =>
        prev.map(r =>
          r._id === result._id
            ? { ...r, obtainedMarks: editingMarks, grade: updatedGrade }
            : r
        )
      );
<<<<<<< HEAD

      // Clear editing state
      setEditingResultId(null);
      setEditingMarks(null);
      
      toast.success('Result updated successfully!');
    } catch (error: any) {
      console.error('Error updating result:', error);
      toast.error('Failed to update result');
    } finally {
      setSavingResultId(null);
    }
  };

  // Function to freeze results
  const handleFreezeResults = async () => {
    if (!selectedClass || !selectedSection || !selectedSubject || !selectedTestType) {
      toast.error('Please ensure all filters are selected');
      return;
    }

    const confirmed = window.confirm(
      `Are you sure you want to FREEZE results for ${selectedClass}-${selectedSection}, ${selectedSubject} (${selectedTestType})?\n\nOnce frozen, marks CANNOT be edited anymore!`
    );

    if (!confirmed) return;

=======

      // Clear editing state
      setEditingResultId(null);
      setEditingMarks(null);
      
      toast.success('Result updated successfully!');
    } catch (error: any) {
      console.error('Error updating result:', error);
      toast.error('Failed to update result');
    } finally {
      setSavingResultId(null);
    }
  };

  // Function to freeze results
  const handleFreezeResults = async () => {
    if (!selectedClass || !selectedSection || !selectedSubject || !selectedTestType) {
      toast.error('Please ensure all filters are selected');
      return;
    }

    const confirmed = window.confirm(
      `Are you sure you want to FREEZE results for ${selectedClass}-${selectedSection}, ${selectedSubject} (${selectedTestType})?\n\nOnce frozen, marks CANNOT be edited anymore!`
    );

    if (!confirmed) return;

>>>>>>> cffc3d02
    setFreezing(true);
    try {
      const schoolCode = localStorage.getItem('erp.schoolCode') || user?.schoolCode || '';
      
      await resultsAPI.freezeResults({
        schoolCode,
        class: selectedClass,
        section: selectedSection,
        subject: selectedSubject,
        testType: selectedTestType,
        academicYear: '2024-25'
      });

      // Update local state to mark all results as frozen
      setExistingResults(prev => prev.map(r => ({ ...r, frozen: true })));
      setIsFrozen(true);
      
      toast.success('Results frozen successfully! Marks can no longer be edited.');
    } catch (error: any) {
      console.error('Error freezing results:', error);
      toast.error('Failed to freeze results');
    } finally {
      setFreezing(false);
    }
  };

  const handleSearch = () => {
    if (!selectedClass) {
      toast.error('Please select a class');
      return;
    }
    if (!selectedSection) {
      toast.error('Please select a section');
      return;
    }
    if (!selectedSubject) {
      toast.error('Please select a subject');
      return;
    }
    if (!selectedTestType) {
      toast.error('Please select a test type');
      return;
    }
<<<<<<< HEAD
=======

>>>>>>> cffc3d02
    if (!configuredMaxMarks || configuredMaxMarks <= 0) {
      toast.error('Configured max marks not found for this test. Please configure in Admin > Settings.');
      return;
    }

    // Hide existing results table when showing editable table
    setShowExistingResults(false);
    // Auto-enable editing when search is clicked
    setEditingAll(true);
    fetchResultsOrStudents();
  };

  // Removed handleEditAll - editing is now automatic after search

  const handleSaveAll = async () => {
    try {
      const schoolCode = localStorage.getItem('erp.schoolCode') || user?.schoolCode || '';

      console.log('🔵 Starting save process...', {
        schoolCode,
        selectedClass,
        selectedSection,
        selectedSubject,
        selectedTestType,
        configuredMaxMarks,
        totalStudents: studentResults.length
      });

      if (!schoolCode) {
        toast.error('School code not available');
        return;
      }

      // Filter out students with no obtained marks
      const validResults = studentResults.filter(student =>
        student.obtainedMarks !== null && student.obtainedMarks !== undefined
      );

      console.log('🔵 Valid results to save:', validResults.length, validResults);

      if (validResults.length === 0) {
        toast.error('Please enter obtained marks for at least one student');
        return;
      }

      // Split into updates (existing) and creates (new)
      const toUpdate = validResults.filter(s => !!s.resultId);
      const toCreate = validResults.filter(s => !s.resultId);

      console.log('🔵 Split results:', { toUpdate: toUpdate.length, toCreate: toCreate.length });

      // Issue updates first
      if (toUpdate.length > 0) {
        console.log('🔵 Updating existing results:', toUpdate);
        await Promise.all(toUpdate.map(async (s) => {
          const fullUpdate = {
            schoolCode,
            class: selectedClass,
            section: selectedSection,
            subject: selectedSubject,
            testType: selectedTestType,
            maxMarks: configuredMaxMarks,
            totalMarks: s.totalMarks ?? configuredMaxMarks,
            obtainedMarks: s.obtainedMarks,
            studentId: s.id,
            studentName: s.name,
            userId: s.userId
          };
          try {
            await resultsAPI.updateResult(s.resultId!, fullUpdate);
          } catch (e) {
            console.warn('Update failed for result, attempting upsert via saveResults', s.resultId, e);
            const upsertPayload = {
              schoolCode,
              class: selectedClass,
              section: selectedSection,
              testType: selectedTestType,
              subject: selectedSubject,
              maxMarks: configuredMaxMarks,
              academicYear: '2024-25',
              results: [
                {
                  studentId: s.id,
                  studentName: s.name,
                  userId: s.userId,
                  obtainedMarks: s.obtainedMarks,
                  totalMarks: s.totalMarks ?? configuredMaxMarks,
                  grade: s.grade
                }
              ]
            };
            try {
              await resultsAPI.saveResults(upsertPayload);
            } catch (e2) {
              console.error('Upsert via saveResults also failed for student', s.id, e2);
            }
          }
        }));
<<<<<<< HEAD
      }

      // Create remaining
      if (toCreate.length > 0) {
        const resultsData = {
          schoolCode,
          class: selectedClass,
          section: selectedSection,
          testType: selectedTestType,
          subject: selectedSubject,
          maxMarks: configuredMaxMarks,
          academicYear: '2024-25',
          results: toCreate.map(student => ({
            studentId: student.id,
            studentName: student.name,
            userId: student.userId,
            obtainedMarks: student.obtainedMarks,
            totalMarks: student.totalMarks ?? configuredMaxMarks,
            grade: student.grade
          }))
        };
        console.log('🔵 Creating new results:', resultsData);
        const createResp = await resultsAPI.saveResults(resultsData);
        console.log('🔵 Create response:', createResp.data);
        if (!createResp.data?.success) {
          toast.error(createResp.data?.message || 'Failed to create new results');
          return;
        }
      }

=======
      }

      // Create remaining
      if (toCreate.length > 0) {
        const resultsData = {
          schoolCode,
          class: selectedClass,
          section: selectedSection,
          testType: selectedTestType,
          subject: selectedSubject,
          maxMarks: configuredMaxMarks,
          academicYear: '2024-25',
          results: toCreate.map(student => ({
            studentId: student.id,
            studentName: student.name,
            userId: student.userId,
            obtainedMarks: student.obtainedMarks,
            totalMarks: student.totalMarks ?? configuredMaxMarks,
            grade: student.grade
          }))
        };
        console.log('🔵 Creating new results:', resultsData);
        const createResp = await resultsAPI.saveResults(resultsData);
        console.log('🔵 Create response:', createResp.data);
        if (!createResp.data?.success) {
          toast.error(createResp.data?.message || 'Failed to create new results');
          return;
        }
      }

>>>>>>> cffc3d02
      console.log('✅ Save completed successfully!');
      toast.success(`Saved ${toUpdate.length} update(s)${toCreate.length ? ` and created ${toCreate.length}` : ''}`);

      // Mark all rows as saved
      const allSavedState: { [key: string]: boolean } = {};
      studentResults.forEach(student => {
        allSavedState[student.id] = true;
      });
      setSavedRows(allSavedState);
      setEditingAll(false);

      // Refresh latest data to avoid duplicates view
      console.log('🔵 Refreshing results...');
      await fetchResultsOrStudents();

    } catch (error: any) {
      console.error('Error saving results:', error);
      toast.error('Failed to save results. Please try again.');
    }
  };

  const updateStudentResult = (studentId: string, field: keyof StudentResult, value: any) => {
    setStudentResults(prev =>
      prev.map(student => {
        if (student.id === studentId) {
          const updatedStudent = { ...student, [field]: value };
          
          // Auto-calculate grade when obtainedMarks or totalMarks changes
          if (field === 'obtainedMarks' || field === 'totalMarks') {
            updatedStudent.grade = calculateGrade(
              field === 'obtainedMarks' ? value : student.obtainedMarks,
              field === 'totalMarks' ? value : student.totalMarks
            );
          }
          
          return updatedStudent;
        }
        return student;
      })
    );

    // Mark this row as unsaved
    setSavedRows(prev => ({ ...prev, [studentId]: false }));
  };

  const calculateGrade = (obtained: number | null, total: number | null): string => {
    if (obtained === null || obtained === undefined || !total || total === 0) return 'N/A';

    const percentage = (obtained / total) * 100;

    // Standard CBSE/ICSE Grading Scheme
    if (percentage >= 91) return 'A1';
    if (percentage >= 81) return 'A2';
    if (percentage >= 71) return 'B1';
    if (percentage >= 61) return 'B2';
    if (percentage >= 51) return 'C1';
    if (percentage >= 41) return 'C2';
    if (percentage >= 33) return 'D';
    if (percentage >= 21) return 'E1';
    return 'E2';
  };

  // Note: Grade calculation is now handled directly in updateStudentResult function
  // This ensures immediate grade updates when marks are edited

  return (
    <div className="space-y-6">
      {/* Header */}
      <div className="flex items-center justify-between">
        <h1 className="text-3xl font-bold text-gray-900">Academic Results</h1>
        {showResultsTable && !isFrozen && (
          <div className="flex space-x-3">
            <button
              onClick={handleSaveAll}
              className="bg-green-600 hover:bg-green-700 text-white px-4 py-2 rounded-lg flex items-center transition-colors"
            >
              <Save className="h-4 w-4 mr-2" />
              Save All Changes
            </button>
          </div>
        )}
      </div>

      {/* Filters */}
      <div className="bg-white p-6 rounded-xl shadow-sm border border-gray-200">
        <div className="flex flex-wrap gap-4">
          {/* Class Selection */}
          <div className="flex flex-col">
            <label htmlFor="class-select" className="text-sm font-medium text-gray-700">Class</label>
            <select
              id="class-select"
              value={selectedClass}
              onChange={(e) => setSelectedClass(e.target.value)}
              className="px-3 py-2 border border-gray-300 rounded-lg focus:ring-2 focus:ring-blue-500 focus:border-transparent min-w-[150px]"
              disabled={classesLoading || !hasClasses()}
            >
              <option value="">{classesLoading ? 'Loading...' : 'Select Class'}</option>
              {classList.map((cls) => (
                <option key={cls} value={cls}>Class {cls}</option>
              ))}
            </select>
            {!classesLoading && !hasClasses() && (
              <span className="text-xs text-red-500 mt-1">No classes configured</span>
            )}
          </div>

          {/* Section Selection */}
          <div className="flex flex-col">
            <label htmlFor="section-select" className="text-sm font-medium text-gray-700">Section</label>
            <select
              id="section-select"
              value={selectedSection}
              onChange={(e) => setSelectedSection(e.target.value)}
              className="px-3 py-2 border border-gray-300 rounded-lg focus:ring-2 focus:ring-blue-500 focus:border-transparent min-w-[150px]"
              disabled={!selectedClass || availableSections.length === 0}
            >
              <option value="">{!selectedClass ? 'Select Class First' : 'Select Section'}</option>
              {availableSections.map((section) => (
                <option key={section.value} value={section.value}>Section {section.section}</option>
              ))}
            </select>
          </div>

          {/* Subject Selection */}
          <div className="flex flex-col">
            <label htmlFor="subject-select" className="text-sm font-medium text-gray-700">Subject</label>
            <select
              id="subject-select"
              value={selectedSubject}
              onChange={(e) => setSelectedSubject(e.target.value)}
              className="px-3 py-2 border border-gray-300 rounded-lg focus:ring-2 focus:ring-blue-500 focus:border-transparent min-w-[180px]"
              disabled={!selectedClass || !selectedSection || loadingSubjects}
            >
              <option value="">
                {!selectedClass || !selectedSection
                  ? 'Select Class & Section'
                  : loadingSubjects
                    ? 'Loading...'
                    : subjects.length === 0
                      ? 'No Subjects'
                      : 'Select Subject'}
              </option>
              {subjects.map((subj) => (
                <option key={subj} value={subj}>{subj}</option>
              ))}
            </select>
          </div>

          {/* Test Type Selection */}
          <div className="flex flex-col">
            <label htmlFor="test-type-select" className="text-sm font-medium text-gray-700">Test Type</label>
            <select
              id="test-type-select"
              value={selectedTestType}
              onChange={(e) => setSelectedTestType(e.target.value)}
              className="px-3 py-2 border border-gray-300 rounded-lg focus:ring-2 focus:ring-blue-500 focus:border-transparent min-w-[150px]"
              disabled={!selectedClass || loadingTestTypes}
            >
              <option value="">
                {!selectedClass
                  ? 'Select Class First'
                  : loadingTestTypes
                    ? 'Loading...'
                    : 'Select Test'}
              </option>
              {testTypes.map((type, index) => (
                <option key={`${type}-${index}`} value={type}>{type}</option>
              ))}
            </select>
            {!selectedClass && (
              <span className="text-xs text-gray-500 mt-1">Select a class to see available tests</span>
            )}
          </div>

          {/* Total Marks (read-only from configuration) */}
          <div className="flex flex-col">
            <label className="text-sm font-medium text-gray-700">Total Marks</label>
            <input
              type="number"
              value={configuredMaxMarks ?? ''}
              readOnly
              className="px-3 py-2 border border-gray-300 rounded-lg bg-gray-100 text-gray-700 min-w-[120px]"
              placeholder="Configured"
            />
          </div>

          {/* Search Button */}
          <button
            onClick={handleSearch}
            className="bg-blue-600 hover:bg-blue-700 text-white px-4 py-2 rounded-lg flex items-center transition-colors self-end"
            disabled={loading}
          >
            {loading ? (
              <svg className="animate-spin -ml-1 mr-3 h-5 w-5 text-white" xmlns="http://www.w3.org/2000/svg" fill="none" viewBox="0 0 24 24">
                <circle className="opacity-25" cx="12" cy="12" r="10" stroke="currentColor" strokeWidth="4"></circle>
                <path className="opacity-75" fill="currentColor" d="M4 12a8 8 0 018-8V0C5.373 0 0 5.373 0 12h4zm2 5.291A7.962 7.962 0 014 12H0c0 3.042 1.135 5.824 3 7.938l3-2.647z"></path>
              </svg>
            ) : (
              <Search className="h-4 w-4 mr-2" />
            )}
            Search
          </button>

          {/* View Existing Results Button */}
          <button
            onClick={fetchExistingResults}
            className="bg-green-600 hover:bg-green-700 text-white px-4 py-2 rounded-lg flex items-center transition-colors self-end disabled:bg-gray-400 disabled:cursor-not-allowed"
            disabled={loadingExistingResults || !selectedClass || !selectedSection || !selectedSubject || !selectedTestType}
          >
            {loadingExistingResults ? (
              <svg className="animate-spin -ml-1 mr-3 h-5 w-5 text-white" xmlns="http://www.w3.org/2000/svg" fill="none" viewBox="0 0 24 24">
                <circle className="opacity-25" cx="12" cy="12" r="10" stroke="currentColor" strokeWidth="4"></circle>
                <path className="opacity-75" fill="currentColor" d="M4 12a8 8 0 018-8V0C5.373 0 0 5.373 0 12h4zm2 5.291A7.962 7.962 0 014 12H0c0 3.042 1.135 5.824 3 7.938l3-2.647z"></path>
              </svg>
            ) : (
              <svg className="h-4 w-4 mr-2" fill="none" stroke="currentColor" viewBox="0 0 24 24">
                <path strokeLinecap="round" strokeLinejoin="round" strokeWidth={2} d="M9 12h6m-6 4h6m2 5H7a2 2 0 01-2-2V5a2 2 0 012-2h5.586a1 1 0 01.707.293l5.414 5.414a1 1 0 01.293.707V19a2 2 0 01-2 2z" />
              </svg>
            )}
            View Existing Results
          </button>
        </div>
      </div>

      {/* Error Message */}
      {error && (
        <div className="bg-red-50 border border-red-200 rounded-lg p-4">
          <p className="text-red-700">{error}</p>
        </div>
      )}

      {/* Existing Results Table */}
      {showExistingResults && (
        <div className="bg-white rounded-xl shadow-sm border border-gray-200 overflow-hidden">
          <div className="px-6 py-4 bg-gray-50 border-b border-gray-200">
            <div className="flex items-center justify-between">
              <div>
                <h3 className="text-lg font-semibold text-gray-900 flex items-center gap-2">
                  Existing Results for {selectedClass}-{selectedSection}
                  {selectedSubject && ` - ${selectedSubject}`}
                  {selectedTestType && ` (${selectedTestType})`}
                  {isFrozen && (
                    <span className="px-3 py-1 bg-red-100 text-red-700 text-xs font-semibold rounded-full flex items-center gap-1">
                      <svg className="h-4 w-4" fill="currentColor" viewBox="0 0 20 20">
                        <path fillRule="evenodd" d="M5 9V7a5 5 0 0110 0v2a2 2 0 012 2v5a2 2 0 01-2 2H5a2 2 0 01-2-2v-5a2 2 0 012-2zm8-2v2H7V7a3 3 0 016 0z" clipRule="evenodd" />
                      </svg>
                      FROZEN
                    </span>
                  )}
                </h3>
                <p className="text-sm text-gray-600 mt-1">
                  Found {existingResults.length} results. {isFrozen ? 'Results are frozen and cannot be edited.' : 'Click on a result to edit it.'}
                </p>
              </div>
              {!isFrozen && existingResults.length > 0 && (
                <button
                  onClick={handleFreezeResults}
                  disabled={freezing}
                  className="bg-red-600 hover:bg-red-700 text-white px-4 py-2 rounded-lg flex items-center gap-2 transition-colors disabled:opacity-50"
                >
                  {freezing ? (
                    <>
                      <svg className="animate-spin h-4 w-4" xmlns="http://www.w3.org/2000/svg" fill="none" viewBox="0 0 24 24">
                        <circle className="opacity-25" cx="12" cy="12" r="10" stroke="currentColor" strokeWidth="4"></circle>
                        <path className="opacity-75" fill="currentColor" d="M4 12a8 8 0 018-8V0C5.373 0 0 5.373 0 12h4zm2 5.291A7.962 7.962 0 014 12H0c0 3.042 1.135 5.824 3 7.938l3-2.647z"></path>
                      </svg>
                      Freezing...
                    </>
                  ) : (
                    <>
                      <svg className="h-4 w-4" fill="currentColor" viewBox="0 0 20 20">
                        <path fillRule="evenodd" d="M5 9V7a5 5 0 0110 0v2a2 2 0 012 2v5a2 2 0 01-2 2H5a2 2 0 01-2-2v-5a2 2 0 012-2zm8-2v2H7V7a3 3 0 016 0z" clipRule="evenodd" />
                      </svg>
                      Freeze Results
                    </>
                  )}
                </button>
              )}
            </div>
          </div>
          <div className="overflow-x-auto">
            <table className="w-full">
              <thead className="bg-gray-50">
                <tr>
                  <th className="px-6 py-3 text-left text-xs font-medium text-gray-500 uppercase tracking-wider">
                    User ID
                  </th>
                  <th className="px-6 py-3 text-left text-xs font-medium text-gray-500 uppercase tracking-wider">
                    Student Name
                  </th>
                  <th className="px-6 py-3 text-left text-xs font-medium text-gray-500 uppercase tracking-wider">
                    Subject
                  </th>
                  <th className="px-6 py-3 text-left text-xs font-medium text-gray-500 uppercase tracking-wider">
                    Test Type
                  </th>
                  <th className="px-6 py-3 text-left text-xs font-medium text-gray-500 uppercase tracking-wider">
                    Obtained Marks
                  </th>
                  <th className="px-6 py-3 text-left text-xs font-medium text-gray-500 uppercase tracking-wider">
                    Total Marks
                  </th>
                  <th className="px-6 py-3 text-left text-xs font-medium text-gray-500 uppercase tracking-wider">
                    Grade
                  </th>
                  <th className="px-6 py-3 text-left text-xs font-medium text-gray-500 uppercase tracking-wider">
                    Date
                  </th>
                  <th className="px-6 py-3 text-left text-xs font-medium text-gray-500 uppercase tracking-wider">
                    Actions
                  </th>
                </tr>
              </thead>
              <tbody className="bg-white divide-y divide-gray-200">
                {existingResults.map((result, index) => (
                  <tr key={result._id || index} className="hover:bg-gray-50">
                    <td className="px-6 py-4 whitespace-nowrap text-sm text-gray-500">
                      {result.userId || '-'}
                    </td>
                    <td className="px-6 py-4 whitespace-nowrap text-sm font-medium text-gray-900">
                      {result.studentName}
                    </td>
                    <td className="px-6 py-4 whitespace-nowrap text-sm text-gray-700">
                      <span className="px-2 py-1 bg-blue-100 text-blue-800 rounded-md text-xs font-medium">
                        {result.subject || 'N/A'}
                      </span>
                    </td>
                    <td className="px-6 py-4 whitespace-nowrap text-sm text-gray-700">
                      <span className="px-2 py-1 bg-purple-100 text-purple-800 rounded-md text-xs font-medium">
                        {result.testType}
                      </span>
                    </td>
                    <td className="px-6 py-4 whitespace-nowrap text-sm font-semibold text-gray-900">
                      {editingResultId === result._id ? (
                        <input
                          type="number"
                          value={editingMarks || ''}
                          onChange={(e) => {
                            const value = e.target.value;
                            if (value === '' || (value.length <= 3 && parseInt(value) <= result.totalMarks)) {
                              setEditingMarks(value === '' ? null : parseInt(value));
                            }
                          }}
                          className="w-20 px-2 py-1 border border-blue-500 rounded focus:ring-2 focus:ring-blue-500 focus:border-transparent"
                          placeholder="Marks"
                          min="0"
                          max={result.totalMarks}
                          maxLength={3}
                          autoFocus
                        />
                      ) : (
                        result.obtainedMarks
                      )}
                    </td>
                    <td className="px-6 py-4 whitespace-nowrap text-sm text-gray-500">
                      {result.totalMarks}
                    </td>
                    <td className="px-6 py-4 whitespace-nowrap text-sm">
                      <span className={`px-2 py-1 rounded-md text-xs font-medium ${
                        ['A1', 'A2'].includes(editingResultId === result._id ? calculateGrade(editingMarks, result.totalMarks) : result.grade) ? 'bg-green-100 text-green-800' :
                        ['B1', 'B2'].includes(editingResultId === result._id ? calculateGrade(editingMarks, result.totalMarks) : result.grade) ? 'bg-blue-100 text-blue-800' :
                        ['C1', 'C2'].includes(editingResultId === result._id ? calculateGrade(editingMarks, result.totalMarks) : result.grade) ? 'bg-yellow-100 text-yellow-800' :
                        (editingResultId === result._id ? calculateGrade(editingMarks, result.totalMarks) : result.grade) === 'D' ? 'bg-orange-100 text-orange-800' :
                        ['E1', 'E2'].includes(editingResultId === result._id ? calculateGrade(editingMarks, result.totalMarks) : result.grade) ? 'bg-red-100 text-red-800' :
                        'bg-gray-100 text-gray-600'
                      }`}>
                        {editingResultId === result._id ? calculateGrade(editingMarks, result.totalMarks) : result.grade || 'N/A'}
                      </span>
                    </td>
                    <td className="px-6 py-4 whitespace-nowrap text-sm text-gray-500">
                      {new Date(result.createdAt).toLocaleDateString()}
                    </td>
                    <td className="px-6 py-4 whitespace-nowrap text-sm">
                      {editingResultId === result._id ? (
                        <div className="flex items-center gap-3">
                          <button
                            onClick={() => saveInlineEdit(result)}
                            disabled={savingResultId === result._id}
                            className="text-green-600 hover:text-green-900 disabled:opacity-50"
                            title="Save"
                          >
                            {savingResultId === result._id ? (
                              <svg className="animate-spin h-5 w-5" xmlns="http://www.w3.org/2000/svg" fill="none" viewBox="0 0 24 24">
                                <circle className="opacity-25" cx="12" cy="12" r="10" stroke="currentColor" strokeWidth="4"></circle>
                                <path className="opacity-75" fill="currentColor" d="M4 12a8 8 0 018-8V0C5.373 0 0 5.373 0 12h4zm2 5.291A7.962 7.962 0 014 12H0c0 3.042 1.135 5.824 3 7.938l3-2.647z"></path>
                              </svg>
                            ) : (
                              <Save className="h-5 w-5" />
                            )}
                          </button>
                          <button
                            onClick={cancelInlineEdit}
                            disabled={savingResultId === result._id}
                            className="text-red-600 hover:text-red-900 disabled:opacity-50"
                            title="Cancel"
                          >
                            <X className="h-5 w-5" />
                          </button>
                        </div>
                      ) : (
                        <button
                          onClick={() => startInlineEdit(result)}
                          disabled={isFrozen || result.frozen}
                          className="text-blue-600 hover:text-blue-900 disabled:text-gray-400 disabled:cursor-not-allowed"
                          title={isFrozen || result.frozen ? "Results are frozen" : "Edit"}
                        >
                          {isFrozen || result.frozen ? (
                            <svg className="h-5 w-5" fill="currentColor" viewBox="0 0 20 20">
                              <path fillRule="evenodd" d="M5 9V7a5 5 0 0110 0v2a2 2 0 012 2v5a2 2 0 01-2 2H5a2 2 0 01-2-2v-5a2 2 0 012-2zm8-2v2H7V7a3 3 0 016 0z" clipRule="evenodd" />
                            </svg>
                          ) : (
                            <Edit className="h-5 w-5" />
                          )}
                        </button>
                      )}
                    </td>
                  </tr>
                ))}
              </tbody>
            </table>
          </div>
        </div>
      )}

      {/* Results Table */}
      {showResultsTable && (
        <div className="bg-white rounded-xl shadow-sm border border-gray-200 overflow-hidden">
          {isFrozen && (
            <div className="px-6 py-3 bg-red-50 border-b border-red-200 flex items-center gap-2">
              <svg className="h-5 w-5 text-red-600" fill="currentColor" viewBox="0 0 20 20">
                <path fillRule="evenodd" d="M5 9V7a5 5 0 0110 0v2a2 2 0 012 2v5a2 2 0 01-2 2H5a2 2 0 01-2-2v-5a2 2 0 012-2zm8-2v2H7V7a3 3 0 016 0z" clipRule="evenodd" />
              </svg>
              <span className="text-red-700 font-semibold">Results are FROZEN - Editing is disabled</span>
            </div>
          )}
          <div className="overflow-x-auto">
            <table className="w-full">
              <thead className="bg-gray-50">
                <tr>
                  <th className="px-6 py-3 text-left text-xs font-medium text-gray-500 uppercase tracking-wider">
                    User ID
                  </th>
                  <th className="px-6 py-3 text-left text-xs font-medium text-gray-500 uppercase tracking-wider">
                    Student Name
                  </th>
                  <th className="px-6 py-3 text-left text-xs font-medium text-gray-500 uppercase tracking-wider">
                    Total Marks
                  </th>
                  <th className="px-6 py-3 text-left text-xs font-medium text-gray-500 uppercase tracking-wider">
                    Obtained Marks
                  </th>
                  <th className="px-6 py-3 text-left text-xs font-medium text-gray-500 uppercase tracking-wider">
                    Grade
                  </th>
                </tr>
              </thead>
              <tbody className="bg-white divide-y divide-gray-200">
                {studentResults.map((student) => (
                  <tr key={student.id} className={isFrozen ? "bg-gray-50" : "hover:bg-gray-50"}>
                    <td className="px-6 py-4 whitespace-nowrap text-sm text-gray-500">
                      {student.userId || '-'}
                    </td>
                    <td className="px-6 py-4 whitespace-nowrap text-sm font-medium text-gray-900">
                      {student.name}
                    </td>
                    <td className="px-6 py-4 whitespace-nowrap text-sm text-gray-500">
                      {student.totalMarks ?? configuredMaxMarks ?? '-'}
<<<<<<< HEAD
                    </td>
                    <td className="px-6 py-4 whitespace-nowrap text-sm text-gray-500">
                      <input
                        type="number"
                        value={student.obtainedMarks || ''}
                        onChange={(e) => {
                          const value = e.target.value;
                          const maxMarks = student.totalMarks ?? configuredMaxMarks ?? 100;
                          if (value === '' || (value.length <= 3 && parseInt(value) <= maxMarks)) {
                            updateStudentResult(student.id, 'obtainedMarks', value === '' ? null : parseInt(value));
                          }
                        }}
                        disabled={isFrozen}
                        className="w-20 px-2 py-1 border border-gray-300 rounded focus:ring-2 focus:ring-blue-500 focus:border-transparent disabled:bg-gray-100 disabled:cursor-not-allowed"
                        placeholder="Enter marks"
                        min="0"
                        max={student.totalMarks ?? configuredMaxMarks ?? 100}
                        maxLength={3}
                      />
                    </td>
=======
                    </td>
                    <td className="px-6 py-4 whitespace-nowrap text-sm text-gray-500">
                      <input
                        type="number"
                        value={student.obtainedMarks || ''}
                        onChange={(e) => {
                          const value = e.target.value;
                          const maxMarks = student.totalMarks ?? configuredMaxMarks ?? 100;
                          if (value === '' || (value.length <= 3 && parseInt(value) <= maxMarks)) {
                            updateStudentResult(student.id, 'obtainedMarks', value === '' ? null : parseInt(value));
                          }
                        }}
                        disabled={isFrozen}
                        className="w-20 px-2 py-1 border border-gray-300 rounded focus:ring-2 focus:ring-blue-500 focus:border-transparent disabled:bg-gray-100 disabled:cursor-not-allowed"
                        placeholder="Enter marks"
                        min="0"
                        max={student.totalMarks ?? configuredMaxMarks ?? 100}
                        maxLength={3}
                      />
                    </td>
>>>>>>> cffc3d02
                    <td className="px-6 py-4 whitespace-nowrap text-sm">
                      <span className={`px-3 py-1 rounded-md text-sm font-semibold ${
                        student.grade && ['A1', 'A2'].includes(student.grade) ? 'bg-green-100 text-green-800' :
                        student.grade && ['B1', 'B2'].includes(student.grade) ? 'bg-blue-100 text-blue-800' :
                        student.grade && ['C1', 'C2'].includes(student.grade) ? 'bg-yellow-100 text-yellow-800' :
                        student.grade === 'D' ? 'bg-orange-100 text-orange-800' :
                        student.grade && ['E1', 'E2'].includes(student.grade) ? 'bg-red-100 text-red-800' :
                        'bg-gray-100 text-gray-600'
                      }`}>
                        {student.grade || 'N/A'}
                      </span>
                    </td>
                  </tr>
                ))}
              </tbody>
            </table>
          </div>
        </div>
      )}
    </div>
  );
};

export default Results;<|MERGE_RESOLUTION|>--- conflicted
+++ resolved
@@ -36,14 +36,6 @@
   const [selectedClass, setSelectedClass] = useState('');
   const [selectedSection, setSelectedSection] = useState('');
   const [availableSections, setAvailableSections] = useState<any[]>([]);
-<<<<<<< HEAD
-  const [selectedSubject, setSelectedSubject] = useState('');
-  const [subjects, setSubjects] = useState<string[]>([]);
-  const [loadingSubjects, setLoadingSubjects] = useState(false);
-  const [selectedTestType, setSelectedTestType] = useState('');
-  const [maxMarks, setMaxMarks] = useState<number | ''>('');
-  const [configuredMaxMarks, setConfiguredMaxMarks] = useState<number | null>(null);
-=======
   // const [selectedSubject, setSelectedSubject] = useState('');
   // const [subjects, setSubjects] = useState<string[]>([]);
   const [loadingSubjects, setLoadingSubjects] = useState(false);
@@ -58,7 +50,6 @@
   // Keep maxMarks internally for backend compatibility (default 100)
   const [maxMarks, setMaxMarks] = useState<number | ''>(100);
 
->>>>>>> cffc3d02
   const [showResultsTable, setShowResultsTable] = useState(false);
   const [loading, setLoading] = useState(false);
   const [error, setError] = useState<string | null>(null);
@@ -202,7 +193,6 @@
         if (classTests.length === 0 && classesData.tests) {
           classTests = classesData.tests.filter((t: any) => String(t.className) === String(className));
         }
-<<<<<<< HEAD
 
         // Only include tests with configured maxMarks
         const withMarks = (classTests || []).filter((t: any) => typeof t?.maxMarks === 'number' && t.maxMarks > 0);
@@ -217,22 +207,6 @@
         }
       }
 
-=======
-
-        // Only include tests with configured maxMarks
-        const withMarks = (classTests || []).filter((t: any) => typeof t?.maxMarks === 'number' && t.maxMarks > 0);
-        if (withMarks.length > 0) {
-          const names = withMarks
-            .map((t: any) => t.testName || t.displayName || t.name || t.testType)
-            .filter(Boolean);
-          const unique = [...new Set(names)];
-          setTestTypes(unique);
-          setLoadingTestTypes(false);
-          return;
-        }
-      }
-
->>>>>>> cffc3d02
       // Fallback: use testDetails API based on school code
       const schoolCode = localStorage.getItem('erp.schoolCode') || user?.schoolCode || '';
       if (!schoolCode) {
@@ -735,7 +709,6 @@
             : r
         )
       );
-<<<<<<< HEAD
 
       // Clear editing state
       setEditingResultId(null);
@@ -763,35 +736,6 @@
 
     if (!confirmed) return;
 
-=======
-
-      // Clear editing state
-      setEditingResultId(null);
-      setEditingMarks(null);
-      
-      toast.success('Result updated successfully!');
-    } catch (error: any) {
-      console.error('Error updating result:', error);
-      toast.error('Failed to update result');
-    } finally {
-      setSavingResultId(null);
-    }
-  };
-
-  // Function to freeze results
-  const handleFreezeResults = async () => {
-    if (!selectedClass || !selectedSection || !selectedSubject || !selectedTestType) {
-      toast.error('Please ensure all filters are selected');
-      return;
-    }
-
-    const confirmed = window.confirm(
-      `Are you sure you want to FREEZE results for ${selectedClass}-${selectedSection}, ${selectedSubject} (${selectedTestType})?\n\nOnce frozen, marks CANNOT be edited anymore!`
-    );
-
-    if (!confirmed) return;
-
->>>>>>> cffc3d02
     setFreezing(true);
     try {
       const schoolCode = localStorage.getItem('erp.schoolCode') || user?.schoolCode || '';
@@ -835,10 +779,6 @@
       toast.error('Please select a test type');
       return;
     }
-<<<<<<< HEAD
-=======
-
->>>>>>> cffc3d02
     if (!configuredMaxMarks || configuredMaxMarks <= 0) {
       toast.error('Configured max marks not found for this test. Please configure in Admin > Settings.');
       return;
@@ -937,7 +877,6 @@
             }
           }
         }));
-<<<<<<< HEAD
       }
 
       // Create remaining
@@ -968,38 +907,6 @@
         }
       }
 
-=======
-      }
-
-      // Create remaining
-      if (toCreate.length > 0) {
-        const resultsData = {
-          schoolCode,
-          class: selectedClass,
-          section: selectedSection,
-          testType: selectedTestType,
-          subject: selectedSubject,
-          maxMarks: configuredMaxMarks,
-          academicYear: '2024-25',
-          results: toCreate.map(student => ({
-            studentId: student.id,
-            studentName: student.name,
-            userId: student.userId,
-            obtainedMarks: student.obtainedMarks,
-            totalMarks: student.totalMarks ?? configuredMaxMarks,
-            grade: student.grade
-          }))
-        };
-        console.log('🔵 Creating new results:', resultsData);
-        const createResp = await resultsAPI.saveResults(resultsData);
-        console.log('🔵 Create response:', createResp.data);
-        if (!createResp.data?.success) {
-          toast.error(createResp.data?.message || 'Failed to create new results');
-          return;
-        }
-      }
-
->>>>>>> cffc3d02
       console.log('✅ Save completed successfully!');
       toast.success(`Saved ${toUpdate.length} update(s)${toCreate.length ? ` and created ${toCreate.length}` : ''}`);
 
@@ -1467,7 +1374,6 @@
                     </td>
                     <td className="px-6 py-4 whitespace-nowrap text-sm text-gray-500">
                       {student.totalMarks ?? configuredMaxMarks ?? '-'}
-<<<<<<< HEAD
                     </td>
                     <td className="px-6 py-4 whitespace-nowrap text-sm text-gray-500">
                       <input
@@ -1488,28 +1394,6 @@
                         maxLength={3}
                       />
                     </td>
-=======
-                    </td>
-                    <td className="px-6 py-4 whitespace-nowrap text-sm text-gray-500">
-                      <input
-                        type="number"
-                        value={student.obtainedMarks || ''}
-                        onChange={(e) => {
-                          const value = e.target.value;
-                          const maxMarks = student.totalMarks ?? configuredMaxMarks ?? 100;
-                          if (value === '' || (value.length <= 3 && parseInt(value) <= maxMarks)) {
-                            updateStudentResult(student.id, 'obtainedMarks', value === '' ? null : parseInt(value));
-                          }
-                        }}
-                        disabled={isFrozen}
-                        className="w-20 px-2 py-1 border border-gray-300 rounded focus:ring-2 focus:ring-blue-500 focus:border-transparent disabled:bg-gray-100 disabled:cursor-not-allowed"
-                        placeholder="Enter marks"
-                        min="0"
-                        max={student.totalMarks ?? configuredMaxMarks ?? 100}
-                        maxLength={3}
-                      />
-                    </td>
->>>>>>> cffc3d02
                     <td className="px-6 py-4 whitespace-nowrap text-sm">
                       <span className={`px-3 py-1 rounded-md text-sm font-semibold ${
                         student.grade && ['A1', 'A2'].includes(student.grade) ? 'bg-green-100 text-green-800' :
